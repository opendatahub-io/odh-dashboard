import createError from 'http-errors';
import {
  KubeFastifyInstance,
  OauthFastifyRequest,
  PrometheusQueryRangeResponse,
  PrometheusQueryResponse,
  QueryType,
} from '../../../types';
<<<<<<< HEAD
import { callPrometheusThanos, callPrometheusServing } from '../../../utils/prometheusUtils';
=======
import { callPrometheusThanos } from '../../../utils/prometheusUtils';
>>>>>>> 4c97c0a5
import { createCustomError } from '../../../utils/requestUtils';
import { logRequestDetails } from '../../../utils/fileUtils';
import { THANOS_DEFAULT_ADMIN_PORT } from '../../../utils/constants';

const handleError = (e: createError.HttpError) => {
  if (e?.code) {
    throw createCustomError(
      'Error with prometheus call',
      e.response || 'Prometheus call error',
      e.code,
    );
  }
  throw e;
};

/**
 * Pass through API for getting information out of prometheus.
 * Acts on the user who made the call -- does not need route security; k8s provides that.
 */

module.exports = async (fastify: KubeFastifyInstance) => {
  fastify.post(
    '/pvc',
    async (
      request: OauthFastifyRequest<{
        Body: { query: string };
      }>,
    ): Promise<{ code: number; response: PrometheusQueryResponse }> => {
      const { query } = request.body;

<<<<<<< HEAD
      return callPrometheusThanos(fastify, request, query).catch(handleError);
=======
      return callPrometheusThanos<PrometheusQueryResponse>(fastify, request, query).catch(
        handleError,
      );
>>>>>>> 4c97c0a5
    },
  );

  fastify.post(
    '/bias',
    async (
      request: OauthFastifyRequest<{
        Body: { query: string };
      }>,
<<<<<<< HEAD
    ): Promise<{ code: number; response: PrometheusQueryResponse }> => {
      const { query } = request.body;

      return callPrometheusThanos(fastify, request, query, QueryType.QUERY_RANGE).catch(
        handleError,
      );
=======
    ): Promise<{ code: number; response: PrometheusQueryRangeResponse }> => {
      const { query } = request.body;

      return callPrometheusThanos<PrometheusQueryRangeResponse>(
        fastify,
        request,
        query,
        QueryType.QUERY_RANGE,
        THANOS_DEFAULT_ADMIN_PORT,
      ).catch(handleError);
>>>>>>> 4c97c0a5
    },
  );

  fastify.post(
    '/serving',
    async (
      request: OauthFastifyRequest<{
        Body: { query: string };
      }>,
    ): Promise<{ code: number; response: PrometheusQueryRangeResponse }> => {
      logRequestDetails(fastify, request);
      const { query } = request.body;

      return callPrometheusThanos<PrometheusQueryRangeResponse>(
        fastify,
        request,
        query,
        QueryType.QUERY_RANGE,
        THANOS_DEFAULT_ADMIN_PORT,
      ).catch(handleError);
    },
  );
};<|MERGE_RESOLUTION|>--- conflicted
+++ resolved
@@ -6,11 +6,7 @@
   PrometheusQueryResponse,
   QueryType,
 } from '../../../types';
-<<<<<<< HEAD
-import { callPrometheusThanos, callPrometheusServing } from '../../../utils/prometheusUtils';
-=======
 import { callPrometheusThanos } from '../../../utils/prometheusUtils';
->>>>>>> 4c97c0a5
 import { createCustomError } from '../../../utils/requestUtils';
 import { logRequestDetails } from '../../../utils/fileUtils';
 import { THANOS_DEFAULT_ADMIN_PORT } from '../../../utils/constants';
@@ -41,13 +37,9 @@
     ): Promise<{ code: number; response: PrometheusQueryResponse }> => {
       const { query } = request.body;
 
-<<<<<<< HEAD
-      return callPrometheusThanos(fastify, request, query).catch(handleError);
-=======
       return callPrometheusThanos<PrometheusQueryResponse>(fastify, request, query).catch(
         handleError,
       );
->>>>>>> 4c97c0a5
     },
   );
 
@@ -57,14 +49,6 @@
       request: OauthFastifyRequest<{
         Body: { query: string };
       }>,
-<<<<<<< HEAD
-    ): Promise<{ code: number; response: PrometheusQueryResponse }> => {
-      const { query } = request.body;
-
-      return callPrometheusThanos(fastify, request, query, QueryType.QUERY_RANGE).catch(
-        handleError,
-      );
-=======
     ): Promise<{ code: number; response: PrometheusQueryRangeResponse }> => {
       const { query } = request.body;
 
@@ -75,7 +59,6 @@
         QueryType.QUERY_RANGE,
         THANOS_DEFAULT_ADMIN_PORT,
       ).catch(handleError);
->>>>>>> 4c97c0a5
     },
   );
 
