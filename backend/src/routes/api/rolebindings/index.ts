import { KubeFastifyInstance } from '../../../types';
import { FastifyReply, FastifyRequest } from 'fastify';
import { V1RoleBinding } from '@kubernetes/client-node';
import { secureRoute } from '../../../utils/route-security';

module.exports = async (fastify: KubeFastifyInstance) => {
  fastify.get(
    '/:namespace/:name',
    secureRoute(fastify)(
      async (
        request: FastifyRequest<{ Params: { namespace: string; name: string } }>,
        reply: FastifyReply,
      ) => {
        const rbName = request.params.name;
        const rbNamespace = request.params.namespace;
        try {
          const rbResponse = await fastify.kube.customObjectsApi.getNamespacedCustomObject(
            'rbac.authorization.k8s.io',
            'v1',
            rbNamespace,
            'rolebindings',
            rbName,
          );
          return rbResponse.body;
        } catch (e) {
          fastify.log.error(`rolebinding ${rbName} could not be read, ${e}`);
          reply.send(e);
        }
      },
    ),
  );

  fastify.post(
    '/',
<<<<<<< HEAD
    async (request: FastifyRequest<{ Body: V1RoleBinding }>, reply: FastifyReply) => {
      const rbRequest = request.body;
      try {
        const rbResponse = await fastify.kube.customObjectsApi.createNamespacedCustomObject(
          'rbac.authorization.k8s.io',
          'v1',
          rbRequest.metadata.namespace,
          'rolebindings',
          rbRequest,
        );
        return rbResponse.body;
      } catch (e) {
        if (e.response?.statusCode === 409) {
          fastify.log.warn(`Rolebinding already present, skipping creation.`);
          return {};
        } else {
          fastify.log.error(`rolebinding could not be created: ${e}`);
          reply.send(new Error(e.response.body.message));
        }
      }
    },
=======
    secureRoute(fastify)(
      async (request: FastifyRequest<{ Body: V1RoleBinding }>, reply: FastifyReply) => {
        const rbRequest = request.body;
        try {
          const rbResponse = await fastify.kube.customObjectsApi.createNamespacedCustomObject(
            'rbac.authorization.k8s.io',
            'v1',
            rbRequest.metadata.namespace,
            'rolebindings',
            rbRequest,
          );
          return rbResponse.body;
        } catch (e) {
          fastify.log.error(`rolebinding could not be created: ${e}`);
          reply.send(e);
        }
      },
    ),
>>>>>>> e5cac587
  );
};<|MERGE_RESOLUTION|>--- conflicted
+++ resolved
@@ -32,29 +32,6 @@
 
   fastify.post(
     '/',
-<<<<<<< HEAD
-    async (request: FastifyRequest<{ Body: V1RoleBinding }>, reply: FastifyReply) => {
-      const rbRequest = request.body;
-      try {
-        const rbResponse = await fastify.kube.customObjectsApi.createNamespacedCustomObject(
-          'rbac.authorization.k8s.io',
-          'v1',
-          rbRequest.metadata.namespace,
-          'rolebindings',
-          rbRequest,
-        );
-        return rbResponse.body;
-      } catch (e) {
-        if (e.response?.statusCode === 409) {
-          fastify.log.warn(`Rolebinding already present, skipping creation.`);
-          return {};
-        } else {
-          fastify.log.error(`rolebinding could not be created: ${e}`);
-          reply.send(new Error(e.response.body.message));
-        }
-      }
-    },
-=======
     secureRoute(fastify)(
       async (request: FastifyRequest<{ Body: V1RoleBinding }>, reply: FastifyReply) => {
         const rbRequest = request.body;
@@ -68,11 +45,15 @@
           );
           return rbResponse.body;
         } catch (e) {
-          fastify.log.error(`rolebinding could not be created: ${e}`);
-          reply.send(e);
+          if (e.response?.statusCode === 409) {
+            fastify.log.warn(`Rolebinding already present, skipping creation.`);
+            return {};
+          } else {
+            fastify.log.error(`rolebinding could not be created: ${e}`);
+            reply.send(new Error(e.response.body.message));
+          }
         }
       },
     ),
->>>>>>> e5cac587
   );
 };