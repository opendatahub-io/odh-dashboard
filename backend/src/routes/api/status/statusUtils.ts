import { FastifyRequest } from 'fastify';
import { KubeFastifyInstance, KubeStatus } from '../../../types';
import { CustomObjectsApi } from '@kubernetes/client-node';
import { getUserName } from '../../../utils/userUtils';
import { createCustomError } from '../../../utils/requestUtils';
import { getDashboardConfig } from '../../../utils/resourceUtils';

type groupObjResponse = {
  users: string[] | null;
};

const SYSTEM_AUTHENTICATED = 'system:authenticated';

<<<<<<< HEAD
export const status = async (
  fastify: KubeFastifyInstance,
  request: FastifyRequest,
): Promise<{ kube: KubeStatus }> => {
  const kubeContext = fastify.kube.currentContext;
  const { currentContext, namespace, currentUser, clusterID, clusterBranding } = fastify.kube;
  const customObjectsApi = fastify.kube.customObjectsApi;
  let isAdmin = false;
  let isAllowed = false;

  const userName = await getUserName(fastify, request, customObjectsApi);

  try {
    const dashCR = getDashboardConfig().spec;
    const adminGroup = dashCR.groupsConfig.adminGroups;
    const allowedGroup = dashCR.groupsConfig.allowedGroups;
=======
const getAdminUsers = async (fastify: KubeFastifyInstance): Promise<string[]> => {
  let adminUsers: string[] = [];

  try {
    const groupConfig = await getGroupsConfig(fastify.kube.coreV1Api, fastify.kube.namespace);
    const adminGroup = await getGroupsAdminConfig(
      fastify.kube.coreV1Api,
      fastify.kube.namespace,
      groupConfig,
    );
>>>>>>> a86edb08

    if (adminGroup === SYSTEM_AUTHENTICATED || adminGroup === '') {
      throw new Error(
        'It is not allowed to set system:authenticated or an empty string as admin group.',
      );
    } else {
      adminUsers = await getGroup(fastify.kube.customObjectsApi, adminGroup);
    }

    if (allowedGroup === '') {
      throw new Error('It is not allowed to set an empty string as allowed group.');
    } else {
      const allowedUsers = await getGroup(customObjectsApi, allowedGroup);
      isAllowed = allowedUsers?.includes(userName) ?? false;
    }
  } catch (e) {
    fastify.log.error(e.toString());
  }

  return adminUsers || [];
};

const isUserAdmin = (userName: string, adminUsers: string[]) => {
  // Usernames with invalid characters can start with `b64:` to keep their unwanted characters
  return adminUsers.includes(userName) || adminUsers.includes(`b64:${userName}`);
};

export const status = async (
  fastify: KubeFastifyInstance,
  request: FastifyRequest,
): Promise<{ kube: KubeStatus }> => {
  const kubeContext = fastify.kube.currentContext;
  const { currentContext, namespace, currentUser, clusterID, clusterBranding } = fastify.kube;
  const customObjectsApi = fastify.kube.customObjectsApi;

  const userName = await getUserName(fastify, request, customObjectsApi);
  const adminUsers = await getAdminUsers(fastify);
  const isAdmin = isUserAdmin(userName, adminUsers);

  if (!kubeContext && !kubeContext.trim()) {
    const error = createCustomError(
      'failed to get kube status',
      'Unable to determine current login stats. Please make sure you are logged into OpenShift.',
    );
    fastify.log.error(error, 'failed to get status');
    throw error;
  } else {
    return {
      kube: {
        currentContext,
        currentUser,
        namespace,
        userName,
        clusterID,
        clusterBranding,
        isAdmin,
        isAllowed,
      },
    };
  }
};

export const getGroup = async (
  customObjectsApi: CustomObjectsApi,
  adminGroup: string,
): Promise<string[]> => {
  try {
    const adminGroupResponse = await customObjectsApi.getClusterCustomObject(
      'user.openshift.io',
      'v1',
      'groups',
      adminGroup,
    );
    return (adminGroupResponse.body as groupObjResponse).users;
  } catch (e) {
    throw new Error(`Failed to retrieve Group ${adminGroup}, might not exist.`);
  }
};

export const mapUserPrivilege = async (
  fastify: KubeFastifyInstance,
  users: string[],
): Promise<{ [username: string]: 'User' | 'Admin' }> => {
  const adminUsers = await getAdminUsers(fastify);
  return users.reduce((acc, username) => {
    return { ...acc, [username]: isUserAdmin(username, adminUsers) ? 'Admin' : 'User' };
  }, {});
};<|MERGE_RESOLUTION|>--- conflicted
+++ resolved
@@ -11,35 +11,13 @@
 
 const SYSTEM_AUTHENTICATED = 'system:authenticated';
 
-<<<<<<< HEAD
-export const status = async (
-  fastify: KubeFastifyInstance,
-  request: FastifyRequest,
-): Promise<{ kube: KubeStatus }> => {
-  const kubeContext = fastify.kube.currentContext;
-  const { currentContext, namespace, currentUser, clusterID, clusterBranding } = fastify.kube;
-  const customObjectsApi = fastify.kube.customObjectsApi;
-  let isAdmin = false;
-  let isAllowed = false;
-
-  const userName = await getUserName(fastify, request, customObjectsApi);
+const getAdminUsers = async (fastify: KubeFastifyInstance): Promise<string[]> => {
+  let adminUsers: string[] = [];
 
   try {
     const dashCR = getDashboardConfig().spec;
     const adminGroup = dashCR.groupsConfig.adminGroups;
     const allowedGroup = dashCR.groupsConfig.allowedGroups;
-=======
-const getAdminUsers = async (fastify: KubeFastifyInstance): Promise<string[]> => {
-  let adminUsers: string[] = [];
-
-  try {
-    const groupConfig = await getGroupsConfig(fastify.kube.coreV1Api, fastify.kube.namespace);
-    const adminGroup = await getGroupsAdminConfig(
-      fastify.kube.coreV1Api,
-      fastify.kube.namespace,
-      groupConfig,
-    );
->>>>>>> a86edb08
 
     if (adminGroup === SYSTEM_AUTHENTICATED || adminGroup === '') {
       throw new Error(
