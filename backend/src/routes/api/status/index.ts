--- conflicted
+++ resolved
@@ -10,9 +10,6 @@
 ): Promise<{ kube: KubeStatus }> => {
   const kubeContext = fastify.kube.currentContext;
   const { currentContext, namespace, currentUser, clusterID } = fastify.kube;
-<<<<<<< HEAD
-  const userName = request.headers['x-forwarded-user'] ?? currentUser.name;
-=======
   const currentUserName =
     (request.headers['x-forwarded-user'] as string) || currentUser.username || currentUser.name;
   let userName = currentUserName?.split('/')[0];
@@ -20,7 +17,6 @@
     userName = 'kube:admin';
   }
 
->>>>>>> d67610de
   if (!kubeContext && !kubeContext.trim()) {
     const error = createError(500, 'failed to get kube status');
     error.explicitInternalServerError = true;
