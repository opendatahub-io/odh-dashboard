--- conflicted
+++ resolved
@@ -1,16 +1,9 @@
 import { FastifyRequest } from 'fastify';
-<<<<<<< HEAD
-import { rolloutDeployment, rolloutDeploymentConfig } from '../../../utils/deployment';
-import { KubeFastifyInstance, ClusterSettings } from '../../../types';
-import { getDashboardConfig } from '../../../utils/resourceUtils';
-import { defaultCullingSettings } from '../../../utils/constants';
-import { setDashboardConfig } from '../config/configUtils';
-=======
 import { rolloutDeploymentConfig, rolloutDeployment } from '../../../utils/deployment';
 import { KubeFastifyInstance, ClusterSettings } from '../../../types';
 import { getDashboardConfig } from '../../../utils/resourceUtils';
 import { V1ConfigMap } from '@kubernetes/client-node';
->>>>>>> 14a2e2f3
+import { setDashboardConfig } from '../config/configUtils';
 const jupyterhubCfg = 'jupyterhub-cfg';
 const nbcCfg = 'notebook-controller-culler-config';
 const segmentKeyCfg = 'odh-segment-key-config';
@@ -40,28 +33,6 @@
     }
     if (query.pvcSize && query.cullerTimeout) {
       if (dashConfig.spec?.notebookController?.enabled) {
-        let isEnabled = true;
-        const cullingTimeMin = Number(query.cullerTimeout) / 60; // Seconds to minutes
-        if (Number(query.cullerTimeout) === DEFAULT_CULLER_TIMEOUT) {
-          isEnabled = false;
-        }
-<<<<<<< HEAD
-        await coreV1Api.patchNamespacedConfigMap(
-          nbcCfg,
-          namespace,
-          {
-            data: { ENABLE_CULLING: String(isEnabled), CULL_IDLE_TIME: String(cullingTimeMin) },
-          },
-          undefined,
-          undefined,
-          undefined,
-          undefined,
-          {
-            headers: {
-              'Content-Type': 'application/merge-patch+json',
-            },
-          },
-        );
         await setDashboardConfig(fastify, {
           spec: {
             dashboardConfig: dashConfig.spec.dashboardConfig,
@@ -71,31 +42,11 @@
             },
           },
         });
-      } else {
-        await coreV1Api.patchNamespacedConfigMap(
-          jupyterhubCfg,
-          namespace,
-          {
-            data: {
-              singleuser_pvc_size: `${query.pvcSize}Gi`,
-              culler_timeout: query.cullerTimeout,
-            },
-          },
-          undefined,
-          undefined,
-          undefined,
-          undefined,
-          {
-            headers: {
-              'Content-Type': 'application/merge-patch+json',
-            },
-          },
-        );
-      }
-    }
-    if (dashConfig.spec.notebookController.enabled) {
-      await rolloutDeployment(fastify, namespace);
-=======
+        let isEnabled = true;
+        const cullingTimeMin = Number(query.cullerTimeout) / 60; // Seconds to minutes
+        if (Number(query.cullerTimeout) === DEFAULT_CULLER_TIMEOUT) {
+          isEnabled = false;
+        }
         if (!isEnabled) {
           await coreV1Api.deleteNamespacedConfigMap(nbcCfg, fastify.kube.namespace);
         } else {
@@ -132,7 +83,6 @@
     }
     if (dashConfig.spec.notebookController.enabled) {
       await rolloutDeployment(fastify, namespace, 'notebook-controller-deployment');
->>>>>>> 14a2e2f3
     } else {
       const jupyterhubCM = await coreV1Api.readNamespacedConfigMap(jupyterhubCfg, namespace);
       if (jupyterhubCM.body.data.singleuser_pvc_size.replace('Gi', '') !== query.pvcSize) {
@@ -167,52 +117,12 @@
     fastify.log.error('Error retrieving segment key enabled: ' + e.toString());
   }
   if (dashConfig.spec?.notebookController?.enabled) {
-<<<<<<< HEAD
-    let nbcCfgResponse;
-    try {
-      nbcCfgResponse = await fastify.kube.coreV1Api.readNamespacedConfigMap(
-        nbcCfg,
-        fastify.kube.namespace,
+    clusterSettings.pvcSize = DEFAULT_PVC_SIZE;
+    if (dashConfig.spec.notebookController.pvcSize) {
+      clusterSettings.pvcSize = Number(
+        dashConfig.spec.notebookController.pvcSize.replace('Gi', ''),
       );
-      const cullerTimeout = nbcCfgResponse.body.data['CULL_IDLE_TIME'];
-      const isEnabled = Boolean(nbcCfgResponse.body.data['ENABLE_CULLING']);
-      if (isEnabled) {
-        clusterSettings.cullerTimeout = Number(cullerTimeout) * 60; //minutes to seconds;
-      } else {
-        clusterSettings.cullerTimeout = DEFAULT_CULLER_TIMEOUT; // For backwards compatibility with jupyterhub and less changes to UI
-      }
-      clusterSettings.pvcSize = DEFAULT_PVC_SIZE;
-      if (dashConfig.spec.notebookController.pvcSize) {
-        clusterSettings.pvcSize = Number(
-          dashConfig.spec.notebookController.pvcSize.replace('Gi', ''),
-        );
-      }
-    } catch (e) {
-      if (e.statusCode === 404) {
-        fastify.log.warn('Creating new notebook controller culling settings.');
-        nbcCfgResponse = await fastify.kube.coreV1Api.createNamespacedConfigMap(
-          fastify.kube.namespace,
-          defaultCullingSettings,
-        );
-        const cullerTimeout = nbcCfgResponse.body.data['CULL_IDLE_TIME'];
-        const isEnabled = Boolean(nbcCfgResponse.body.data['ENABLE_CULLING']);
-        if (isEnabled) {
-          clusterSettings.cullerTimeout = Number(cullerTimeout) * 60; //minutes to seconds;
-        } else {
-          clusterSettings.cullerTimeout = DEFAULT_CULLER_TIMEOUT; // For backwards compatibility with jupyterhub and less changes to UI
-        }
-        clusterSettings.pvcSize = DEFAULT_PVC_SIZE;
-        if (dashConfig.spec.notebookController.pvcSize) {
-          clusterSettings.pvcSize = Number(
-            dashConfig.spec.notebookController.pvcSize.replace('Gi', ''),
-          );
-        }
-      } else {
-        fastify.log.error('Error getting notebook controller culling settings: ' + e.toString());
-      }
     }
-=======
-    clusterSettings.pvcSize = 20; //PLACEHOLDER
     clusterSettings.cullerTimeout = DEFAULT_CULLER_TIMEOUT; // For backwards compatibility with jupyterhub and less changes to UI
     await fastify.kube.coreV1Api
       .readNamespacedConfigMap(nbcCfg, fastify.kube.namespace)
@@ -231,7 +141,6 @@
           throw e;
         }
       });
->>>>>>> 14a2e2f3
   } else {
     try {
       const [pvcSize, cullerTimeout] = await readJupyterhubCfg(fastify);
@@ -246,15 +155,6 @@
 };
 
 const readJupyterhubCfg = async (fastify: KubeFastifyInstance): Promise<[number, number]> => {
-<<<<<<< HEAD
-  const jupyterhubCfgResponse = await fastify.kube.coreV1Api.readNamespacedConfigMap(
-    jupyterhubCfg,
-    fastify.kube.namespace,
-  );
-  const pvcSize = Number(jupyterhubCfgResponse.body.data.singleuser_pvc_size.replace('Gi', ''));
-  const cullerTimeout = Number(jupyterhubCfgResponse.body.data.culler_timeout);
-  return [pvcSize, cullerTimeout];
-=======
   const jupyterhubCfgResponse = await fastify.kube.coreV1Api
     .readNamespacedConfigMap(jupyterhubCfg, fastify.kube.namespace)
     .then((response) => response.body);
@@ -283,5 +183,4 @@
     },
   );
   return response.body;
->>>>>>> 14a2e2f3
 };