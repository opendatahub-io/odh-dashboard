import { FastifyReply } from 'fastify';
import { KubeFastifyInstance, OauthFastifyRequest } from '../../../types';
import { PassThroughData, passThroughText, passThroughResource } from './pass-through';
import { logRequestDetails } from '../../../utils/fileUtils';

module.exports = async (fastify: KubeFastifyInstance) => {
  const kc = fastify.kube.config;
  const cluster = kc.getCurrentCluster();

  /**
   * Pass through API for all things kubernetes
   * Acts on the user who made the call -- does not need route security; k8s provides that.
   */
  fastify.route({
    method: ['DELETE', 'GET', 'HEAD', 'PATCH', 'POST', 'PUT', 'OPTIONS'],
    url: '/*',
    handler: (
      req: OauthFastifyRequest<{
        Querystring: Record<string, string>;
        Params: { '*': string; [key: string]: string };
        Body: { [key: string]: unknown };
      }>,
      reply: FastifyReply,
    ) => {
      logRequestDetails(fastify, req);

      const data = JSON.stringify(req.body);
      const kubeUri = req.params['*'];
      let url = `${cluster.server}/${kubeUri}`;

      // Apply query params
      const query = req.query;
      if (Object.keys(query).length > 0) {
        url += `?${Object.keys(query)
          .map((k) => `${encodeURIComponent(k)}=${encodeURIComponent(query[k])}`)
          .join('&')}`;
      }

      const passThroughData: PassThroughData = {
        url,
        method: req.method,
        requestData: data,
      };

      let promise: Promise<unknown>;

      switch (req.types(['json', 'text', 'html'])) {
        case 'json':
          promise = passThroughResource(fastify, req, passThroughData);
          break;
        default:
<<<<<<< HEAD
          promise = passThroughText(fastify, req, passThroughData).then((d) => d[0]);
=======
          promise = passThroughText(fastify, req, passThroughData);
>>>>>>> a20b504a
      }

      return promise.catch((error) => {
        if (error.code && error.response) {
          const { code, response } = error;
          reply.code(code);
          reply.send(response);
        } else {
          throw error;
        }
      });
    },
  });
};<|MERGE_RESOLUTION|>--- conflicted
+++ resolved
@@ -49,11 +49,7 @@
           promise = passThroughResource(fastify, req, passThroughData);
           break;
         default:
-<<<<<<< HEAD
-          promise = passThroughText(fastify, req, passThroughData).then((d) => d[0]);
-=======
           promise = passThroughText(fastify, req, passThroughData);
->>>>>>> a20b504a
       }
 
       return promise.catch((error) => {
