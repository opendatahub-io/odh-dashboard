import {
  K8sResourceCommon,
  K8sStatus,
  KubeFastifyInstance,
  OauthFastifyRequest,
} from '../../../types';
import { DEV_MODE } from '../../../utils/constants';
import { proxyCall, ProxyCallStatus, ProxyError, ProxyErrorType } from '../../../utils/httpUtils';

export type PassThroughData = {
  method: string;
  requestData: string;
  url: string;
};

export const isK8sStatus = (data: unknown): data is K8sStatus =>
  (data as K8sStatus).kind === 'Status';

const passThroughCatch = (fastify: KubeFastifyInstance) => (error: Error) => {
  let errorMessage = 'Unknown error';
  if (error instanceof ProxyError) {
    errorMessage = error.message || errorMessage;
    switch (error.proxyErrorType) {
      case ProxyErrorType.CALL_FAILURE:
        fastify.log.error(`Kube parsing response error: ${errorMessage}`);
        throw { code: 500, response: error };
      case ProxyErrorType.HTTP_FAILURE:
        fastify.log.error(`Kube request error: ${errorMessage}`);
        throw { code: 500, response: error };
      default:
      // unhandled type, fall-through
    }
  } else if (!(error instanceof Error)) {
    errorMessage = JSON.stringify(error);
  }

  fastify.log.error(`Unhandled error during Kube call: ${errorMessage}`);
  throw error;
};

export const passThroughText = (
  fastify: KubeFastifyInstance,
  request: OauthFastifyRequest,
  data: PassThroughData,
): Promise<string> => {
  return (
    proxyCall(fastify, request, data)
      // TODO: is there bad text states that we want to error out on?
<<<<<<< HEAD
      .then((rawData) => rawData[0]) // noop intentionally until above inquiry is figured out
=======
      .then(([rawData]) => rawData) // noop intentionally until above inquiry is figured out
>>>>>>> a20b504a
      .catch(passThroughCatch(fastify))
  );
};

export const passThroughResource = <T extends K8sResourceCommon>(
  fastify: KubeFastifyInstance,
  request: OauthFastifyRequest,
  data: PassThroughData,
): Promise<T | K8sStatus> => {
  return proxyCall(fastify, request, data)
    .then(([rawData]) => {
      let parsedData: T | K8sStatus;

      try {
        parsedData = JSON.parse(rawData);
      } catch (e) {
        if (rawData.trim() === '404 page not found') {
          // API on k8s doesn't exist, generate a status.
          parsedData = {
            kind: 'Status',
            apiVersion: 'v1',
            status: 'Failure',
            message: rawData,
            reason: 'NotFound',
            code: 404,
          };
        } else {
          // Likely not JSON, print the error and return the content to the client
          fastify.log.error(e, `Parsing response error: ${data}`);
          throw { code: 500, response: data };
        }
      }

      if (isK8sStatus(parsedData)) {
        if (parsedData.status !== 'Success') {
          fastify.log.warn(
            `Unsuccessful status Object, ${
              DEV_MODE ? JSON.stringify(parsedData, null, 2) : JSON.stringify(parsedData)
            }`,
          );
          throw { code: parsedData.code, response: parsedData };
        }
      }

      fastify.log.info('Successful request, returning data to caller.');
      return parsedData;
    })
    .catch(passThroughCatch(fastify));
};<|MERGE_RESOLUTION|>--- conflicted
+++ resolved
@@ -46,11 +46,7 @@
   return (
     proxyCall(fastify, request, data)
       // TODO: is there bad text states that we want to error out on?
-<<<<<<< HEAD
-      .then((rawData) => rawData[0]) // noop intentionally until above inquiry is figured out
-=======
       .then(([rawData]) => rawData) // noop intentionally until above inquiry is figured out
->>>>>>> a20b504a
       .catch(passThroughCatch(fastify))
   );
 };
