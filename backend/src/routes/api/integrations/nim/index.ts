--- conflicted
+++ resolved
@@ -2,17 +2,13 @@
 import { secureAdminRoute } from '../../../../utils/route-security';
 import { KubeFastifyInstance } from '../../../../types';
 import { isString } from 'lodash';
-<<<<<<< HEAD
 import {
   createNIMAccount,
-  createNIMSecret,
+  manageNIMSecret,
   getNIMAccount,
   apiKeyValidationStatus,
   isAppEnabled,
 } from './nimUtils';
-=======
-import { createNIMAccount, getNIMAccount, isAppEnabled, manageNIMSecret } from './nimUtils';
->>>>>>> 065da14c
 
 module.exports = async (fastify: KubeFastifyInstance) => {
   const PAGE_NOT_FOUND_MESSAGE = '404 page not found';
@@ -86,26 +82,6 @@
       ) => {
         const enableValues = request.body;
 
-<<<<<<< HEAD
-        await createNIMSecret(fastify, namespace, enableValues)
-          .then(async () => {
-            await createNIMAccount(fastify, namespace)
-              .then((response) => {
-                const isEnabled = isAppEnabled(response);
-                const keyValidationStatus: string = apiKeyValidationStatus(response);
-                reply.send({
-                  isInstalled: true,
-                  isEnabled: isEnabled,
-                  variablesValidationStatus: keyValidationStatus,
-                  canInstall: !isEnabled,
-                  error: '',
-                });
-              })
-              .catch((e) => {
-                const message = `Failed to create NIM account, ${e.response?.body?.message}`;
-                fastify.log.error(message);
-                reply.status(e.response.statusCode).send(new Error(message));
-=======
         try {
           await manageNIMSecret(fastify, enableValues);
           // Ensure the account exists
@@ -119,7 +95,6 @@
                 isEnabled: isEnabled,
                 canInstall: false,
                 error: '',
->>>>>>> 065da14c
               });
             } else {
               const isEnabled = isAppEnabled(account);
