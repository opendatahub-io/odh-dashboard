--- conflicted
+++ resolved
@@ -18,20 +18,11 @@
 ): Promise<NIMAccountKind> => {
   const { customObjectsApi } = fastify.kube;
   try {
-<<<<<<< HEAD
-    const response = await customObjectsApi.getNamespacedCustomObject(
-=======
     const response = await customObjectsApi.listNamespacedCustomObject(
->>>>>>> ac93af3e
       'nim.opendatahub.io',
       'v1',
       namespace,
       'accounts',
-<<<<<<< HEAD
-      NIM_ACCOUNT_NAME,
-    );
-    return Promise.resolve(response.body as NIMAccountKind);
-=======
     );
     // Get the list of accounts from the response
     const accounts = response.body as {
@@ -48,7 +39,6 @@
     }
     // Return the first account
     return Promise.resolve(accounts.items[0]);
->>>>>>> ac93af3e
   } catch (e) {
     return Promise.reject(e);
   }
