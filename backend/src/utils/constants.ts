import * as path from 'path';
import './dotenv';
import { DashboardConfig, NotebookSize } from '../types';

export const PORT = Number(process.env.PORT) || Number(process.env.BACKEND_PORT) || 8080;
export const IP = process.env.IP || '0.0.0.0';
export const LOG_LEVEL = process.env.FASTIFY_LOG_LEVEL || process.env.LOG_LEVEL || 'info';
export const LOG_DIR = path.join(__dirname, '../../../logs');
export const DEV_MODE = process.env.APP_ENV === 'development';
/** Allows a username to be impersonated in place of the logged in user for testing purposes -- impacts only some API */
export const DEV_IMPERSONATE_USER = DEV_MODE ? process.env.DEV_IMPERSONATE_USER : undefined;
export const DEV_IMPERSONATE_PASSWORD = DEV_MODE ? process.env.DEV_IMPERSONATE_PASSWORD : undefined;
export const APP_ENV = process.env.APP_ENV;

export const USER_ACCESS_TOKEN = 'x-forwarded-access-token';

export const yamlRegExp = /\.ya?ml$/;
export const mdRegExp = /\.md$/;

export const IMAGE_ANNOTATIONS = {
  DESC: 'opendatahub.io/notebook-image-desc',
  DISP_NAME: 'opendatahub.io/notebook-image-name',
  URL: 'opendatahub.io/notebook-image-url',
  DEFAULT: 'opendatahub.io/default-image',
  SOFTWARE: 'opendatahub.io/notebook-software',
  DEPENDENCIES: 'opendatahub.io/notebook-python-dependencies',
  IMAGE_ORDER: 'opendatahub.io/notebook-image-order',
  RECOMMENDED: 'opendatahub.io/workbench-image-recommended',
};
export const blankDashboardCR: DashboardConfig = {
  apiVersion: 'opendatahub.io/v1alpha',
  kind: 'OdhDashboardConfig',
  metadata: {
    name: 'odh-dashboard-config',
    labels: {
      'opendatahub.io/dashboard': 'true',
    },
  },
  spec: {
    dashboardConfig: {
      enablement: true,
      disableInfo: false,
      disableSupport: false,
      disableClusterManager: false,
      disableTracking: true,
      disableBYONImageStream: false,
      disableISVBadges: false,
      disableAppLauncher: false,
      disableUserManagement: false,
      disableProjects: false,
      disableModelServing: false,
      disableProjectSharing: false,
      disableCustomServingRuntimes: false,
      modelMetricsNamespace: '',
      disableBiasMetrics: false,
      disablePerformanceMetrics: false,
      disablePipelines: false,
    },
    notebookController: {
      enabled: true,
    },
    groupsConfig: {
      adminGroups: 'odh-admins',
      allowedGroups: 'system:authenticated',
    },
    templateOrder: [],
    // templateDisablement: [], Don't create this field, will be used in migration
  },
  status: {
    dependencyOperators: {
      redhatOpenshiftPipelines: {
        available: false,
        queriedForStatus: false,
      },
    },
  },
};

export const MOUNT_PATH = '/opt/app-root/src';
export const DEFAULT_PVC_SIZE = '20';

export const DEFAULT_NOTEBOOK_SIZES: NotebookSize[] = [
  {
    name: 'Small',
    resources: {
      requests: {
        cpu: '1',
        memory: '8Gi',
      },
      limits: {
        cpu: '2',
        memory: '8Gi',
      },
    },
  },
  {
    name: 'Medium',
    resources: {
      requests: {
        cpu: '3',
        memory: '24Gi',
      },
      limits: {
        cpu: '6',
        memory: '24Gi',
      },
    },
  },
  {
    name: 'Large',
    resources: {
      requests: {
        cpu: '7',
        memory: '56Gi',
      },
      limits: {
        cpu: '14',
        memory: '56Gi',
      },
    },
  },
  {
    name: 'X Large',
    resources: {
      requests: {
        cpu: '15',
        memory: '120Gi',
      },
      limits: {
        cpu: '30',
        memory: '120Gi',
      },
    },
  },
<<<<<<< HEAD
];

export const imageUrlRegex =
  /^([\w.\-_]+((?::\d+|)(?=\/[a-z0-9._-]+\/[a-z0-9._-]+))|)(?:\/|)([a-z0-9.\-_]+(?:\/[a-z0-9.\-_]+|))(?::([\w.\-_]{1,127})|)/;

export const THANOS_DEFAULT_RBAC_PORT = '9092';

// NOTE: This won't work for basic users.
export const THANOS_DEFAULT_ADMIN_PORT = '9091';
=======
];
>>>>>>> 9fef3fb4
<|MERGE_RESOLUTION|>--- conflicted
+++ resolved
@@ -132,16 +132,9 @@
       },
     },
   },
-<<<<<<< HEAD
 ];
-
-export const imageUrlRegex =
-  /^([\w.\-_]+((?::\d+|)(?=\/[a-z0-9._-]+\/[a-z0-9._-]+))|)(?:\/|)([a-z0-9.\-_]+(?:\/[a-z0-9.\-_]+|))(?::([\w.\-_]{1,127})|)/;
 
 export const THANOS_DEFAULT_RBAC_PORT = '9092';
 
 // NOTE: This won't work for basic users.
-export const THANOS_DEFAULT_ADMIN_PORT = '9091';
-=======
-];
->>>>>>> 9fef3fb4
+export const THANOS_DEFAULT_ADMIN_PORT = '9091';