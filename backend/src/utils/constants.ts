--- conflicted
+++ resolved
@@ -51,11 +51,7 @@
       disableModelServing: false,
       disableProjectSharing: false,
       disableCustomServingRuntimes: false,
-<<<<<<< HEAD
       disableServiceMesh: true,
-      modelMetricsNamespace: '',
-=======
->>>>>>> 7c9d2b6a
       disableBiasMetrics: false,
       disablePerformanceMetrics: false,
       disablePipelines: false,
@@ -141,11 +137,6 @@
   },
 ];
 
-export const THANOS_DEFAULT_RBAC_PORT = '9092';
-
-// NOTE: This won't work for basic users.
-export const THANOS_DEFAULT_ADMIN_PORT = '9091';
-
 export const imageUrlRegex =
   /^([\w.\-_]+((?::\d+|)(?=\/[a-z0-9._-]+\/[a-z0-9._-]+))|)(?:\/|)([a-z0-9.\-_]+(?:\/[a-z0-9.\-_]+|))(?::([\w.\-_]{1,127})|)/;
 
