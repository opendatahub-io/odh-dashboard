import { FastifyRequest } from 'fastify';
import * as _ from 'lodash';
import { USER_ACCESS_TOKEN } from './constants';
import { KubeFastifyInstance } from '../types';
import { DEV_MODE } from './constants';

<<<<<<< HEAD
=======
const USER_ACCESS_TOKEN = 'x-forwarded-access-token';

export const usernameTranslate = (username: string): string => {
  const encodedUsername = encodeURIComponent(username);
  return encodedUsername
    .replace(/!/g, '%21')
    .replace(/'/g, '%27')
    .replace(/\(/g, '%28')
    .replace(/\)/g, '%29')
    .replace(/\*/g, '%2a')
    .replace(/-/g, '%2d')
    .replace(/\./g, '%2e')
    .replace(/_/g, '%5f')
    .replace(/~/g, '%7f')
    .replace(/%/g, '-')
    .toLowerCase();
};

>>>>>>> 7d135a5b
export type OpenShiftUser = {
  kind: string;
  apiVersion: string;
  metadata: {
    name: string;
    uid: string;
    resourceVersion: string;
  };
  fullName: string;
  identities: string[];
  groups: string[];
};

export const getOpenshiftUser = async (
  fastify: KubeFastifyInstance,
  username: string,
): Promise<OpenShiftUser> => {
  try {
    const userResponse = await fastify.kube.customObjectsApi.getClusterCustomObject(
      'user.openshift.io',
      'v1',
      'users',
      username,
    );
    return userResponse.body as OpenShiftUser;
  } catch (e) {
    throw new Error(`Error retrieving user, ${e.response?.data?.message || e.message}`);
  }
};

export const getUser = async (
  fastify: KubeFastifyInstance,
  request: FastifyRequest,
): Promise<OpenShiftUser> => {
  try {
    const accessToken = request.headers[USER_ACCESS_TOKEN] as string;
    if (!accessToken) {
      throw new Error(`missing x-forwarded-access-token header`);
    }
    const customObjectApiNoAuth = _.cloneDeep(fastify.kube.customObjectsApi);
    customObjectApiNoAuth.setApiKey(0, `Bearer ${accessToken}`);
    const userResponse = await customObjectApiNoAuth.getClusterCustomObject(
      'user.openshift.io',
      'v1',
      'users',
      '~',
      { headers: { Authorization: `Bearer ${accessToken}` } },
    );
    return userResponse.body as OpenShiftUser;
  } catch (e) {
    throw new Error(
      `Error getting Oauth Info for user, ${e.code} - ${e.response?.data?.message || e.message}`,
    );
  }
};

export const getUserName = async (
  fastify: KubeFastifyInstance,
  request: FastifyRequest,
): Promise<string> => {
  const { currentUser } = fastify.kube;

  try {
    const userOauth = await getUser(fastify, request);
    return userOauth.metadata.name;
  } catch (e) {
    if (DEV_MODE) {
      return (currentUser.username || currentUser.name)?.split('/')[0];
    }
    fastify.log.error(`Error retrieving username: ${e.response?.data?.message || e.message}`);
    throw new Error(`Failed to retrieve username: ${e.response?.data?.message || e.message}`);
  }
};<|MERGE_RESOLUTION|>--- conflicted
+++ resolved
@@ -3,10 +3,6 @@
 import { USER_ACCESS_TOKEN } from './constants';
 import { KubeFastifyInstance } from '../types';
 import { DEV_MODE } from './constants';
-
-<<<<<<< HEAD
-=======
-const USER_ACCESS_TOKEN = 'x-forwarded-access-token';
 
 export const usernameTranslate = (username: string): string => {
   const encodedUsername = encodeURIComponent(username);
@@ -24,7 +20,6 @@
     .toLowerCase();
 };
 
->>>>>>> 7d135a5b
 export type OpenShiftUser = {
   kind: string;
   apiVersion: string;
