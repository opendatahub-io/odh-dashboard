--- conflicted
+++ resolved
@@ -262,10 +262,7 @@
   const applications = [];
   let changed = false;
   const enabledAppsCMData: { [key: string]: string } = {};
-<<<<<<< HEAD
-=======
-
->>>>>>> 0dbaafb3
+
   const coreV1Api = fastify.kube.coreV1Api;
   const namespace = fastify.kube.namespace;
   const enabledAppsCM: V1ConfigMap = await coreV1Api
@@ -273,18 +270,10 @@
     .then((result) => result.body)
     .catch(() => null);
   for (const appDef of applicationDefs) {
-<<<<<<< HEAD
     appDef.spec.shownOnEnabledPage = enabledAppsCM?.data?.[appDef.metadata.name] === 'true';
     appDef.spec.isEnabled = await getIsAppEnabled(fastify, appDef);
     if (appDef.spec.isEnabled) {
       if (!appDef.spec.shownOnEnabledPage) {
-=======
-    const shownOnEnabledPage = enabledAppsCM?.data?.[appDef.metadata.name] === 'true';
-    const isEnabled = await getIsAppEnabled(fastify, appDef);
-
-    if (isEnabled) {
-      if (!shownOnEnabledPage) {
->>>>>>> 0dbaafb3
         changed = true;
         enabledAppsCMData[appDef.metadata.name] = 'true';
         appDef.spec.shownOnEnabledPage = true;
@@ -295,13 +284,7 @@
       spec: {
         ...appDef.spec,
         getStartedLink: getRouteForClusterId(fastify, appDef.spec.getStartedLink),
-<<<<<<< HEAD
         link: appDef.spec.isEnabled ? await getRouteForApplication(fastify, appDef) : undefined,
-=======
-        isEnabled,
-        link: isEnabled ? await getRouteForApplication(fastify, appDef) : undefined,
-        shownOnEnabledPage,
->>>>>>> 0dbaafb3
       },
     });
   }
@@ -321,10 +304,6 @@
       await coreV1Api.replaceNamespacedConfigMap(enabledAppsConfigMapName, namespace, cmBody);
     }
   }
-<<<<<<< HEAD
-=======
-
->>>>>>> 0dbaafb3
   return Promise.resolve(applications);
 };
 
