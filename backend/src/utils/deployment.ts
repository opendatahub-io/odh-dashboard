import { PatchUtils } from '@kubernetes/client-node';
import { KubeFastifyInstance } from '../types';

export const rolloutDeploymentConfig = async (
  fastify: KubeFastifyInstance,
  namespace: string,
  name: string,
): Promise<void> => {
  const customObjectsApi = fastify.kube.customObjectsApi;
  const group = 'apps.openshift.io';
  const version = 'v1';
  const plural = `deploymentconfigs/${name}/instantiate`;
  const body = {
    kind: 'DeploymentRequest',
    apiVersion: 'apps.openshift.io/v1',
    name,
    latest: true,
    force: true,
  };
  try {
    await customObjectsApi.createNamespacedCustomObject(group, version, namespace, plural, body);
  } catch (e) {
    throw new Error('Error rollout the deployment: ' + e.message);
  }
};

export const rolloutDeployment = async (
  fastify: KubeFastifyInstance,
  namespace: string,
<<<<<<< HEAD
): Promise<void> => {
  const customObjectsApi = fastify.kube.customObjectsApi;
  const group = 'apps.openshift.io';
  const version = 'v1';
  const plural = 'deployments';
  const body = `{
    "spec": {
        "template": {
            "metadata": {
                "annotations": {
                    "kubectl.kubernetes.io/restartedAt": ${new Date()}
                }
            }
        }
    }
}`;
=======
  name: string,
): Promise<void> => {
  const customObjectsApi = fastify.kube.customObjectsApi;
  const group = 'apps';
  const version = 'v1';
  const plural = 'deployments';
  const body = {
    spec: {
      template: {
        metadata: {
          annotations: {
            'kubectl.kubernetes.io/restartedAt': new Date().toISOString(),
          },
        },
      },
    },
  };
>>>>>>> 14a2e2f3
  const options = {
    headers: { 'Content-type': PatchUtils.PATCH_FORMAT_JSON_MERGE_PATCH },
  };
  try {
    await customObjectsApi.patchNamespacedCustomObject(
      group,
      version,
      namespace,
      plural,
<<<<<<< HEAD
      body,
      options,
    );
  } catch (e) {
    throw new Error('Error rollout the deployment: ' + e.message);
=======
      name,
      body,
      undefined,
      undefined,
      undefined,
      options,
    );
  } catch (e) {
    throw new Error('Error rolling out the deployment: ' + e.message);
>>>>>>> 14a2e2f3
  }
};<|MERGE_RESOLUTION|>--- conflicted
+++ resolved
@@ -27,24 +27,6 @@
 export const rolloutDeployment = async (
   fastify: KubeFastifyInstance,
   namespace: string,
-<<<<<<< HEAD
-): Promise<void> => {
-  const customObjectsApi = fastify.kube.customObjectsApi;
-  const group = 'apps.openshift.io';
-  const version = 'v1';
-  const plural = 'deployments';
-  const body = `{
-    "spec": {
-        "template": {
-            "metadata": {
-                "annotations": {
-                    "kubectl.kubernetes.io/restartedAt": ${new Date()}
-                }
-            }
-        }
-    }
-}`;
-=======
   name: string,
 ): Promise<void> => {
   const customObjectsApi = fastify.kube.customObjectsApi;
@@ -62,7 +44,6 @@
       },
     },
   };
->>>>>>> 14a2e2f3
   const options = {
     headers: { 'Content-type': PatchUtils.PATCH_FORMAT_JSON_MERGE_PATCH },
   };
@@ -72,13 +53,6 @@
       version,
       namespace,
       plural,
-<<<<<<< HEAD
-      body,
-      options,
-    );
-  } catch (e) {
-    throw new Error('Error rollout the deployment: ' + e.message);
-=======
       name,
       body,
       undefined,
@@ -88,6 +62,5 @@
     );
   } catch (e) {
     throw new Error('Error rolling out the deployment: ' + e.message);
->>>>>>> 14a2e2f3
   }
 };