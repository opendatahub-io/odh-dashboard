--- conflicted
+++ resolved
@@ -27,20 +27,13 @@
       disableModelServing: boolean;
       disableProjectSharing: boolean;
       disableCustomServingRuntimes: boolean;
-<<<<<<< HEAD
       disableServiceMesh: boolean;
-      modelMetricsNamespace: string;
       disablePipelines: boolean;
       disableBiasMetrics: boolean;
       disablePerformanceMetrics: boolean;
       disableKServe: boolean;
       disableModelMesh: boolean;
       disableAcceleratorProfiles: boolean;
-=======
-      disablePipelines: boolean;
-      disableBiasMetrics: boolean;
-      disablePerformanceMetrics: boolean;
->>>>>>> 7c9d2b6a
     };
     groupsConfig?: {
       adminGroups: string;
