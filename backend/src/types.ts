import k8s, { V1ConfigMap, V1Secret } from '@kubernetes/client-node';
import { User } from '@kubernetes/client-node/dist/config_types';
import { FastifyInstance, FastifyRequest } from 'fastify';
import { RouteGenericInterface } from 'fastify/types/route';
import { EitherNotBoth } from './typeHelpers';

export type OperatorStatus = {
  /** Operator is installed and will be cloned to the namespace on creation */
  available: boolean;
  /** Has a detection gone underway or is the available a static default */
  queriedForStatus: boolean;
};

export type DashboardConfig = K8sResourceCommon & {
  spec: {
    dashboardConfig: {
      enablement: boolean;
      disableInfo: boolean;
      disableSupport: boolean;
      disableClusterManager: boolean;
      disableTracking: boolean;
      disableBYONImageStream: boolean;
      disableISVBadges: boolean;
      disableAppLauncher: boolean;
      disableUserManagement: boolean;
      disableProjects: boolean;
      disableModelServing: boolean;
<<<<<<< HEAD
      disableProjectSharing: boolean;
=======
      disableCustomServingRuntimes: boolean;
>>>>>>> 8d37abcd
      modelMetricsNamespace: string;
      disablePipelines: boolean;
    };
    groupsConfig?: {
      adminGroups: string;
      allowedGroups: string;
    };
    notebookSizes?: NotebookSize[];
    modelServerSizes?: ModelServerSize[];
    notebookController?: {
      enabled: boolean;
      pvcSize?: string;
      notebookNamespace?: string;
      notebookTolerationSettings?: {
        enabled: boolean;
        key: string;
      };
      storageClassName?: string;
    };
    templateOrder?: string[];
  };
  /** Faux status object -- will be replaced in the long run by a Dashboard Controller */
  status: {
    dependencyOperators: {
      redhatOpenshiftPipelines: OperatorStatus;
    };
  };
};

export type ModelServerSize = {
  name: string;
  resources: ModelServerResources;
};

export type ModelServerResources = {
  limits: {
    cpu: string;
    memory: string;
  };
  requests: {
    cpu: string;
    memory: string;
  };
};

export type NotebookResources = {
  requests?: {
    cpu?: string;
    memory?: string;
  } & Record<string, unknown>;
  limits?: {
    cpu?: string;
    memory?: string;
  } & Record<string, unknown>;
};

export type NotebookSize = {
  name: string;
  resources: NotebookResources;
  notUserDefined?: boolean;
};

export type NotebookTolerationSettings = {
  enabled: boolean;
  key: string;
};

export type ClusterSettings = {
  pvcSize: number;
  cullerTimeout: number;
  userTrackingEnabled: boolean;
  notebookTolerationSettings: NotebookTolerationSettings | null;
};

// Add a minimal QuickStart type here as there is no way to get types without pulling in frontend (React) modules
export declare type QuickStart = {
  apiVersion?: string;
  kind?: string;
  metadata: {
    name: string;
    annotations?: { [key: string]: string };
  };
  spec: {
    appName?: string;
    version?: number;
    displayName: string;
    durationMinutes: number;
    icon: string;
    description: string;
    featureFlag?: string;
  };
};

// Properties common to (almost) all Kubernetes resources.
export type K8sResourceBase = {
  apiVersion?: string;
  kind?: string;
};

export type K8sResourceCommon = {
  metadata?: {
    name?: string;
    namespace?: string;
    generateName?: string;
    uid?: string;
    labels?: { [key: string]: string };
    annotations?: { [key: string]: string };
    creationTimestamp?: Date;
  };
} & K8sResourceBase;

/**
 * A status object when Kube backend can't handle a request.
 */
export type K8sStatus = {
  kind: string;
  apiVersion: string;
  code: number;
  message: string;
  reason: string;
  status: string;
};

export enum BUILD_PHASE {
  none = 'Not started',
  new = 'New',
  running = 'Running',
  pending = 'Pending',
  complete = 'Complete',
  failed = 'Failed',
  cancelled = 'Cancelled',
}

export type BuildKind = {
  spec: {
    output: {
      to: {
        name: string;
      };
    };
  };
  status: {
    phase: BUILD_PHASE;
    completionTimestamp: string;
    startTimestamp: string;
  };
} & K8sResourceCommon;

// Minimal type for routes
export type RouteKind = {
  spec: {
    host?: string;
    tls?: {
      termination: string;
    };
  };
} & K8sResourceCommon;

// Minimal type for Subscriptions
export type SubscriptionKind = {
  status?: {
    installedCSV?: string;
    installPlanRef?: {
      namespace: string;
    };
  };
} & K8sResourceCommon;

// Minimal type for CSVs
export type CSVKind = {
  status: {
    phase?: string;
    reason?: string;
  };
} & K8sResourceCommon;

// Minimal type for ConsoleLinks
export type ConsoleLinkKind = {
  spec: {
    href?: string;
  };
} & K8sResourceCommon;

export type KfDefApplication = {
  kustomizeConfig: {
    repoRef: {
      name: string;
      path: string;
    };
  };
  name: string;
};

export type KfDefResource = K8sResourceCommon & {
  spec: {
    applications: KfDefApplication[];
  };
};

export type KubeStatus = {
  currentContext: string;
  currentUser: User;
  namespace: string;
  userName: string | string[];
  clusterID: string;
  clusterBranding: string;
  isAdmin: boolean;
  isAllowed: boolean;
  serverURL: string;
  isImpersonating?: boolean;
};

export type KubeDecorator = KubeStatus & {
  config: k8s.KubeConfig;
  coreV1Api: k8s.CoreV1Api;
  batchV1beta1Api: k8s.BatchV1beta1Api;
  batchV1Api: k8s.BatchV1Api;
  customObjectsApi: k8s.CustomObjectsApi;
  rbac: k8s.RbacAuthorizationV1Api;
  currentToken: string;
};

export type KubeFastifyInstance = FastifyInstance & {
  kube?: KubeDecorator;
};

// TODO: constant-ize the x-forwarded header
export type OauthFastifyRequest<Data extends RouteGenericInterface = RouteGenericInterface> =
  FastifyRequest<{ Headers: { 'x-forwarded-access-token': string } & Data['Headers'] } & Data>;

/*
 * Common types, should be kept up to date with frontend types
 */

export type OdhApplication = {
  metadata: {
    name: string;
    annotations?: { [key: string]: string };
  };
  spec: {
    beta?: boolean | null;
    betaText?: string | null;
    betaTitle?: string | null;
    category: string;
    comingSoon: boolean | null;
    consoleLink: string | null;
    csvName: string | null;
    description: string;
    displayName: string;
    docsLink: string;
    enable?: {
      actionLabel: string;
      description?: string;
      link?: string;
      linkPreface?: string;
      title: string;
      validationConfigMap?: string;
      validationJob: string;
      validationSecret: string;
      variableDisplayText?: { [key: string]: string };
      variableHelpText?: { [key: string]: string };
      variables?: { [key: string]: string };
    };
    enableCR: {
      field?: string;
      group: string;
      name: string;
      namespace?: string;
      plural: string;
      value?: string;
      version: string;
    };
    endpoint: string | null;
    featureFlag?: string;
    getStartedLink: string;
    getStartedMarkDown: string;
    img: string;
    shownOnEnabledPage: boolean | null;
    isEnabled: boolean | null;
    kfdefApplications: string[];
    link: string | null;
    provider: string;
    quickStart: string | null;
    route: string | null;
    routeNamespace: string | null;
    routeSuffix: string | null;
    serviceName: string | null;
    support: string;
  };
};

export enum OdhDocumentType {
  Documentation = 'documentation',
  HowTo = 'how-to',
  QuickStart = 'quickstart',
  Tutorial = 'tutorial',
}

export type OdhDocument = {
  metadata: {
    name: string;
    annotations?: { [key: string]: string };
  };
  spec: {
    displayName: string;
    appName?: string;
    type: string;
    provider?: string;
    description: string;
    url: string;
    img?: string;
    icon?: string;
    durationMinutes?: number;
    featureFlag?: string;
  };
};

export type BuildStatus = {
  name: string;
  status: BUILD_PHASE;
  timestamp?: string;
};

export type NotebookPort = {
  name: string;
  containerPort: number;
  protocol: string;
};

export type NotebookToleration = {
  effect: string;
  key: string;
  operator: string;
};

export type VolumeMount = { mountPath: string; name: string };

type EnvFrom = {
  configMapRef?: { name: string };
  secretRef?: { name: string };
};

export type NotebookContainer = {
  name: string;
  image: string;
  imagePullPolicy?: string;
  workingDir?: string;
  envFrom?: EnvFrom[];
  env: EnvironmentVariable[];
  ports?: NotebookPort[];
  resources?: NotebookResources;
  livenessProbe?: Record<string, unknown>;
  readinessProbe?: Record<string, unknown>;
  volumeMounts?: VolumeMount[];
};

export type NotebookAffinity = {
  nodeAffinity?: { [key: string]: unknown };
};

export type Volume = {
  name: string;
  emptyDir?: Record<string, any>; // eslint-disable-line
  persistentVolumeClaim?: {
    claimName: string;
  };
};

export type Notebook = K8sResourceCommon & {
  metadata: {
    annotations: Partial<{
      'kubeflow-resource-stopped': string; // datestamp of stop (if omitted, it is running)
      'notebooks.kubeflow.org/last-activity': string; // datestamp of last use
      'opendatahub.io/link': string; // redirect notebook url
      'opendatahub.io/username': string; // the untranslated username behind the notebook

      // TODO: Can we get this from the data in the Notebook??
      'notebooks.opendatahub.io/last-image-selection': string; // the last image they selected
      'notebooks.opendatahub.io/last-size-selection': string; // the last notebook size they selected
    }>;
    labels: Partial<{
      'opendatahub.io/user': string; // translated username -- see translateUsername
    }>;
  };
  spec: {
    template: {
      spec: {
        affinity?: NotebookAffinity;
        enableServiceLinks?: boolean;
        containers: NotebookContainer[];
        volumes?: Volume[];
        tolerations?: NotebookToleration[];
      };
    };
  };
  status?: {
    readyReplicas: number;
  } & Record<string, unknown>;
};

export type NotebookList = {
  apiVersion?: string;
  kind?: string;
  metadata: Record<string, unknown>;
  items: Notebook[];
} & K8sResourceCommon;

export type Route = {
  apiVersion?: string;
  kind?: string;
  metadata: {
    name: string;
    namespace: string;
    annotations?: { [key: string]: string };
  };
  spec: {
    host: string;
    port: {
      targetPort: string;
    };
    tls: {
      insecureEdgeTerminationPolicy: string;
      termination: string;
    };
    to: {
      kind: string;
      name: string;
      weight: number;
    };
    wildcardPolicy: string;
  };
};

export type ODHSegmentKey = {
  segmentKey: string;
};

export type BYONImageError = {
  severity: string;
  message: string;
};

export type BYONImageStatus = 'Importing' | 'Validating' | 'Succeeded' | 'Failed';

export type BYONImage = {
  id: string;
  phase?: BYONImageStatus;
  user?: string;
  uploaded?: Date;
  error?: BYONImageError;
} & BYONImageCreateRequest &
  BYONImageUpdateRequest;

export type BYONImageCreateRequest = {
  name: string;
  url: string;
  description?: string;
  // FIXME: This shouldn't be a user defined value consumed from the request payload but should be a controlled value from an authentication middleware.
  user: string;
  software?: BYONImagePackage[];
  packages?: BYONImagePackage[];
};

export type ImageTag = {
  image: ImageInfo | undefined;
  tag: ImageTagInfo | undefined;
};

export type BYONImageUpdateRequest = {
  id: string;
  name?: string;
  description?: string;
  visible?: boolean;
  software?: BYONImagePackage[];
  packages?: BYONImagePackage[];
};

export type BYONImagePackage = {
  name: string;
  version: string;
  visible: boolean;
};

export type ImageStreamTag = {
  name: string;
  labels?: { [key: string]: string };
  annotations?: { [key: string]: string };
  from: {
    kind: string;
    name: string;
  };
};

export type ImageStreamStatusTagItem = {
  created: string;
  dockerImageReference: string;
  image: string;
  generation: number;
};

export type ImageStreamStatusTag = {
  tag: string;
  items: ImageStreamStatusTagItem[];
};

export type ImageStreamStatus = {
  dockerImageRepository?: string;
  publicDockerImageRepository?: string;
  tags?: ImageStreamStatusTag[];
};

export type ImageStream = {
  apiVersion?: string;
  kind?: string;
  metadata: {
    name: string;
    namespace: string;
    labels?: { [key: string]: string };
    annotations?: { [key: string]: string };
  };
  spec: {
    lookupPolicy?: {
      local: boolean;
    };
    tags?: ImageStreamTag[];
  };
  status?: ImageStreamStatus;
} & K8sResourceCommon;

export type ImageStreamList = {
  apiVersion?: string;
  kind?: string;
  metadata: Record<string, unknown>;
  items: ImageStream[];
} & K8sResourceCommon;

export type NameVersionPair = {
  name: string;
  version: string;
};

export type TagContent = {
  software: NameVersionPair[];
  dependencies: NameVersionPair[];
};

export type ImageTagInfo = {
  name: string;
  content: TagContent;
  recommended: boolean;
  default: boolean;
};

export type ImageInfo = {
  name: string;
  tags: ImageTagInfo[];
  description?: string;
  url?: string;
  display_name?: string;
  default?: boolean;
  order?: number;
  dockerImageRepo?: string;
};

export type ImageType = 'byon' | 'jupyter' | 'other';

export type PersistentVolumeClaimKind = {
  apiVersion?: string;
  kind?: string;
  metadata: {
    name: string;
    namespace?: string;
    annotations?: { [key: string]: string };
  };
  spec: {
    accessModes: string[];
    resources: {
      requests: {
        storage: string;
      };
    };
    storageClassName?: string;
    volumeMode: 'Filesystem' | 'Block';
  };
  status?: Record<string, any>;
};

export type PersistentVolumeClaimListKind = {
  apiVersion?: string;
  kind?: string;
  metadata: Record<string, unknown>;
  items: PersistentVolumeClaimKind[];
};

export type PrometheusQueryResponse = {
  data: {
    result: [
      {
        value: [number, string];
      },
    ];
    resultType: string;
  };
  status: string;
};

export type PrometheusQueryRangeResponse = {
  data: {
    result: [
      {
        // not used -- see https://prometheus.io/docs/prometheus/latest/querying/api/#range-queries for more info
        metric: unknown;
        values: [number, string][];
      },
    ];
    resultType: string;
  };
  status: string;
};

export enum QueryType {
  QUERY = 'query',
  QUERY_RANGE = 'query_range',
}

export type GroupsConfig = {
  adminGroups: GroupStatus[];
  allowedGroups: GroupStatus[];
  errorAdmin?: string;
  errorUser?: string;
};

export type GroupStatus = {
  id: number;
  name: string;
  enabled: boolean;
};

export type GroupsConfigBodyList = {
  adminGroups: string[];
  allowedGroups: string[];
};

export type GroupsConfigBody = {
  adminGroups: string;
  allowedGroups: string;
};

export type GroupObjResponse = {
  users: string[] | null;
};

export type GroupCustomObject = {
  kind: string;
  apiVersion: string;
  items: GroupCustomObjectItem[];
};

export type GroupCustomObjectItem = {
  metadata: GroupCustomObjectItemMetadata;
  users: string[] | null;
};

type GroupCustomObjectItemMetadata = {
  name: string;
  uid: string;
  resourceVersion: string;
  creationTimestamp: string;
};

export type RecursivePartial<T> = {
  [P in keyof T]?: RecursivePartial<T[P]>;
};

export type GPUScaleType = {
  type: 'nvidia.com/gpu' | 'amd.com/gpu';
  min: number;
  max: number;
};

export type MachineAutoscaler = {
  spec: {
    maxReplicas: number;
    minReplicas: number;
    scaleTargetRef: {
      apiversion: string;
      kind: string;
      name: string;
    };
  };
} & K8sResourceCommon;

export type MachineSet = {
  status: {
    availableReplicas: number;
    fullyLabeledReplicas: number;
    observedGeneration: number;
    readyReplicas: number;
    replicas: number;
  };
} & K8sResourceCommon;

export type MachineAutoscalerList = {
  items: MachineAutoscaler[];
} & K8sResourceCommon;

export type MachineSetList = {
  items: MachineSet[];
} & K8sResourceCommon;

export type gpuScale = {
  availableScale: number;
  gpuNumber: number;
};

export type GPUInfo = {
  configured: boolean;
  available: number;
  autoscalers: gpuScale[];
};
export type EnvironmentVariable = EitherNotBoth<
  { value: string | number },
  { valueFrom: Record<string, unknown> }
> & {
  name: string;
};

export type ResourceGetter<T extends K8sResourceCommon> = (
  fastify: KubeFastifyInstance,
  namespace: string,
  name: string,
) => Promise<T>;

export type ResourceConstructor<T extends K8sResourceCommon> = (
  namespace: string,
  name: string,
  resource: Record<string, string>,
) => T;

export type ResourceCreator<T extends K8sResourceCommon> = (
  fastify: KubeFastifyInstance,
  resource: T,
) => Promise<T>;

export type ResourceUpdater<T extends K8sResourceCommon> = (
  fastify: KubeFastifyInstance,
  resource: T,
) => Promise<T>;

export type EnvVarResource = V1Secret | V1ConfigMap;

export type EnvVarReducedTypeKeyValues = {
  configMap: Record<string, string>;
  secrets: Record<string, string>;
};

export enum EnvVarResourceType {
  Secret = 'Secret',
  ConfigMap = 'ConfigMap',
}

export enum NotebookState {
  Started = 'started',
  Stopped = 'stopped',
}

export type NotebookData = {
  notebookSizeName: string;
  imageName: string;
  imageTagName: string;
  gpus: number;
  envVars: EnvVarReducedTypeKeyValues;
  state: NotebookState;
  username?: string;
};

export const LIMIT_NOTEBOOK_IMAGE_GPU = 'nvidia.com/gpu';<|MERGE_RESOLUTION|>--- conflicted
+++ resolved
@@ -25,11 +25,8 @@
       disableUserManagement: boolean;
       disableProjects: boolean;
       disableModelServing: boolean;
-<<<<<<< HEAD
       disableProjectSharing: boolean;
-=======
       disableCustomServingRuntimes: boolean;
->>>>>>> 8d37abcd
       modelMetricsNamespace: string;
       disablePipelines: boolean;
     };
