import k8s from '@kubernetes/client-node';
import { User } from '@kubernetes/client-node/dist/config_types';
import { FastifyInstance } from 'fastify';

// Add a minimal QuickStart type here as there is no way to get types without pulling in frontend (React) modules
export declare type QuickStart = {
  apiVersion?: string;
  kind?: string;
  metadata: {
    name: string;
    annotations?: { [key: string]: string };
  };
  spec: {
    version?: number;
    displayName: string;
    durationMinutes: number;
    icon: string;
    description: string;
    featureFlag?: string;
  };
};

// Properties common to (almost) all Kubernetes resources.
export type K8sResourceCommon = {
  apiVersion?: string;
  kind?: string;
  metadata?: {
    name?: string;
    namespace?: string;
    uid?: string;
  };
};

// Minimal type for routes
export type RouteKind = {
  spec: {
    host?: string;
    tls?: {
      termination: string;
    };
  };
} & K8sResourceCommon;

// Minimal type for CSVs
export type CSVKind = {
  status: {
    phase?: string;
    reason?: string;
  };
} & K8sResourceCommon;

export type KfDefApplication = {
  kustomizeConfig: {
    repoRef: {
      name: string;
      path: string;
    };
  };
  name: string;
};

export type KfDefResource = K8sResourceCommon & {
  spec: {
    applications: KfDefApplication[];
  };
};

export type KubeStatus = {
  currentContext: string;
  currentUser: User;
  namespace: string;
  userName: string | string[];
  clusterID: string;
};

export type KubeDecorator = KubeStatus & {
  config: k8s.KubeConfig;
  coreV1Api: k8s.CoreV1Api;
  batchV1beta1Api: k8s.BatchV1beta1Api;
  batchV1Api: k8s.BatchV1Api;
  customObjectsApi: k8s.CustomObjectsApi;
};

export type KubeFastifyInstance = FastifyInstance & {
  kube?: KubeDecorator;
};

/*
 * Common types, should be kept up to date with frontend types
 */

export type OdhApplication = {
  metadata: {
    name: string;
    annotations?: { [key: string]: string };
  };
  spec: {
    displayName: string;
    provider: string;
    description: string;
    route: string | null;
    routeNamespace: string | null;
    routeSuffix: string | null;
    serviceName: string | null;
    endpoint: string | null;
    link: string | null;
    img: string;
    docsLink: string;
    getStartedLink: string;
    category: string;
    support: string;
    quickStart: string | null;
    comingSoon: boolean | null;
    isEnabled: boolean | null;
    kfdefApplications: string[];
    csvName: string;
    enable?: {
      title: string;
      actionLabel: string;
      description?: string;
      variables?: { [key: string]: string };
      variableDisplayText?: { [key: string]: string };
      variableHelpText?: { [key: string]: string };
      validationSecret: string;
      validationJob: string;
      validationConfigMap?: string;
    };
    featureFlag?: string;
  };
};

export enum OdhDocumentType {
  Documentation = 'documentation',
  HowTo = 'how-to',
  QuickStart = 'quickstart',
  Tutorial = 'tutorial',
}

export type OdhDocument = {
  metadata: {
    name: string;
    type: string;
    annotations?: { [key: string]: string };
  };
  spec: {
    displayName: string;
    appName?: string;
    provider?: string;
    description: string;
    url: string;
    img?: string;
    icon?: string;
    durationMinutes?: number;
    markdown?: string;
    featureFlag?: string;
  };
};

export type OdhGettingStarted = {
  appName: string;
  markdown: string;
};

<<<<<<< HEAD
export type ODHSegmentKey = {
  segmentKey: string;
=======
export type BuildStatus = {
  name: string;
  status: string;
  timestamp?: string;
>>>>>>> 768a08e2
};<|MERGE_RESOLUTION|>--- conflicted
+++ resolved
@@ -161,13 +161,12 @@
   markdown: string;
 };
 
-<<<<<<< HEAD
-export type ODHSegmentKey = {
-  segmentKey: string;
-=======
 export type BuildStatus = {
   name: string;
   status: string;
   timestamp?: string;
->>>>>>> 768a08e2
+};
+
+export type ODHSegmentKey = {
+  segmentKey: string;
 };