import k8s, { V1ConfigMap, V1Secret } from '@kubernetes/client-node';
import { User } from '@kubernetes/client-node/dist/config_types';
import { FastifyInstance, FastifyRequest } from 'fastify';
import { RouteGenericInterface } from 'fastify/types/route';
import { EitherNotBoth } from './typeHelpers';

export type OperatorStatus = {
  /** Operator is installed and will be cloned to the namespace on creation */
  available: boolean;
  /** Has a detection gone underway or is the available a static default */
  queriedForStatus: boolean;
};

export type DashboardConfig = K8sResourceCommon & {
  spec: {
    dashboardConfig: {
      enablement: boolean;
      disableInfo: boolean;
      disableSupport: boolean;
      disableClusterManager: boolean;
      disableTracking: boolean;
      disableBYONImageStream: boolean;
      disableISVBadges: boolean;
      disableAppLauncher: boolean;
      disableUserManagement: boolean;
      disableProjects: boolean;
      disableModelServing: boolean;
      disableProjectSharing: boolean;
      disableCustomServingRuntimes: boolean;
<<<<<<< HEAD
=======
      disableServiceMesh: boolean;
      modelMetricsNamespace: string;
>>>>>>> 8b6dd587
      disablePipelines: boolean;
      disableBiasMetrics: boolean;
      disablePerformanceMetrics: boolean;
      disableKServe: boolean;
      disableModelMesh: boolean;
      disableAcceleratorProfiles: boolean;
    };
    groupsConfig?: {
      adminGroups: string;
      allowedGroups: string;
    };
    notebookSizes?: NotebookSize[];
    modelServerSizes?: ModelServerSize[];
    notebookController?: {
      enabled: boolean;
      pvcSize?: string;
      notebookNamespace?: string;
      notebookTolerationSettings?: {
        enabled: boolean;
        key: string;
      };
      storageClassName?: string;
    };
    templateOrder?: string[];
    templateDisablement?: string[];
  };
  /** Faux status object -- will be replaced in the long run by a Dashboard Controller */
  status: {
    dependencyOperators: {
      redhatOpenshiftPipelines: OperatorStatus;
    };
  };
};

export type ModelServerSize = {
  name: string;
  resources: ModelServerResources;
};

export type ModelServerResources = {
  limits: {
    cpu: string;
    memory: string;
  };
  requests: {
    cpu: string;
    memory: string;
  };
};

export type NotebookResources = {
  requests?: {
    cpu?: string;
    memory?: string;
  } & Record<string, unknown>;
  limits?: {
    cpu?: string;
    memory?: string;
  } & Record<string, unknown>;
};

export type NotebookSize = {
  name: string;
  resources: NotebookResources;
  notUserDefined?: boolean;
};

export type NotebookTolerationSettings = {
  enabled: boolean;
  key: string;
};

export type ClusterSettings = {
  pvcSize: number;
  cullerTimeout: number;
  userTrackingEnabled: boolean;
  notebookTolerationSettings: NotebookTolerationSettings | null;
  modelServingPlatformEnabled: {
    kServe: boolean;
    modelMesh: boolean;
  };
};

// Add a minimal QuickStart type here as there is no way to get types without pulling in frontend (React) modules
export declare type QuickStart = {
  apiVersion?: string;
  kind?: string;
  metadata: {
    name: string;
    annotations?: { [key: string]: string };
  };
  spec: {
    appName?: string;
    version?: number;
    displayName: string;
    durationMinutes: number;
    icon: string;
    description: string;
    featureFlag?: string;
  };
};

// Properties common to (almost) all Kubernetes resources.
export type K8sResourceBase = {
  apiVersion?: string;
  kind?: string;
};

export type K8sResourceCommon = {
  metadata?: {
    name?: string;
    namespace?: string;
    generateName?: string;
    uid?: string;
    labels?: { [key: string]: string };
    annotations?: { [key: string]: string };
    creationTimestamp?: Date;
  };
} & K8sResourceBase;

/**
 * A status object when Kube backend can't handle a request.
 */
export type K8sStatus = {
  kind: string;
  apiVersion: string;
  code: number;
  message: string;
  reason: string;
  status: string;
};

export enum BUILD_PHASE {
  none = 'Not started',
  new = 'New',
  running = 'Running',
  pending = 'Pending',
  complete = 'Complete',
  failed = 'Failed',
  cancelled = 'Cancelled',
}

export type BuildKind = {
  spec: {
    output: {
      to: {
        name: string;
      };
    };
  };
  status: {
    phase: BUILD_PHASE;
    completionTimestamp: string;
    startTimestamp: string;
  };
} & K8sResourceCommon;

// Minimal type for routes
export type RouteKind = {
  spec: {
    host?: string;
    tls?: {
      termination: string;
    };
  };
} & K8sResourceCommon;

// Minimal type for Subscriptions
export type SubscriptionKind = {
  status?: {
    installedCSV?: string;
    installPlanRef?: {
      namespace: string;
    };
  };
} & K8sResourceCommon;

// Minimal type for CSVs
export type CSVKind = {
  status: {
    phase?: string;
    reason?: string;
  };
} & K8sResourceCommon;

// Minimal type for ConsoleLinks
export type ConsoleLinkKind = {
  spec: {
    text: string;
    location: string;
    href: string;
    applicationMenu?: {
      section: string;
      imageUrl: string;
    };
  };
} & K8sResourceCommon;

export type KfDefApplication = {
  kustomizeConfig: {
    repoRef: {
      name: string;
      path: string;
    };
  };
  name: string;
};

export type KfDefResource = K8sResourceCommon & {
  spec: {
    applications: KfDefApplication[];
  };
};

export type KubeStatus = {
  currentContext: string;
  currentUser: User;
  namespace: string;
  userName: string | string[];
  clusterID: string;
  clusterBranding: string;
  isAdmin: boolean;
  isAllowed: boolean;
  serverURL: string;
  isImpersonating?: boolean;
};

export type KubeDecorator = KubeStatus & {
  config: k8s.KubeConfig;
  coreV1Api: k8s.CoreV1Api;
  batchV1beta1Api: k8s.BatchV1beta1Api;
  batchV1Api: k8s.BatchV1Api;
  customObjectsApi: k8s.CustomObjectsApi;
  rbac: k8s.RbacAuthorizationV1Api;
  currentToken: string;
};

export type KubeFastifyInstance = FastifyInstance & {
  kube?: KubeDecorator;
};

// TODO: constant-ize the x-forwarded header
export type OauthFastifyRequest<Data extends RouteGenericInterface = RouteGenericInterface> =
  FastifyRequest<{ Headers: { 'x-forwarded-access-token': string } & Data['Headers'] } & Data>;

/*
 * Common types, should be kept up to date with frontend types
 */

export type OdhApplication = {
  metadata: {
    name: string;
    annotations?: { [key: string]: string };
  };
  spec: {
    beta?: boolean | null;
    betaText?: string | null;
    betaTitle?: string | null;
    category: string;
    comingSoon: boolean | null;
    consoleLink: string | null;
    csvName: string | null;
    description: string;
    displayName: string;
    docsLink: string;
    enable?: {
      actionLabel: string;
      description?: string;
      link?: string;
      linkPreface?: string;
      title: string;
      validationConfigMap?: string;
      validationJob: string;
      validationSecret: string;
      variableDisplayText?: { [key: string]: string };
      variableHelpText?: { [key: string]: string };
      variables?: { [key: string]: string };
    };
    enableCR: {
      field?: string;
      group: string;
      name: string;
      namespace?: string;
      plural: string;
      value?: string;
      version: string;
    };
    endpoint: string | null;
    featureFlag?: string;
    getStartedLink: string;
    getStartedMarkDown: string;
    img: string;
    shownOnEnabledPage: boolean | null;
    isEnabled: boolean | null;
    kfdefApplications: string[];
    link: string | null;
    provider: string;
    quickStart: string | null;
    route: string | null;
    routeNamespace: string | null;
    routeSuffix: string | null;
    serviceName: string | null;
    support: string;
  };
};

export enum OdhDocumentType {
  Documentation = 'documentation',
  HowTo = 'how-to',
  QuickStart = 'quickstart',
  Tutorial = 'tutorial',
}

export type OdhDocument = {
  metadata: {
    name: string;
    annotations?: { [key: string]: string };
  };
  spec: {
    displayName: string;
    appName?: string;
    type: string;
    provider?: string;
    description: string;
    url: string;
    img?: string;
    icon?: string;
    durationMinutes?: number;
    featureFlag?: string;
  };
};

export type BuildStatus = {
  name: string;
  status: BUILD_PHASE;
  timestamp?: string;
};

export type NotebookPort = {
  name: string;
  containerPort: number;
  protocol: string;
};

export type VolumeMount = { mountPath: string; name: string };

type EnvFrom = {
  configMapRef?: { name: string };
  secretRef?: { name: string };
};

export type NotebookContainer = {
  name: string;
  image: string;
  imagePullPolicy?: string;
  workingDir?: string;
  envFrom?: EnvFrom[];
  env: EnvironmentVariable[];
  ports?: NotebookPort[];
  resources?: NotebookResources;
  livenessProbe?: Record<string, unknown>;
  readinessProbe?: Record<string, unknown>;
  volumeMounts?: VolumeMount[];
};

export type NotebookAffinity = {
  nodeAffinity?: { [key: string]: unknown };
};

export type Volume = {
  name: string;
  emptyDir?: Record<string, any>; // eslint-disable-line
  persistentVolumeClaim?: {
    claimName: string;
  };
};

export type Notebook = K8sResourceCommon & {
  metadata: {
    annotations: Partial<{
      'kubeflow-resource-stopped': string; // datestamp of stop (if omitted, it is running)
      'notebooks.kubeflow.org/last-activity': string; // datestamp of last use
      'opendatahub.io/link': string; // redirect notebook url
      'opendatahub.io/username': string; // the untranslated username behind the notebook

      // Openshift Service Mesh specific annotations. They're needed to orchestrate additional resources for nb namespaces.
      'opendatahub.io/service-mesh': string;

      // TODO: Can we get this from the data in the Notebook??
      'notebooks.opendatahub.io/last-image-selection': string; // the last image they selected
      'notebooks.opendatahub.io/last-size-selection': string; // the last notebook size they selected
    }>;
    labels: Partial<{
      'opendatahub.io/user': string; // translated username -- see translateUsername
    }>;
  };
  spec: {
    template: {
      spec: {
        affinity?: NotebookAffinity;
        enableServiceLinks?: boolean;
        containers: NotebookContainer[];
        volumes?: Volume[];
        tolerations?: Toleration[];
      };
    };
  };
  status?: {
    readyReplicas: number;
  } & Record<string, unknown>;
};

export type NotebookList = {
  apiVersion?: string;
  kind?: string;
  metadata: Record<string, unknown>;
  items: Notebook[];
} & K8sResourceCommon;

export type Route = {
  apiVersion?: string;
  kind?: string;
  metadata: {
    name: string;
    namespace: string;
    annotations?: { [key: string]: string };
  };
  spec: {
    host: string;
    port: {
      targetPort: string;
    };
    tls: {
      insecureEdgeTerminationPolicy: string;
      termination: string;
    };
    to: {
      kind: string;
      name: string;
      weight: number;
    };
    wildcardPolicy: string;
  };
};

export type ODHSegmentKey = {
  segmentKey: string;
};

export type BYONImage = {
  id: string;
  // FIXME: This shouldn't be a user defined value consumed from the request payload but should be a controlled value from an authentication middleware.
  provider: string;
  imported_time: string;
  error: string;
  name: string;
  url: string;
  display_name: string;
  description: string;
  visible: boolean;
  software: BYONImagePackage[];
  packages: BYONImagePackage[];
  recommendedAcceleratorIdentifiers: string[];
};

export type ImageInfo = {
  name: string;
  tags: ImageTagInfo[];
  description?: string;
  url?: string;
  display_name?: string;
  default?: boolean;
  order?: number;
  dockerImageRepo?: string;
  error?: string;
};

export type ImageTag = {
  image: ImageInfo | undefined;
  tag: ImageTagInfo | undefined;
};

export type BYONImagePackage = {
  name: string;
  version: string;
  visible: boolean;
};

export type ImageStreamTag = {
  name: string;
  labels?: { [key: string]: string };
  annotations?: { [key: string]: string };
  from: {
    kind: string;
    name: string;
  };
};

export type ImageStreamStatusTagItem = {
  created: string;
  dockerImageReference: string;
  image: string;
  generation: number;
};

export type ImageStreamStatusTag = {
  tag: string;
  items: ImageStreamStatusTagItem[];
  conditions?: ImageStreamStatusTagCondition[];
};

export type ImageStreamStatusTagCondition = {
  type: string;
  status: string;
  reason: string;
  message: string;
};

export type ImageStreamStatus = {
  dockerImageRepository?: string;
  publicDockerImageRepository?: string;
  tags?: ImageStreamStatusTag[];
};

export type ImageStream = {
  apiVersion?: string;
  kind?: string;
  metadata: {
    name: string;
    namespace: string;
    labels?: { [key: string]: string };
    annotations?: { [key: string]: string };
    creationTimestamp?: string;
  };
  spec: {
    lookupPolicy?: {
      local: boolean;
    };
    tags?: ImageStreamTag[];
  };
  status?: ImageStreamStatus;
} & K8sResourceCommon;

export type ImageStreamList = {
  apiVersion?: string;
  kind?: string;
  metadata: Record<string, unknown>;
  items: ImageStream[];
} & K8sResourceCommon;

export type NameVersionPair = {
  name: string;
  version: string;
};

export type TagContent = {
  software: NameVersionPair[];
  dependencies: NameVersionPair[];
};

export type ImageTagInfo = {
  name: string;
  content: TagContent;
  recommended: boolean;
  default: boolean;
};

export type ImageType = 'byon' | 'jupyter' | 'other';

export type PersistentVolumeClaimKind = {
  apiVersion?: string;
  kind?: string;
  metadata: {
    name: string;
    namespace?: string;
    annotations?: { [key: string]: string };
  };
  spec: {
    accessModes: string[];
    resources: {
      requests: {
        storage: string;
      };
    };
    storageClassName?: string;
    volumeMode: 'Filesystem' | 'Block';
  };
  status?: Record<string, any>;
};

export type PersistentVolumeClaimListKind = {
  apiVersion?: string;
  kind?: string;
  metadata: Record<string, unknown>;
  items: PersistentVolumeClaimKind[];
};

export type PrometheusQueryResponse = {
  data: {
    result: [
      {
        value: [number, string];
      },
    ];
    resultType: string;
  };
  status: string;
};

export type PrometheusQueryRangeResponse = {
  data: {
    result: [
      {
        // not used -- see https://prometheus.io/docs/prometheus/latest/querying/api/#range-queries for more info
        metric: unknown;
        values: [number, string][];
      },
    ];
    resultType: string;
  };
  status: string;
};

export enum QueryType {
  QUERY = 'query',
  QUERY_RANGE = 'query_range',
}

export type GroupsConfig = {
  adminGroups: GroupStatus[];
  allowedGroups: GroupStatus[];
  errorAdmin?: string;
  errorUser?: string;
};

export type GroupStatus = {
  id: number;
  name: string;
  enabled: boolean;
};

export type GroupsConfigBodyList = {
  adminGroups: string[];
  allowedGroups: string[];
};

export type GroupsConfigBody = {
  adminGroups: string;
  allowedGroups: string;
};

export type GroupObjResponse = {
  users: string[] | null;
};

export type GroupCustomObject = {
  kind: string;
  apiVersion: string;
  items: GroupCustomObjectItem[];
};

export type GroupCustomObjectItem = {
  metadata: GroupCustomObjectItemMetadata;
  users: string[] | null;
};

type GroupCustomObjectItemMetadata = {
  name: string;
  uid: string;
  resourceVersion: string;
  creationTimestamp: string;
};

export type RecursivePartial<T> = {
  [P in keyof T]?: RecursivePartial<T[P]>;
};


export type MachineAutoscaler = {
  spec: {
    maxReplicas: number;
    minReplicas: number;
    scaleTargetRef: {
      apiversion: string;
      kind: string;
      name: string;
    };
  };
} & K8sResourceCommon;

export type MachineSet = {
  status: {
    availableReplicas: number;
    fullyLabeledReplicas: number;
    observedGeneration: number;
    readyReplicas: number;
    replicas: number;
  };
} & K8sResourceCommon;

export type MachineAutoscalerList = {
  items: MachineAutoscaler[];
} & K8sResourceCommon;

export type MachineSetList = {
  items: MachineSet[];
} & K8sResourceCommon;


export type DetectedAccelerators = {
  configured: boolean;
  available: { [key: string]: number };
  total: { [key: string]: number };
  allocated: { [key: string]: number };
};

export type EnvironmentVariable = EitherNotBoth<
  { value: string | number },
  { valueFrom: Record<string, unknown> }
> & {
  name: string;
};

export type ResourceGetter<T extends K8sResourceCommon> = (
  fastify: KubeFastifyInstance,
  namespace: string,
  name: string,
) => Promise<T>;

export type ResourceConstructor<T extends K8sResourceCommon> = (
  namespace: string,
  name: string,
  resource: Record<string, string>,
) => T;

export type ResourceCreator<T extends K8sResourceCommon> = (
  fastify: KubeFastifyInstance,
  resource: T,
) => Promise<T>;

export type ResourceUpdater<T extends K8sResourceCommon> = (
  fastify: KubeFastifyInstance,
  resource: T,
) => Promise<T>;

export type EnvVarResource = V1Secret | V1ConfigMap;

export type EnvVarReducedTypeKeyValues = {
  configMap: Record<string, string>;
  secrets: Record<string, string>;
};

export enum EnvVarResourceType {
  Secret = 'Secret',
  ConfigMap = 'ConfigMap',
}

export enum NotebookState {
  Started = 'started',
  Stopped = 'stopped',
}

export type NotebookData = {
  notebookSizeName: string;
  imageName: string;
  imageTagName: string;
  acceleratorProfile: AcceleratorProfileState;
  envVars: EnvVarReducedTypeKeyValues;
  state: NotebookState;
  username?: string;
};

export type AcceleratorProfileState = {
  acceleratorProfile?: AcceleratorProfileKind;
  count: number;
};

type DisplayNameAnnotations = Partial<{
  'openshift.io/description': string; // the description provided by the user
  'openshift.io/display-name': string; // the name provided by the user
}>;

export type K8sDSGResource = K8sResourceCommon & {
  metadata: {
    annotations?: DisplayNameAnnotations;
    name: string;
  };
};

export type TemplateParameter = {
  name: string;
  displayName: string;
  description: string;
  value: string;
  required: boolean;
};

export type Template = K8sResourceCommon & {
  metadata: {
    annotations?: Partial<{
      tags: string;
      iconClass?: string;
      'opendatahub.io/template-enabled': string;
    }>;
    name: string;
    namespace: string;
  };
  objects: K8sDSGResource[];
  parameters: TemplateParameter[];
};

export type TemplateList = {
  apiVersion?: string;
  kind?: string;
  metadata: Record<string, unknown>;
  items: Template[];
} & K8sResourceCommon;

export type ServingRuntimeAnnotations = Partial<{
  'opendatahub.io/template-name': string;
  'opendatahub.io/template-display-name': string;
  'opendatahub.io/disable-gpu': string;
  'enable-route': string;
  'enable-auth': string;
}>;

export type SupportedModelFormats = {
  name: string;
  version?: string;
  autoSelect?: boolean;
};

export enum ContainerResourceAttributes {
  CPU = 'cpu',
  MEMORY = 'memory',
}

export type ContainerResources = {
  requests?: {
    cpu?: string | number;
    memory?: string;
  } & Record<string, unknown>;
  limits?: {
    cpu?: string | number;
    memory?: string;
  } & Record<string, unknown>;
};

export type ServingRuntime = K8sResourceCommon & {
  metadata: {
    annotations?: DisplayNameAnnotations & ServingRuntimeAnnotations;
    name: string;
    namespace: string;
  };
  spec: {
    builtInAdapter?: {
      serverType: string;
      runtimeManagementPort: number;
      memBufferBytes?: number;
      modelLoadingTimeoutMillis?: number;
    };
    containers: {
      args: string[];
      image: string;
      name: string;
      resources?: ContainerResources;
      volumeMounts?: VolumeMount[];
    }[];
    supportedModelFormats: SupportedModelFormats[];
    replicas: number;
    volumes?: Volume[];
  };
};

export enum TolerationOperator {
  EXISTS = 'Exists',
  EQUAL = 'Equal',
}

export enum TolerationEffect {
  NO_SCHEDULE = 'NoSchedule',
  PREFER_NO_SCHEDULE = 'PreferNoSchedule',
  NO_EXECUTE = 'NoExecute',
}

export type Toleration = {
  key: string;
  operator?: TolerationOperator;
  value?: string;
  effect?: TolerationEffect;
  tolerationSeconds?: number;
};

export type AcceleratorProfileKind = K8sResourceCommon & {
  metadata: {
    name: string;
    annotations?: Partial<{
      'opendatahub.io/modified-date': string;
    }>;
  };
  spec: {
    displayName: string;
    enabled: boolean;
    identifier: string;
    description?: string;
    tolerations?: Toleration[];
  };
};

export enum KnownLabels {
  DASHBOARD_RESOURCE = 'opendatahub.io/dashboard',
  PROJECT_SHARING = 'opendatahub.io/project-sharing',
  MODEL_SERVING_PROJECT = 'modelmesh-enabled',
  DATA_CONNECTION_AWS = 'opendatahub.io/managed',
}

type ComponentNames =
  | 'codeflare'
  | 'data-science-pipelines-operator'
  | 'kserve'
  | 'model-mesh'
  // Bug: https://github.com/opendatahub-io/opendatahub-operator/issues/641
  | 'odh-dashboard'
  | 'ray'
  | 'workbenches';

export type DataScienceClusterKindStatus = {
  conditions: [];
  installedComponents: { [key in ComponentNames]?: boolean };
  phase?: string;
};

export type DataScienceClusterKind = K8sResourceCommon & {
  spec: unknown; // we should never need to look into this
  status: DataScienceClusterKindStatus;
};

export type DataScienceClusterList = {
  kind: 'DataScienceClusterList';
  items: DataScienceClusterKind[];
};<|MERGE_RESOLUTION|>--- conflicted
+++ resolved
@@ -27,11 +27,7 @@
       disableModelServing: boolean;
       disableProjectSharing: boolean;
       disableCustomServingRuntimes: boolean;
-<<<<<<< HEAD
-=======
       disableServiceMesh: boolean;
-      modelMetricsNamespace: string;
->>>>>>> 8b6dd587
       disablePipelines: boolean;
       disableBiasMetrics: boolean;
       disablePerformanceMetrics: boolean;
@@ -709,7 +705,6 @@
   [P in keyof T]?: RecursivePartial<T[P]>;
 };
 
-
 export type MachineAutoscaler = {
   spec: {
     maxReplicas: number;
@@ -739,7 +734,6 @@
 export type MachineSetList = {
   items: MachineSet[];
 } & K8sResourceCommon;
-
 
 export type DetectedAccelerators = {
   configured: boolean;
