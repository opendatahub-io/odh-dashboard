--- conflicted
+++ resolved
@@ -28,13 +28,10 @@
       disableProjectSharing: boolean;
       disableCustomServingRuntimes: boolean;
       disablePipelines: boolean;
-<<<<<<< HEAD
       disableBiasMetrics: boolean;
       disablePerformanceMetrics: boolean;
-=======
       disableKServe: boolean;
       disableModelMesh: boolean;
->>>>>>> b1bcc05f
     };
     groupsConfig?: {
       adminGroups: string;
