import k8s, { V1ConfigMap, V1Secret } from '@kubernetes/client-node';
import { User } from '@kubernetes/client-node/dist/config_types';
import { FastifyInstance, FastifyRequest } from 'fastify';
import { RouteGenericInterface } from 'fastify/types/route';
import { EitherNotBoth } from './typeHelpers';

export type DashboardConfig = K8sResourceCommon & {
  spec: {
    dashboardConfig: {
      enablement: boolean;
      disableInfo: boolean;
      disableSupport: boolean;
      disableClusterManager: boolean;
      disableTracking: boolean;
      disableBYONImageStream: boolean;
      disableISVBadges: boolean;
      disableAppLauncher: boolean;
      disableUserManagement: boolean;
    };
    groupsConfig?: {
      adminGroups: string;
      allowedGroups: string;
    };
    notebookSizes?: NotebookSize[];
    notebookController?: {
      enabled: boolean;
      pvcSize?: string;
      notebookNamespace?: string;
      notebookTolerationSettings?: {
        enabled: boolean;
        key: string;
      };
    };
  };
};

export type NotebookResources = {
  requests?: {
    cpu?: string;
    memory?: string;
  } & Record<string, unknown>;
  limits?: {
    cpu?: string;
    memory?: string;
  } & Record<string, unknown>;
};

export type NotebookSize = {
  name: string;
  resources: NotebookResources;
  notUserDefined?: boolean;
};

export type NotebookTolerationSettings = {
  enabled: boolean;
  key: string;
};

export type ClusterSettings = {
  pvcSize: number;
  cullerTimeout: number;
  userTrackingEnabled: boolean;
  notebookTolerationSettings: NotebookTolerationSettings | null;
};

// Add a minimal QuickStart type here as there is no way to get types without pulling in frontend (React) modules
export declare type QuickStart = {
  apiVersion?: string;
  kind?: string;
  metadata: {
    name: string;
    annotations?: { [key: string]: string };
  };
  spec: {
    appName?: string;
    version?: number;
    displayName: string;
    durationMinutes: number;
    icon: string;
    description: string;
    featureFlag?: string;
  };
};

// Properties common to (almost) all Kubernetes resources.
export type K8sResourceBase = {
  apiVersion?: string;
  kind?: string;
};

export type K8sResourceCommon = {
  metadata?: {
    name?: string;
    namespace?: string;
    generateName?: string;
    uid?: string;
    labels?: { [key: string]: string };
    annotations?: { [key: string]: string };
    creationTimestamp?: Date;
  };
} & K8sResourceBase;

export enum BUILD_PHASE {
  none = 'Not started',
  new = 'New',
  running = 'Running',
  pending = 'Pending',
  complete = 'Complete',
  failed = 'Failed',
  cancelled = 'Cancelled',
}

export type BuildKind = {
  spec: {
    output: {
      to: {
        name: string;
      };
    };
  };
  status: {
    phase: BUILD_PHASE;
    completionTimestamp: string;
    startTimestamp: string;
  };
} & K8sResourceCommon;

// Minimal type for routes
export type RouteKind = {
  spec: {
    host?: string;
    tls?: {
      termination: string;
    };
  };
} & K8sResourceCommon;

// Minimal type for Subscriptions
export type SubscriptionKind = {
  status?: {
    installedCSV?: string;
    installPlanRef?: {
      namespace: string;
    };
  };
} & K8sResourceCommon;

// Minimal type for CSVs
export type CSVKind = {
  status: {
    phase?: string;
    reason?: string;
  };
} & K8sResourceCommon;

// Minimal type for ConsoleLinks
export type ConsoleLinkKind = {
  spec: {
    href?: string;
  };
} & K8sResourceCommon;

export type KfDefApplication = {
  kustomizeConfig: {
    repoRef: {
      name: string;
      path: string;
    };
  };
  name: string;
};

export type KfDefResource = K8sResourceCommon & {
  spec: {
    applications: KfDefApplication[];
  };
};

export type KubeStatus = {
  currentContext: string;
  currentUser: User;
  namespace: string;
  userName: string | string[];
  clusterID: string;
  clusterBranding: string;
  isAdmin: boolean;
  isAllowed: boolean;
  saToken: string;
};

export type KubeDecorator = KubeStatus & {
  config: k8s.KubeConfig;
  coreV1Api: k8s.CoreV1Api;
  batchV1beta1Api: k8s.BatchV1beta1Api;
  batchV1Api: k8s.BatchV1Api;
  customObjectsApi: k8s.CustomObjectsApi;
  rbac: k8s.RbacAuthorizationV1Api;
};

export type KubeFastifyInstance = FastifyInstance & {
  kube?: KubeDecorator;
};

// TODO: constant-ize the x-forwarded header
export type OauthFastifyRequest<Data extends RouteGenericInterface = RouteGenericInterface> =
  FastifyRequest<{ Headers: { 'x-forwarded-access-token': string } & Data['Headers'] } & Data>;

/*
 * Common types, should be kept up to date with frontend types
 */

export type OdhApplication = {
  metadata: {
    name: string;
    annotations?: { [key: string]: string };
  };
  spec: {
    beta?: boolean | null;
    betaText?: string | null;
    betaTitle?: string | null;
    category: string;
    comingSoon: boolean | null;
    consoleLink: string | null;
    csvName: string | null;
    description: string;
    displayName: string;
    docsLink: string;
    enable?: {
      actionLabel: string;
      description?: string;
      link?: string;
      linkPreface?: string;
      title: string;
      validationConfigMap?: string;
      validationJob: string;
      validationSecret: string;
      variableDisplayText?: { [key: string]: string };
      variableHelpText?: { [key: string]: string };
      variables?: { [key: string]: string };
    };
    enableCR: {
      field?: string;
      group: string;
      name: string;
      namespace?: string;
      plural: string;
      value?: string;
      version: string;
    };
    endpoint: string | null;
    featureFlag?: string;
    getStartedLink: string;
    getStartedMarkDown: string;
    img: string;
    shownOnEnabledPage: boolean | null;
    isEnabled: boolean | null;
    kfdefApplications: string[];
    link: string | null;
    provider: string;
    quickStart: string | null;
    route: string | null;
    routeNamespace: string | null;
    routeSuffix: string | null;
    serviceName: string | null;
    support: string;
  };
};

export enum OdhDocumentType {
  Documentation = 'documentation',
  HowTo = 'how-to',
  QuickStart = 'quickstart',
  Tutorial = 'tutorial',
}

export type OdhDocument = {
  metadata: {
    name: string;
    annotations?: { [key: string]: string };
  };
  spec: {
    displayName: string;
    appName?: string;
    type: string;
    provider?: string;
    description: string;
    url: string;
    img?: string;
    icon?: string;
    durationMinutes?: number;
    featureFlag?: string;
  };
};

export type BuildStatus = {
  name: string;
  status: BUILD_PHASE;
  timestamp?: string;
};

export type NotebookPort = {
  name: string;
  containerPort: number;
  protocol: string;
};

export type NotebookToleration = {
  effect: string;
  key: string;
  operator: string;
};

export type VolumeMount = { mountPath: string; name: string };

type EnvFrom = {
  configMapRef?: { name: string };
  secretRef?: { name: string };
};

export type NotebookContainer = {
  name: string;
  image: string;
  imagePullPolicy?: string;
  workingDir?: string;
  envFrom?: EnvFrom[];
  env: EnvironmentVariable[];
  ports?: NotebookPort[];
  resources?: NotebookResources;
  livenessProbe?: Record<string, unknown>;
  readinessProbe?: Record<string, unknown>;
  volumeMounts?: VolumeMount[];
};

export type NotebookAffinity = {
  nodeAffinity?: { [key: string]: unknown };
};

export type Volume = {
  name: string;
  emptyDir?: Record<string, any>; // eslint-disable-line
  persistentVolumeClaim?: {
    claimName: string;
  };
};

export type Notebook = K8sResourceCommon & {
  metadata: {
    annotations: Partial<{
      'kubeflow-resource-stopped': string; // datestamp of stop (if omitted, it is running)
      'notebooks.kubeflow.org/last-activity': string; // datestamp of last use
      'opendatahub.io/link': string; // redirect notebook url
      'opendatahub.io/username': string; // the untranslated username behind the notebook

      // TODO: Can we get this from the data in the Notebook??
      'notebooks.opendatahub.io/last-image-selection': string; // the last image they selected
      'notebooks.opendatahub.io/last-size-selection': string; // the last notebook size they selected
    }>;
    labels: Partial<{
      'opendatahub.io/user': string; // translated username -- see translateUsername
    }>;
  };
  spec: {
    template: {
      spec: {
        affinity?: NotebookAffinity;
        enableServiceLinks?: boolean;
        containers: NotebookContainer[];
        volumes?: Volume[];
        tolerations?: NotebookToleration[];
      };
    };
  };
  status?: {
    readyReplicas: number;
  } & Record<string, unknown>;
};

export type NotebookList = {
  apiVersion?: string;
  kind?: string;
  metadata: Record<string, unknown>;
  items: Notebook[];
} & K8sResourceCommon;

export type Route = {
  apiVersion?: string;
  kind?: string;
  metadata: {
    name: string;
    namespace: string;
    annotations?: { [key: string]: string };
  };
  spec: {
    host: string;
    port: {
      targetPort: string;
    };
    tls: {
      insecureEdgeTerminationPolicy: string;
      termination: string;
    };
    to: {
      kind: string;
      name: string;
      weight: number;
    };
    wildcardPolicy: string;
  };
};

export type ODHSegmentKey = {
  segmentKey: string;
};

export type BYONImageError = {
  severity: string;
  message: string;
};

export type BYONImageStatus = 'Importing' | 'Validating' | 'Succeeded' | 'Failed';

export type BYONImage = {
  id: string;
  phase?: BYONImageStatus;
  user?: string;
  uploaded?: Date;
  error?: BYONImageError;
} & BYONImageCreateRequest &
  BYONImageUpdateRequest;

export type BYONImageCreateRequest = {
  name: string;
  url: string;
  description?: string;
  // FIXME: This shouldn't be a user defined value consumed from the request payload but should be a controlled value from an authentication middleware.
  user: string;
  software?: BYONImagePackage[];
  packages?: BYONImagePackage[];
};

export type ImageTag = {
  image: ImageInfo | undefined;
  tag: ImageTagInfo | undefined;
};

export type BYONImageUpdateRequest = {
  id: string;
  name?: string;
  description?: string;
  visible?: boolean;
  software?: BYONImagePackage[];
  packages?: BYONImagePackage[];
};

export type BYONImagePackage = {
  name: string;
  version: string;
  visible: boolean;
};

export type PipelineRunKind = {
  spec: {
    params: {
      name: string;
      value: string;
    }[];
    pipelineRef: {
      name: string;
    };
    workspaces?: [
      {
        name: string;
        volumeClaimTemplate: {
          spec: {
            accessModes: string[];
            resources: {
              requests: {
                storage: string;
              };
            };
          };
        };
      },
    ];
  };
} & K8sResourceCommon;

export type PipelineRunListKind = {
  items: PipelineRunKind[];
} & K8sResourceBase;

export type ImageStreamTag = {
  name: string;
  labels?: { [key: string]: string };
  annotations?: { [key: string]: string };
  from: {
    kind: string;
    name: string;
  };
};

export type ImageStreamStatusTagItem = {
  created: string;
  dockerImageReference: string;
  image: string;
  generation: number;
};

export type ImageStreamStatusTag = {
  tag: string;
  items: ImageStreamStatusTagItem[];
};

export type ImageStreamStatus = {
  dockerImageRepository?: string;
  publicDockerImageRepository?: string;
  tags?: ImageStreamStatusTag[];
};

export type ImageStream = {
  apiVersion?: string;
  kind?: string;
  metadata: {
    name: string;
    namespace: string;
    labels?: { [key: string]: string };
    annotations?: { [key: string]: string };
  };
  spec: {
    lookupPolicy?: {
      local: boolean;
    };
    tags?: ImageStreamTag[];
  };
  status?: ImageStreamStatus;
} & K8sResourceCommon;

export type ImageStreamList = {
  apiVersion?: string;
  kind?: string;
  metadata: Record<string, unknown>;
  items: ImageStream[];
} & K8sResourceCommon;

export type NameVersionPair = {
  name: string;
  version: string;
};

export type TagContent = {
  software: NameVersionPair[];
  dependencies: NameVersionPair[];
};

export type ImageTagInfo = {
  name: string;
  content: TagContent;
  recommended: boolean;
  default: boolean;
};

export type ImageInfo = {
  name: string;
  tags: ImageTagInfo[];
  description?: string;
  url?: string;
  display_name?: string;
  default?: boolean;
  order?: number;
  dockerImageRepo?: string;
};

export type ImageType = 'byon' | 'jupyter' | 'other';

export type PersistentVolumeClaimKind = {
  apiVersion?: string;
  kind?: string;
  metadata: {
    name: string;
    namespace?: string;
    annotations?: { [key: string]: string };
  };
  spec: {
    accessModes: string[];
    resources: {
      requests: {
        storage: string;
      };
    };
    storageClassName?: string;
    volumeMode: 'Filesystem' | 'Block';
  };
  status?: Record<string, any>;
};

export type PersistentVolumeClaimListKind = {
  apiVersion?: string;
  kind?: string;
  metadata: Record<string, unknown>;
  items: PersistentVolumeClaimKind[];
};

export type PrometheusResponse = {
  data: {
    result: [
      {
        value: [number, string];
      },
    ];
    resultType: string;
  };
  status: string;
};

export type GroupsConfig = {
  adminGroups: GroupStatus[];
  allowedGroups: GroupStatus[];
  errorAdmin?: string;
  errorUser?: string;
};

export type GroupStatus = {
  id: number;
  name: string;
  enabled: boolean;
};

export type GroupsConfigBodyList = {
  adminGroups: string[];
  allowedGroups: string[];
};

export type GroupsConfigBody = {
  adminGroups: string;
  allowedGroups: string;
};

export type GroupObjResponse = {
  users: string[] | null;
};

export type GroupCustomObject = {
  kind: string;
  apiVersion: string;
  items: GroupCustomObjectItem[];
};

export type GroupCustomObjectItem = {
  metadata: GroupCustomObjectItemMetadata;
  users: string[];
};

type GroupCustomObjectItemMetadata = {
  name: string;
  uid: string;
  resourceVersion: string;
  creationTimestamp: string;
};

export type RecursivePartial<T> = {
  [P in keyof T]?: RecursivePartial<T[P]>;
};

<<<<<<< HEAD
export type GPUScaleType = {
  type: 'nvidia.com/gpu' | 'amd.com/gpu';
  min: number;
  max: number;
};

export type MachineAutoscaler = {
  spec: {
    maxReplicas: number;
    minReplicas: number;
    scaleTargetRef: {
      apiversion: string;
      kind: string;
      name: string;
    };
  };
} & K8sResourceCommon;

export type MachineSet = {
  status: {
    availableReplicas: number;
    fullyLabeledReplicas: number;
    observedGeneration: number;
    readyReplicas: number;
    replicas: number;
  };
} & K8sResourceCommon;

export type MachineAutoscalerList = {
  items: MachineAutoscaler[];
} & K8sResourceCommon;

export type MachineSetList = {
  items: MachineSet[];
} & K8sResourceCommon;

export type gpuScale = {
  availableScale: number;
  gpuNumber: number;
};

export type GPUInfo = {
  configured: boolean;
  available: number;
  autoscalers: gpuScale[];
};
=======
export type EnvironmentVariable = EitherNotBoth<
  { value: string | number },
  { valueFrom: Record<string, unknown> }
> & {
  name: string;
};

export type ResourceGetter<T extends K8sResourceCommon> = (
  fastify: KubeFastifyInstance,
  namespace: string,
  name: string,
) => Promise<T>;

export type ResourceConstructor<T extends K8sResourceCommon> = (
  namespace: string,
  name: string,
  resource: Record<string, string>,
) => T;

export type ResourceCreator<T extends K8sResourceCommon> = (
  fastify: KubeFastifyInstance,
  resource: T,
) => Promise<T>;

export type ResourceUpdater<T extends K8sResourceCommon> = (
  fastify: KubeFastifyInstance,
  resource: T,
) => Promise<T>;

export type EnvVarResource = V1Secret | V1ConfigMap;

export type EnvVarReducedTypeKeyValues = {
  configMap: Record<string, string>;
  secrets: Record<string, string>;
};

export enum EnvVarResourceType {
  Secret = 'Secret',
  ConfigMap = 'ConfigMap',
}

export enum NotebookState {
  Started = 'started',
  Stopped = 'stopped',
}

export type NotebookData = {
  notebookSizeName: string;
  imageName: string;
  imageTagName: string;
  gpus: number;
  envVars: EnvVarReducedTypeKeyValues;
  state: NotebookState;
  username?: string;
};

export const LIMIT_NOTEBOOK_IMAGE_GPU = 'nvidia.com/gpu';
>>>>>>> c683fef3
<|MERGE_RESOLUTION|>--- conflicted
+++ resolved
@@ -661,7 +661,6 @@
   [P in keyof T]?: RecursivePartial<T[P]>;
 };
 
-<<<<<<< HEAD
 export type GPUScaleType = {
   type: 'nvidia.com/gpu' | 'amd.com/gpu';
   min: number;
@@ -708,7 +707,6 @@
   available: number;
   autoscalers: gpuScale[];
 };
-=======
 export type EnvironmentVariable = EitherNotBoth<
   { value: string | number },
   { valueFrom: Record<string, unknown> }
@@ -765,5 +763,4 @@
   username?: string;
 };
 
-export const LIMIT_NOTEBOOK_IMAGE_GPU = 'nvidia.com/gpu';
->>>>>>> c683fef3
+export const LIMIT_NOTEBOOK_IMAGE_GPU = 'nvidia.com/gpu';