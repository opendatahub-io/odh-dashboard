import k8s, { V1ConfigMap, V1Secret } from '@kubernetes/client-node';
import { User } from '@kubernetes/client-node/dist/config_types';
import { FastifyInstance, FastifyRequest } from 'fastify';
import { RouteGenericInterface } from 'fastify/types/route';
import { EitherNotBoth } from './typeHelpers';

export type DashboardConfig = K8sResourceCommon & {
  spec: {
    dashboardConfig: {
      enablement: boolean;
      disableInfo: boolean;
      disableSupport: boolean;
      disableClusterManager: boolean;
      disableTracking: boolean;
      disableBYONImageStream: boolean;
      disableISVBadges: boolean;
      disableAppLauncher: boolean;
      disableUserManagement: boolean;
      disableProjects: boolean;
    };
    groupsConfig?: {
      adminGroups: string;
      allowedGroups: string;
    };
    notebookSizes?: NotebookSize[];
    notebookController?: {
      enabled: boolean;
      pvcSize?: string;
      notebookNamespace?: string;
      notebookTolerationSettings?: {
        enabled: boolean;
        key: string;
      };
    };
  };
};

export type NotebookResources = {
  requests?: {
    cpu?: string;
    memory?: string;
  } & Record<string, unknown>;
  limits?: {
    cpu?: string;
    memory?: string;
  } & Record<string, unknown>;
};

export type NotebookSize = {
  name: string;
  resources: NotebookResources;
  notUserDefined?: boolean;
};

export type NotebookTolerationSettings = {
  enabled: boolean;
  key: string;
};

export type ClusterSettings = {
  pvcSize: number;
  cullerTimeout: number;
  userTrackingEnabled: boolean;
  notebookTolerationSettings: NotebookTolerationSettings | null;
};

// Add a minimal QuickStart type here as there is no way to get types without pulling in frontend (React) modules
export declare type QuickStart = {
  apiVersion?: string;
  kind?: string;
  metadata: {
    name: string;
    annotations?: { [key: string]: string };
  };
  spec: {
    appName?: string;
    version?: number;
    displayName: string;
    durationMinutes: number;
    icon: string;
    description: string;
    featureFlag?: string;
  };
};

// Properties common to (almost) all Kubernetes resources.
export type K8sResourceBase = {
  apiVersion?: string;
  kind?: string;
};

export type K8sResourceCommon = {
  metadata?: {
    name?: string;
    namespace?: string;
    generateName?: string;
    uid?: string;
    labels?: { [key: string]: string };
    annotations?: { [key: string]: string };
    creationTimestamp?: Date;
  };
} & K8sResourceBase;

/**
 * A status object when Kube backend can't handle a request.
 */
export type K8sStatus = {
  kind: string;
  apiVersion: string;
  code: number;
  message: string;
  reason: string;
  status: string;
};

export enum BUILD_PHASE {
  none = 'Not started',
  new = 'New',
  running = 'Running',
  pending = 'Pending',
  complete = 'Complete',
  failed = 'Failed',
  cancelled = 'Cancelled',
}

export type BuildKind = {
  spec: {
    output: {
      to: {
        name: string;
      };
    };
  };
  status: {
    phase: BUILD_PHASE;
    completionTimestamp: string;
    startTimestamp: string;
  };
} & K8sResourceCommon;

// Minimal type for routes
export type RouteKind = {
  spec: {
    host?: string;
    tls?: {
      termination: string;
    };
  };
} & K8sResourceCommon;

// Minimal type for Subscriptions
export type SubscriptionKind = {
  status?: {
    installedCSV?: string;
    installPlanRef?: {
      namespace: string;
    };
  };
} & K8sResourceCommon;

// Minimal type for CSVs
export type CSVKind = {
  status: {
    phase?: string;
    reason?: string;
  };
} & K8sResourceCommon;

// Minimal type for ConsoleLinks
export type ConsoleLinkKind = {
  spec: {
    href?: string;
  };
} & K8sResourceCommon;

export type KfDefApplication = {
  kustomizeConfig: {
    repoRef: {
      name: string;
      path: string;
    };
  };
  name: string;
};

export type KfDefResource = K8sResourceCommon & {
  spec: {
    applications: KfDefApplication[];
  };
};

export type KubeStatus = {
  currentContext: string;
  currentUser: User;
  namespace: string;
  userName: string | string[];
  clusterID: string;
  clusterBranding: string;
  isAdmin: boolean;
  isAllowed: boolean;
<<<<<<< HEAD
  saToken?: string;
=======
  serverURL: string;
>>>>>>> e8ff7443
};

export type KubeDecorator = KubeStatus & {
  config: k8s.KubeConfig;
  coreV1Api: k8s.CoreV1Api;
  batchV1beta1Api: k8s.BatchV1beta1Api;
  batchV1Api: k8s.BatchV1Api;
  customObjectsApi: k8s.CustomObjectsApi;
  rbac: k8s.RbacAuthorizationV1Api;
};

export type KubeFastifyInstance = FastifyInstance & {
  kube?: KubeDecorator;
};

// TODO: constant-ize the x-forwarded header
export type OauthFastifyRequest<Data extends RouteGenericInterface = RouteGenericInterface> =
  FastifyRequest<{ Headers: { 'x-forwarded-access-token': string } & Data['Headers'] } & Data>;

/*
 * Common types, should be kept up to date with frontend types
 */

export type OdhApplication = {
  metadata: {
    name: string;
    annotations?: { [key: string]: string };
  };
  spec: {
    beta?: boolean | null;
    betaText?: string | null;
    betaTitle?: string | null;
    category: string;
    comingSoon: boolean | null;
    consoleLink: string | null;
    csvName: string | null;
    description: string;
    displayName: string;
    docsLink: string;
    enable?: {
      actionLabel: string;
      description?: string;
      link?: string;
      linkPreface?: string;
      title: string;
      validationConfigMap?: string;
      validationJob: string;
      validationSecret: string;
      variableDisplayText?: { [key: string]: string };
      variableHelpText?: { [key: string]: string };
      variables?: { [key: string]: string };
    };
    enableCR: {
      field?: string;
      group: string;
      name: string;
      namespace?: string;
      plural: string;
      value?: string;
      version: string;
    };
    endpoint: string | null;
    featureFlag?: string;
    getStartedLink: string;
    getStartedMarkDown: string;
    img: string;
    shownOnEnabledPage: boolean | null;
    isEnabled: boolean | null;
    kfdefApplications: string[];
    link: string | null;
    provider: string;
    quickStart: string | null;
    route: string | null;
    routeNamespace: string | null;
    routeSuffix: string | null;
    serviceName: string | null;
    support: string;
  };
};

export enum OdhDocumentType {
  Documentation = 'documentation',
  HowTo = 'how-to',
  QuickStart = 'quickstart',
  Tutorial = 'tutorial',
}

export type OdhDocument = {
  metadata: {
    name: string;
    annotations?: { [key: string]: string };
  };
  spec: {
    displayName: string;
    appName?: string;
    type: string;
    provider?: string;
    description: string;
    url: string;
    img?: string;
    icon?: string;
    durationMinutes?: number;
    featureFlag?: string;
  };
};

export type BuildStatus = {
  name: string;
  status: BUILD_PHASE;
  timestamp?: string;
};

export type NotebookPort = {
  name: string;
  containerPort: number;
  protocol: string;
};

export type NotebookToleration = {
  effect: string;
  key: string;
  operator: string;
};

export type VolumeMount = { mountPath: string; name: string };

type EnvFrom = {
  configMapRef?: { name: string };
  secretRef?: { name: string };
};

export type NotebookContainer = {
  name: string;
  image: string;
  imagePullPolicy?: string;
  workingDir?: string;
  envFrom?: EnvFrom[];
  env: EnvironmentVariable[];
  ports?: NotebookPort[];
  resources?: NotebookResources;
  livenessProbe?: Record<string, unknown>;
  readinessProbe?: Record<string, unknown>;
  volumeMounts?: VolumeMount[];
};

export type NotebookAffinity = {
  nodeAffinity?: { [key: string]: unknown };
};

export type Volume = {
  name: string;
  emptyDir?: Record<string, any>; // eslint-disable-line
  persistentVolumeClaim?: {
    claimName: string;
  };
};

export type Notebook = K8sResourceCommon & {
  metadata: {
    annotations: Partial<{
      'kubeflow-resource-stopped': string; // datestamp of stop (if omitted, it is running)
      'notebooks.kubeflow.org/last-activity': string; // datestamp of last use
      'opendatahub.io/link': string; // redirect notebook url
      'opendatahub.io/username': string; // the untranslated username behind the notebook

      // TODO: Can we get this from the data in the Notebook??
      'notebooks.opendatahub.io/last-image-selection': string; // the last image they selected
      'notebooks.opendatahub.io/last-size-selection': string; // the last notebook size they selected
    }>;
    labels: Partial<{
      'opendatahub.io/user': string; // translated username -- see translateUsername
    }>;
  };
  spec: {
    template: {
      spec: {
        affinity?: NotebookAffinity;
        enableServiceLinks?: boolean;
        containers: NotebookContainer[];
        volumes?: Volume[];
        tolerations?: NotebookToleration[];
      };
    };
  };
  status?: {
    readyReplicas: number;
  } & Record<string, unknown>;
};

export type NotebookList = {
  apiVersion?: string;
  kind?: string;
  metadata: Record<string, unknown>;
  items: Notebook[];
} & K8sResourceCommon;

export type Route = {
  apiVersion?: string;
  kind?: string;
  metadata: {
    name: string;
    namespace: string;
    annotations?: { [key: string]: string };
  };
  spec: {
    host: string;
    port: {
      targetPort: string;
    };
    tls: {
      insecureEdgeTerminationPolicy: string;
      termination: string;
    };
    to: {
      kind: string;
      name: string;
      weight: number;
    };
    wildcardPolicy: string;
  };
};

export type ODHSegmentKey = {
  segmentKey: string;
};

export type BYONImageError = {
  severity: string;
  message: string;
};

export type BYONImageStatus = 'Importing' | 'Validating' | 'Succeeded' | 'Failed';

export type BYONImage = {
  id: string;
  phase?: BYONImageStatus;
  user?: string;
  uploaded?: Date;
  error?: BYONImageError;
} & BYONImageCreateRequest &
  BYONImageUpdateRequest;

export type BYONImageCreateRequest = {
  name: string;
  url: string;
  description?: string;
  // FIXME: This shouldn't be a user defined value consumed from the request payload but should be a controlled value from an authentication middleware.
  user: string;
  software?: BYONImagePackage[];
  packages?: BYONImagePackage[];
};

export type ImageTag = {
  image: ImageInfo | undefined;
  tag: ImageTagInfo | undefined;
};

export type BYONImageUpdateRequest = {
  id: string;
  name?: string;
  description?: string;
  visible?: boolean;
  software?: BYONImagePackage[];
  packages?: BYONImagePackage[];
};

export type BYONImagePackage = {
  name: string;
  version: string;
  visible: boolean;
};

export type ImageStreamTag = {
  name: string;
  labels?: { [key: string]: string };
  annotations?: { [key: string]: string };
  from: {
    kind: string;
    name: string;
  };
};

export type ImageStreamStatusTagItem = {
  created: string;
  dockerImageReference: string;
  image: string;
  generation: number;
};

export type ImageStreamStatusTag = {
  tag: string;
  items: ImageStreamStatusTagItem[];
};

export type ImageStreamStatus = {
  dockerImageRepository?: string;
  publicDockerImageRepository?: string;
  tags?: ImageStreamStatusTag[];
};

export type ImageStream = {
  apiVersion?: string;
  kind?: string;
  metadata: {
    name: string;
    namespace: string;
    labels?: { [key: string]: string };
    annotations?: { [key: string]: string };
  };
  spec: {
    lookupPolicy?: {
      local: boolean;
    };
    tags?: ImageStreamTag[];
  };
  status?: ImageStreamStatus;
} & K8sResourceCommon;

export type ImageStreamList = {
  apiVersion?: string;
  kind?: string;
  metadata: Record<string, unknown>;
  items: ImageStream[];
} & K8sResourceCommon;

export type NameVersionPair = {
  name: string;
  version: string;
};

export type TagContent = {
  software: NameVersionPair[];
  dependencies: NameVersionPair[];
};

export type ImageTagInfo = {
  name: string;
  content: TagContent;
  recommended: boolean;
  default: boolean;
};

export type ImageInfo = {
  name: string;
  tags: ImageTagInfo[];
  description?: string;
  url?: string;
  display_name?: string;
  default?: boolean;
  order?: number;
  dockerImageRepo?: string;
};

export type ImageType = 'byon' | 'jupyter' | 'other';

export type PersistentVolumeClaimKind = {
  apiVersion?: string;
  kind?: string;
  metadata: {
    name: string;
    namespace?: string;
    annotations?: { [key: string]: string };
  };
  spec: {
    accessModes: string[];
    resources: {
      requests: {
        storage: string;
      };
    };
    storageClassName?: string;
    volumeMode: 'Filesystem' | 'Block';
  };
  status?: Record<string, any>;
};

export type PersistentVolumeClaimListKind = {
  apiVersion?: string;
  kind?: string;
  metadata: Record<string, unknown>;
  items: PersistentVolumeClaimKind[];
};

export type PrometheusResponse = {
  data: {
    result: [
      {
        value: [number, string];
      },
    ];
    resultType: string;
  };
  status: string;
};

export type GroupsConfig = {
  adminGroups: GroupStatus[];
  allowedGroups: GroupStatus[];
  errorAdmin?: string;
  errorUser?: string;
};

export type GroupStatus = {
  id: number;
  name: string;
  enabled: boolean;
};

export type GroupsConfigBodyList = {
  adminGroups: string[];
  allowedGroups: string[];
};

export type GroupsConfigBody = {
  adminGroups: string;
  allowedGroups: string;
};

export type GroupObjResponse = {
  users: string[] | null;
};

export type GroupCustomObject = {
  kind: string;
  apiVersion: string;
  items: GroupCustomObjectItem[];
};

export type GroupCustomObjectItem = {
  metadata: GroupCustomObjectItemMetadata;
  users: string[];
};

type GroupCustomObjectItemMetadata = {
  name: string;
  uid: string;
  resourceVersion: string;
  creationTimestamp: string;
};

export type RecursivePartial<T> = {
  [P in keyof T]?: RecursivePartial<T[P]>;
};

export type GPUScaleType = {
  type: 'nvidia.com/gpu' | 'amd.com/gpu';
  min: number;
  max: number;
};

export type MachineAutoscaler = {
  spec: {
    maxReplicas: number;
    minReplicas: number;
    scaleTargetRef: {
      apiversion: string;
      kind: string;
      name: string;
    };
  };
} & K8sResourceCommon;

export type MachineSet = {
  status: {
    availableReplicas: number;
    fullyLabeledReplicas: number;
    observedGeneration: number;
    readyReplicas: number;
    replicas: number;
  };
} & K8sResourceCommon;

export type MachineAutoscalerList = {
  items: MachineAutoscaler[];
} & K8sResourceCommon;

export type MachineSetList = {
  items: MachineSet[];
} & K8sResourceCommon;

export type gpuScale = {
  availableScale: number;
  gpuNumber: number;
};

export type GPUInfo = {
  configured: boolean;
  available: number;
  autoscalers: gpuScale[];
};
export type EnvironmentVariable = EitherNotBoth<
  { value: string | number },
  { valueFrom: Record<string, unknown> }
> & {
  name: string;
};

export type ResourceGetter<T extends K8sResourceCommon> = (
  fastify: KubeFastifyInstance,
  namespace: string,
  name: string,
) => Promise<T>;

export type ResourceConstructor<T extends K8sResourceCommon> = (
  namespace: string,
  name: string,
  resource: Record<string, string>,
) => T;

export type ResourceCreator<T extends K8sResourceCommon> = (
  fastify: KubeFastifyInstance,
  resource: T,
) => Promise<T>;

export type ResourceUpdater<T extends K8sResourceCommon> = (
  fastify: KubeFastifyInstance,
  resource: T,
) => Promise<T>;

export type EnvVarResource = V1Secret | V1ConfigMap;

export type EnvVarReducedTypeKeyValues = {
  configMap: Record<string, string>;
  secrets: Record<string, string>;
};

export enum EnvVarResourceType {
  Secret = 'Secret',
  ConfigMap = 'ConfigMap',
}

export enum NotebookState {
  Started = 'started',
  Stopped = 'stopped',
}

export type NotebookData = {
  notebookSizeName: string;
  imageName: string;
  imageTagName: string;
  gpus: number;
  envVars: EnvVarReducedTypeKeyValues;
  state: NotebookState;
  username?: string;
};

export const LIMIT_NOTEBOOK_IMAGE_GPU = 'nvidia.com/gpu';<|MERGE_RESOLUTION|>--- conflicted
+++ resolved
@@ -198,11 +198,8 @@
   clusterBranding: string;
   isAdmin: boolean;
   isAllowed: boolean;
-<<<<<<< HEAD
   saToken?: string;
-=======
   serverURL: string;
->>>>>>> e8ff7443
 };
 
 export type KubeDecorator = KubeStatus & {
