import k8s from '@kubernetes/client-node';
import { User } from '@kubernetes/client-node/dist/config_types';
import { FastifyInstance } from 'fastify';

export type DashboardConfig = {
  enablement: boolean;
  disableInfo: boolean;
  disableSupport: boolean;
};

export type ClusterSettings = {
  pvcSize: number;
<<<<<<< HEAD
};
=======
  cullerTimeout: number;
}
>>>>>>> 6883fa39

// Add a minimal QuickStart type here as there is no way to get types without pulling in frontend (React) modules
export declare type QuickStart = {
  apiVersion?: string;
  kind?: string;
  metadata: {
    name: string;
    annotations?: { [key: string]: string };
  };
  spec: {
    version?: number;
    displayName: string;
    durationMinutes: number;
    icon: string;
    description: string;
    featureFlag?: string;
  };
};

// Properties common to (almost) all Kubernetes resources.
export type K8sResourceCommon = {
  apiVersion?: string;
  kind?: string;
  metadata?: {
    name?: string;
    namespace?: string;
    uid?: string;
    labels?: { [key: string]: string };
    annotations?: { [key: string]: string };
  };
};

export enum BUILD_PHASE {
  none = 'Not started',
  new = 'New',
  running = 'Running',
  pending = 'Pending',
  complete = 'Complete',
  failed = 'Failed',
  cancelled = 'Cancelled',
}

export type BuildKind = {
  status: {
    phase: BUILD_PHASE;
    completionTimestamp: string;
    startTimestamp: string;
  };
} & K8sResourceCommon;

// Minimal type for routes
export type RouteKind = {
  spec: {
    host?: string;
    tls?: {
      termination: string;
    };
  };
} & K8sResourceCommon;

// Minimal type for CSVs
export type CSVKind = {
  status: {
    phase?: string;
    reason?: string;
  };
} & K8sResourceCommon;

// Minimal type for ConsoleLinks
export type ConsoleLinkKind = {
  spec: {
    href?: string;
  };
} & K8sResourceCommon;

export type KfDefApplication = {
  kustomizeConfig: {
    repoRef: {
      name: string;
      path: string;
    };
  };
  name: string;
};

export type KfDefResource = K8sResourceCommon & {
  spec: {
    applications: KfDefApplication[];
  };
};

export type KubeStatus = {
  currentContext: string;
  currentUser: User;
  namespace: string;
  userName: string | string[];
  clusterID: string;
  isAdmin: boolean;
};

export type KubeDecorator = KubeStatus & {
  config: k8s.KubeConfig;
  coreV1Api: k8s.CoreV1Api;
  batchV1beta1Api: k8s.BatchV1beta1Api;
  batchV1Api: k8s.BatchV1Api;
  customObjectsApi: k8s.CustomObjectsApi;
  rbacAuthorizationV1Api: k8s.RbacAuthorizationV1Api;
};

export type KubeFastifyInstance = FastifyInstance & {
  kube?: KubeDecorator;
};

/*
 * Common types, should be kept up to date with frontend types
 */

export type OdhApplication = {
  metadata: {
    name: string;
    annotations?: { [key: string]: string };
  };
  spec: {
    displayName: string;
    provider: string;
    description: string;
    route: string | null;
    routeNamespace: string | null;
    routeSuffix: string | null;
    serviceName: string | null;
    consoleLink: string | null;
    endpoint: string | null;
    link: string | null;
    img: string;
    docsLink: string;
    getStartedLink: string;
    category: string;
    support: string;
    quickStart: string | null;
    comingSoon: boolean | null;
    beta?: boolean | null;
    betaTitle?: string | null;
    betaText?: string | null;
    shownOnEnabledPage: boolean | null;
    isEnabled: boolean | null;
    kfdefApplications: string[];
    csvName: string;
    enable?: {
      title: string;
      actionLabel: string;
      linkPreface?: string;
      link?: string;
      description?: string;
      variables?: { [key: string]: string };
      variableDisplayText?: { [key: string]: string };
      variableHelpText?: { [key: string]: string };
      validationSecret: string;
      validationJob: string;
      validationConfigMap?: string;
    };
    enableCR: {
      group: string;
      version: string;
      plural: string;
      name: string;
      namespace?: string;
      field?: string;
      value?: string;
    };
    featureFlag?: string;
  };
};

export enum OdhDocumentType {
  Documentation = 'documentation',
  HowTo = 'how-to',
  QuickStart = 'quickstart',
  Tutorial = 'tutorial',
}

export type OdhDocument = {
  metadata: {
    name: string;
    type: string;
    annotations?: { [key: string]: string };
  };
  spec: {
    displayName: string;
    appName?: string;
    provider?: string;
    description: string;
    url: string;
    img?: string;
    icon?: string;
    durationMinutes?: number;
    featureFlag?: string;
  };
};

export type OdhGettingStarted = {
  appName: string;
  markdown: string;
};

export type BuildStatus = {
  name: string;
  status: BUILD_PHASE;
  timestamp?: string;
};
export type ImageStream = {
  apiVersion?: string;
  kind?: string;
  metadata: {
    name: string;
    namespace: string;
    labels?: { [key: string]: string };
    annotations?: { [key: string]: string };
  };
  spec: {
    lookupPolicy?: {
      local: boolean;
    };
    tags: [
      {
        name: string;
        labels?: { [key: string]: string };
        annotations?: { [key: string]: string };
        from: {
          kind: string;
          name: string;
        };
        referencePolicy?: {
          type?: string;
        };
      },
    ];
  };
  status: Record<string, unknown>;
};

export type ImageStreamList = {
  apiVersion?: string;
  kind?: string;
  metadata: Record<string, unknown>;
  items: ImageStream[];
} & K8sResourceCommon;

export type Project = {
  apiVersion?: string;
  kind?: string;
  metadata: {
    name: string;
    labels?: { [key: string]: string };
    annotations?: { [key: string]: string };
  };
  displayName?: string;
  description?: string;
} & K8sResourceCommon;

export type ProjectList = {
  apiVersion?: string;
  kind?: string;
  metadata: Record<string, unknown>;
  items: Project[];
} & K8sResourceCommon;

export type Notebook = {
  apiVersion?: string;
  kind?: string;
  metadata: {
    name: string;
    namespace: string;
    labels?: { [key: string]: string };
    annotations?: { [key: string]: string };
  };
  spec?: Record<string, unknown>;
  status?: Record<string, unknown>;
} & K8sResourceCommon;

export type NotebookList = {
  apiVersion?: string;
  kind?: string;
  metadata: Record<string, unknown>;
  items: Notebook[];
} & K8sResourceCommon;

export type Route = {
  apiVersion?: string;
  kind?: string;
  metadata: {
    name: string;
    namespace: string;
    annotations?: { [key: string]: string };
  };
  spec: {
    host: string;
    port: {
      targetPort: string;
    };
    tls: {
      insecureEdgeTerminationPolicy: string;
      termination: string;
    };
    to: {
      kind: string;
      name: string;
      weight: number;
    };
    wildcardPolicy: string;
  };
};<|MERGE_RESOLUTION|>--- conflicted
+++ resolved
@@ -10,12 +10,8 @@
 
 export type ClusterSettings = {
   pvcSize: number;
-<<<<<<< HEAD
-};
-=======
   cullerTimeout: number;
-}
->>>>>>> 6883fa39
+};
 
 // Add a minimal QuickStart type here as there is no way to get types without pulling in frontend (React) modules
 export declare type QuickStart = {
