import k8s from '@kubernetes/client-node';
import { User } from '@kubernetes/client-node/dist/config_types';
import { FastifyInstance } from 'fastify';

export type DashboardConfig = {
  enablement: boolean;
  disableInfo: boolean;
  disableSupport: boolean;
  disableClusterManager: boolean;
  disableTracking: boolean;
  disableBYONImageStream: boolean;
  disableISVBadges: boolean;
  disableAppLauncher: boolean;
};

export type ClusterSettings = {
  pvcSize: number;
  cullerTimeout: number;
  userTrackingEnabled: boolean | null;
}

// Add a minimal QuickStart type here as there is no way to get types without pulling in frontend (React) modules
export declare type QuickStart = {
  apiVersion?: string;
  kind?: string;
  metadata: {
    name: string;
    annotations?: { [key: string]: string };
  };
  spec: {
    version?: number;
    displayName: string;
    durationMinutes: number;
    icon: string;
    description: string;
    featureFlag?: string;
  };
};

// Properties common to (almost) all Kubernetes resources.
export type K8sResourceBase = {
  apiVersion?: string;
  kind?: string;
}

export type K8sResourceCommon = {
  metadata?: {
    name?: string;
    namespace?: string;
    generateName?: string;
    uid?: string;
    labels?: { [key: string]: string };
    annotations?: { [key: string]: string };
    creationTimestamp?: Date;
  };
} & K8sResourceBase;


export enum BUILD_PHASE {
  none = 'Not started',
  new = 'New',
  running = 'Running',
  pending = 'Pending',
  complete = 'Complete',
  failed = 'Failed',
  cancelled = 'Cancelled',
}

export type BuildKind = {
  status: {
    phase: BUILD_PHASE;
    completionTimestamp: string;
    startTimestamp: string;
  };
} & K8sResourceCommon;

// Minimal type for routes
export type RouteKind = {
  spec: {
    host?: string;
    tls?: {
      termination: string;
    };
  };
} & K8sResourceCommon;

// Minimal type for Subscriptions
export type SubscriptionKind = {
  status: {
    installedCSV: string;
    installPlanRef: {
      namespace: string;
    };
  };
} & K8sResourceCommon;

// Minimal type for CSVs
export type CSVKind = {
  status: {
    phase?: string;
    reason?: string;
  };
} & K8sResourceCommon;

// Minimal type for ConsoleLinks
export type ConsoleLinkKind = {
  spec: {
    href?: string;
  };
} & K8sResourceCommon;

export type KfDefApplication = {
  kustomizeConfig: {
    repoRef: {
      name: string;
      path: string;
    };
  };
  name: string;
};

export type KfDefResource = K8sResourceCommon & {
  spec: {
    applications: KfDefApplication[];
  };
};

export type KubeStatus = {
  currentContext: string;
  currentUser: User;
  namespace: string;
  userName: string | string[];
  clusterID: string;
  clusterBranding: string;
  isAdmin: boolean;
};

export type KubeDecorator = KubeStatus & {
  config: k8s.KubeConfig;
  coreV1Api: k8s.CoreV1Api;
  batchV1beta1Api: k8s.BatchV1beta1Api;
  batchV1Api: k8s.BatchV1Api;
  customObjectsApi: k8s.CustomObjectsApi;
  rbac: k8s.RbacAuthorizationV1Api;
};

export type KubeFastifyInstance = FastifyInstance & {
  kube?: KubeDecorator;
};

/*
 * Common types, should be kept up to date with frontend types
 */

export type OdhApplication = {
  metadata: {
    name: string;
    annotations?: { [key: string]: string };
  };
  spec: {
    displayName: string;
    provider: string;
    description: string;
    route: string | null;
    routeNamespace: string | null;
    routeSuffix: string | null;
    serviceName: string | null;
    consoleLink: string | null;
    endpoint: string | null;
    link: string | null;
    img: string;
    docsLink: string;
    getStartedLink: string;
    category: string;
    support: string;
    quickStart: string | null;
    comingSoon: boolean | null;
    beta?: boolean | null;
    betaTitle?: string | null;
    betaText?: string | null;
    shownOnEnabledPage: boolean | null;
    isEnabled: boolean | null;
    kfdefApplications: string[];
    csvName: string;
    enable?: {
      title: string;
      actionLabel: string;
      linkPreface?: string;
      link?: string;
      description?: string;
      variables?: { [key: string]: string };
      variableDisplayText?: { [key: string]: string };
      variableHelpText?: { [key: string]: string };
      validationSecret: string;
      validationJob: string;
      validationConfigMap?: string;
    };
    enableCR: {
      group: string;
      version: string;
      plural: string;
      name: string;
      namespace?: string;
      field?: string;
      value?: string;
    };
    featureFlag?: string;
  };
};

export enum OdhDocumentType {
  Documentation = 'documentation',
  HowTo = 'how-to',
  QuickStart = 'quickstart',
  Tutorial = 'tutorial',
}

export type OdhDocument = {
  metadata: {
    name: string;
    type: string;
    annotations?: { [key: string]: string };
  };
  spec: {
    displayName: string;
    appName?: string;
    provider?: string;
    description: string;
    url: string;
    img?: string;
    icon?: string;
    durationMinutes?: number;
    featureFlag?: string;
  };
};

export type OdhGettingStarted = {
  appName: string;
  markdown: string;
};

export type BuildStatus = {
  name: string;
  status: BUILD_PHASE;
  timestamp?: string;
};

<<<<<<< HEAD
export type EnvironmentVariable = {
  name: string;
  value: string;
}

export type NotebookResources = {
  requests: {
    cpu?: string;
    memory?: string;
  };
  limits?: {
    cpu?: string;
    memory?: string;
  };
};

export type NotebookPort = {
  name: string;
  containerPort: number;
  protocol: string;
}

export type NotebookContainer = {
  name: string;
  image: string;
  imagePullPolicy?: string;
  workingDir?: string;
  env: EnvironmentVariable[];
  ports?: NotebookPort[];
  resources?: NotebookResources;
  livenessProbe?: Record<string, unknown>;
};

export type Notebook = {
  apiVersion?: string;
  kind?: string;
  metadata: {
    name: string;
    namespace?: string;
    labels?: { [key: string]: string };
    annotations?: { [key: string]: string };
  };
  spec: {
    template: {
      spec: {
        containers: NotebookContainer[]
      }
    }
  }
  status?: Record<string, unknown>;
} & K8sResourceCommon;

export type NotebookList = {
  apiVersion?: string;
  kind?: string;
  metadata: Record<string, unknown>;
  items: Notebook[];
} & K8sResourceCommon;

export type Route = {
  apiVersion?: string;
  kind?: string;
  metadata: {
    name: string;
    namespace: string;
    annotations?: { [key: string]: string };
  };
  spec: {
    host: string;
    port: {
      targetPort: string;
    };
    tls: {
      insecureEdgeTerminationPolicy: string;
      termination: string;
    };
    to: {
      kind: string;
      name: string;
      weight: number;
    };
    wildcardPolicy: string;
  };
};
=======
export type ODHSegmentKey = {
  segmentKey: string;
};

export type NotebookError = {
  severity: string;
  message: string;
}

export type NotebookStatus = "Importing" | "Validating" | "Succeeded" | "Failed";

export type Notebook = {
  id: string;
  phase?: NotebookStatus;
  user?: string;
  uploaded?: Date;
  error?: NotebookError;
} & NotebookCreateRequest & NotebookUpdateRequest;

export type NotebookCreateRequest = {
  name: string;
  url: string;
  description?: string;
  // FIXME: This shouldn't be a user defined value consumed from the request payload but should be a controlled value from an authentication middleware.
  user: string;
  software?: NotebookPackage[];
  packages?: NotebookPackage[];
}

export type NotebookUpdateRequest = {
  id: string;
  name?: string;
  description?: string;
  visible?: boolean;
  software?: NotebookPackage[];
  packages?: NotebookPackage[];
}

export type NotebookPackage = {
  name: string;
  version: string;
  visible: boolean;
}


export type ImageStreamTagSpec = {
  name: string;
  annotations?: { [key: string]: string };
  from?: {
    kind: string;
    name: string;
  }
}
export type ImageStreamKind = {
  spec?: {
    lookupPolicy?: {
      local: boolean
    }
    tags: ImageStreamTagSpec[];
  }
  status?: any
} & K8sResourceCommon;

export type ImageStreamListKind = {
  items: ImageStreamKind[];
} & K8sResourceBase;

export type PipelineRunKind = {
  spec: {
    params: {
      name: string;
      value: string;
    }[]
    pipelineRef: {
      name: string;
    }
    workspaces?: [
      {
        name: string
        volumeClaimTemplate: {
          spec: {
            accessModes: string[]
            resources: {
              requests: {
                storage: string
              }
            }
          }
        }
      }
    ]
  }
} & K8sResourceCommon;

export type PipelineRunListKind = {
  items: PipelineRunKind[];
} & K8sResourceBase;
>>>>>>> 7145cc9e
<|MERGE_RESOLUTION|>--- conflicted
+++ resolved
@@ -245,7 +245,6 @@
   timestamp?: string;
 };
 
-<<<<<<< HEAD
 export type EnvironmentVariable = {
   name: string;
   value: string;
@@ -330,46 +329,45 @@
     wildcardPolicy: string;
   };
 };
-=======
 export type ODHSegmentKey = {
   segmentKey: string;
 };
 
-export type NotebookError = {
+export type NotebookImageError = {
   severity: string;
   message: string;
 }
 
-export type NotebookStatus = "Importing" | "Validating" | "Succeeded" | "Failed";
-
-export type Notebook = {
+export type NotebookImageStatus = "Importing" | "Validating" | "Succeeded" | "Failed";
+
+export type NotebookImage = {
   id: string;
-  phase?: NotebookStatus;
+  phase?: NotebookImageStatus;
   user?: string;
   uploaded?: Date;
-  error?: NotebookError;
-} & NotebookCreateRequest & NotebookUpdateRequest;
-
-export type NotebookCreateRequest = {
+  error?: NotebookImageError;
+} & NotebookImageCreateRequest & NotebookImageUpdateRequest;
+
+export type NotebookImageCreateRequest = {
   name: string;
   url: string;
   description?: string;
   // FIXME: This shouldn't be a user defined value consumed from the request payload but should be a controlled value from an authentication middleware.
   user: string;
-  software?: NotebookPackage[];
-  packages?: NotebookPackage[];
-}
-
-export type NotebookUpdateRequest = {
+  software?: NotebookImagePackage[];
+  packages?: NotebookImagePackage[];
+}
+
+export type NotebookImageUpdateRequest = {
   id: string;
   name?: string;
   description?: string;
   visible?: boolean;
-  software?: NotebookPackage[];
-  packages?: NotebookPackage[];
-}
-
-export type NotebookPackage = {
+  software?: NotebookImagePackage[];
+  packages?: NotebookImagePackage[];
+}
+
+export type NotebookImagePackage = {
   name: string;
   version: string;
   visible: boolean;
@@ -427,5 +425,4 @@
 
 export type PipelineRunListKind = {
   items: PipelineRunKind[];
-} & K8sResourceBase;
->>>>>>> 7145cc9e
+} & K8sResourceBase;