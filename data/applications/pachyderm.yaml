--- conflicted
+++ resolved
@@ -6,11 +6,8 @@
   displayName: Pachyderm
   provider: Pachyderm
   description: |-
-<<<<<<< HEAD
-    Pachyderm provides the data layer that allows data science teams to productionize and scale their machine learning lifecycle with data-driven automation, petabyte scalability, and end-to-end reproducibility. 
-=======
-    Pachyderm is a group of products that help data science teams automate and optimize their machine learning operations.
->>>>>>> 406a21db
+      Pachyderm is the data foundation for machine learning.  
+      Pachyderm provides industry leading data versioning, pipelines and lineage that allow data science teams to automate the machine learning lifecycle and optimize their machine learning operations (MLOps).
   kfdefApplications: []
   route: ''
   img: images/pachyderm.svg
