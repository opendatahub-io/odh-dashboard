--- conflicted
+++ resolved
@@ -67,11 +67,8 @@
         enabled: true
     gpuConfig:
         enabled: true
-<<<<<<< HEAD
     pvcSize: 20Gi
-=======
     notebookNamespace: odh-notebooks
->>>>>>> 5a4e4ace
 ```
 
 ### Notebook Controller State
