--- conflicted
+++ resolved
@@ -25,12 +25,9 @@
 | disableProjectSharing        | false   | Disables Project Sharing from Data Science Projects.                                                 |
 | disableCustomServingRuntimes | false   | Disables Custom Serving Runtimes from the Admin Panel.                                               |
 | modelMetricsNamespace        | false   | Enables the namespace in which the Model Serving Metrics' Prometheus Operator is installed.          |
-<<<<<<< HEAD
 | disableBiasMetrics           | false   | Disables Model Bias tab from Model Serving metrics.                                                  |
 | disablePerformanceMetrics    | false   | Disables Endpoint Performance tab from Model Serving metrics.                                        |
-=======
 | disableServiceMesh           | true    | Disables use of service mesh for routing and authorization.                                          |
->>>>>>> ce2262fa
 
 ## Defaults
 
