apiVersion: apiextensions.k8s.io/v1
kind: CustomResourceDefinition
metadata:
  name: odhdashboardconfigs.opendatahub.io
spec:
  group: opendatahub.io
  scope: Namespaced
  names:
    plural: odhdashboardconfigs
    singular: odhdashboardconfig
    kind: OdhDashboardConfig
  versions:
    - name: v1alpha
      served: true
      storage: true
      schema:
        openAPIV3Schema:
          type: object
          properties:
            spec:
              type: object
              properties:
                dashboardConfig:
                  type: object
                  properties:
                    enablement:
                      type: boolean
                    disableInfo:
                      type: boolean
                    disableSupport:
                      type: boolean
                    disableClusterManager:
                      type: boolean
                    disableTracking:
                      type: boolean
                    disableBYONImageStream:
                      type: boolean
                    disableISVBadges:
                      type: boolean
                    disableUserManagement:
                      type: boolean
                notebookSizes:
                  type: array
                  items:
                    type: object
                    required:
                      - name
                      - resources
                    properties:
                      name:
                        type: string
                      resources:
                        type: object
                        properties:
                          requests:
                            type: object
                            properties:
                              cpu:
                                type: string
                              memory:
                                type: string
                          limits:
                            type: object
                            properties:
                              cpu:
                                type: string
                              memory:
                                type: string
                notebookController:
                  type: object
                  properties:
                    enabled:
                      type: boolean
                    gpuConfig:
                      type: object
                      properties:
                        enabled:
                          type: boolean
                    envVarConfig:
                      type: object
                      properties:
                        enabled: 
                          type: boolean
            status:
              type: object
              properties:
                notebookControllerState:
                  type: array
                  items:
                    type: object
                    properties:
                      user: 
                        type: string
                      lastSelectedImage:
                        type: string
                      lastSelectedSize:
<<<<<<< HEAD
                        type: string
                      environmentVariables:
                        type: array
                        items:
                          type: object
                          properties:
                            key:
                              type: string
                            value: 
                              type: string
                      secrets:
                        type: string
=======
                        type: string
>>>>>>> fdc0c7da
<|MERGE_RESOLUTION|>--- conflicted
+++ resolved
@@ -94,19 +94,4 @@
                       lastSelectedImage:
                         type: string
                       lastSelectedSize:
-<<<<<<< HEAD
-                        type: string
-                      environmentVariables:
-                        type: array
-                        items:
-                          type: object
-                          properties:
-                            key:
-                              type: string
-                            value: 
-                              type: string
-                      secrets:
-                        type: string
-=======
-                        type: string
->>>>>>> fdc0c7da
+                        type: string