--- conflicted
+++ resolved
@@ -49,18 +49,14 @@
                       type: boolean
                     disableCustomServingRuntimes:
                       type: boolean
-<<<<<<< HEAD
-=======
                     disableServiceMesh:
                       type: boolean
-                    modelMetricsNamespace:
-                      type: string
->>>>>>> 8b6dd587
                     disablePipelines:
                       type: boolean
                     disableBiasMetrics:
                       type: boolean
                     disablePerformanceMetrics:
+                      type: boolean
                     disableKServe:
                       type: boolean
                     disableModelMesh:
