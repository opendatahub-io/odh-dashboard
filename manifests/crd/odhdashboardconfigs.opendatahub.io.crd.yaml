apiVersion: apiextensions.k8s.io/v1
kind: CustomResourceDefinition
metadata:
  name: odhdashboardconfigs.opendatahub.io
spec:
  group: opendatahub.io
  scope: Namespaced
  names:
    plural: odhdashboardconfigs
    singular: odhdashboardconfig
    kind: OdhDashboardConfig
  versions:
    - name: v1alpha
      served: true
      storage: true
      schema:
        openAPIV3Schema:
          type: object
          required:
            - spec
          properties:
            spec:
              type: object
              properties:
                dashboardConfig:
                  type: object
                  properties:
                    enablement:
                      type: boolean
                    disableInfo:
                      type: boolean
                    disableSupport:
                      type: boolean
                    disableClusterManager:
                      type: boolean
                    disableTracking:
                      type: boolean
                    disableBYONImageStream:
                      type: boolean
                    disableISVBadges:
                      type: boolean
                    disableUserManagement:
                      type: boolean
                    disableProjects:
                      type: boolean
                    disableModelServing:
                      type: boolean
                    disableProjectSharing:
                      type: boolean
                    disableCustomServingRuntimes:
                      type: boolean
                    modelMetricsNamespace:
                      type: string
                    disablePipelines:
                      type: boolean
<<<<<<< HEAD
                    disableEdge:
=======
                    disableKServe:
                      type: boolean
                    disableModelMesh:
>>>>>>> 8133b868
                      type: boolean
                groupsConfig:
                  type: object
                  required:
                    - adminGroups
                    - allowedGroups
                  properties:
                    adminGroups:
                      type: string
                    allowedGroups:
                      type: string
                notebookSizes:
                  type: array
                  items:
                    type: object
                    required:
                      - name
                      - resources
                    properties:
                      name:
                        type: string
                      resources:
                        type: object
                        properties:
                          requests:
                            type: object
                            properties:
                              cpu:
                                type: string
                              memory:
                                type: string
                          limits:
                            type: object
                            properties:
                              cpu:
                                type: string
                              memory:
                                type: string
                modelServerSizes:
                  type: array
                  items:
                    type: object
                    required:
                      - name
                      - resources
                    properties:
                      name:
                        type: string
                      resources:
                        type: object
                        properties:
                          requests:
                            type: object
                            properties:
                              cpu:
                                type: string
                              memory:
                                type: string
                          limits:
                            type: object
                            properties:
                              cpu:
                                type: string
                              memory:
                                type: string
                notebookController:
                  type: object
                  required:
                    - enabled
                  properties:
                    enabled:
                      type: boolean
                    notebookNamespace:
                      type: string
                    pvcSize:
                      type: string
                    gpuSetting:
                      description: Configure how the GPU field works on the Jupyter tile. One of 'autodetect' (default, fetches for information), 'hidden' (remove the field) or a number-string (eg '5') to specify a hardcoded 0 to that number options
                      type: string
                    notebookTolerationSettings:
                      type: object
                      properties:
                          enabled:
                            type: boolean
                          key:
                            type: string
                    storageClassName:
                      type: string
                templateOrder:
                  type: array
                  items:
                    type: string
                templateDisablement:
                  type: array
                  items:
                    type: string<|MERGE_RESOLUTION|>--- conflicted
+++ resolved
@@ -53,13 +53,11 @@
                       type: string
                     disablePipelines:
                       type: boolean
-<<<<<<< HEAD
                     disableEdge:
-=======
+                      type: boolean
                     disableKServe:
                       type: boolean
                     disableModelMesh:
->>>>>>> 8133b868
                       type: boolean
                 groupsConfig:
                   type: object
