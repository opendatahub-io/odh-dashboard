apiVersion: apiextensions.k8s.io/v1
kind: CustomResourceDefinition
metadata:
  name: odhdashboardconfigs.opendatahub.io
spec:
  group: opendatahub.io
  scope: Namespaced
  names:
    plural: odhdashboardconfigs
    singular: odhdashboardconfig
    kind: OdhDashboardConfig
  versions:
    - name: v1alpha
      served: true
      storage: true
      schema:
        openAPIV3Schema:
          type: object
          required:
            - spec
          properties:
            spec:
              type: object
              properties:
                dashboardConfig:
                  type: object
                  properties:
                    enablement:
                      type: boolean
                    disableInfo:
                      type: boolean
                    disableSupport:
                      type: boolean
                    disableClusterManager:
                      type: boolean
                    disableTracking:
                      type: boolean
                    disableBYONImageStream:
                      type: boolean
                    disableISVBadges:
                      type: boolean
                    disableUserManagement:
                      type: boolean
                    disableProjects:
                      type: boolean
                    disableModelServing:
                      type: boolean
                    disableProjectSharing:
                      type: boolean
                    disableCustomServingRuntimes:
                      type: boolean
<<<<<<< HEAD
                    disableServiceMesh:
                      type: boolean
                    modelMetricsNamespace:
                      type: string
=======
>>>>>>> 7c9d2b6a
                    disablePipelines:
                      type: boolean
                    disableBiasMetrics:
                      type: boolean
                    disablePerformanceMetrics:
                      type: boolean
<<<<<<< HEAD
                    disableKServe:
                      type: boolean
                    disableModelMesh:
                      type: boolean
                    disableAcceleratorProfiles:
                      type: boolean
=======
>>>>>>> 7c9d2b6a
                groupsConfig:
                  type: object
                  required:
                    - adminGroups
                    - allowedGroups
                  properties:
                    adminGroups:
                      type: string
                    allowedGroups:
                      type: string
                notebookSizes:
                  type: array
                  items:
                    type: object
                    required:
                      - name
                      - resources
                    properties:
                      name:
                        type: string
                      resources:
                        type: object
                        properties:
                          requests:
                            type: object
                            properties:
                              cpu:
                                type: string
                              memory:
                                type: string
                          limits:
                            type: object
                            properties:
                              cpu:
                                type: string
                              memory:
                                type: string
                modelServerSizes:
                  type: array
                  items:
                    type: object
                    required:
                      - name
                      - resources
                    properties:
                      name:
                        type: string
                      resources:
                        type: object
                        properties:
                          requests:
                            type: object
                            properties:
                              cpu:
                                type: string
                              memory:
                                type: string
                          limits:
                            type: object
                            properties:
                              cpu:
                                type: string
                              memory:
                                type: string
                notebookController:
                  type: object
                  required:
                    - enabled
                  properties:
                    enabled:
                      type: boolean
                    notebookNamespace:
                      type: string
                    pvcSize:
                      type: string
                    gpuSetting:
                      description: Configure how the GPU field works on the Jupyter tile. One of 'autodetect' (default, fetches for information), 'hidden' (remove the field) or a number-string (eg '5') to specify a hardcoded 0 to that number options
                      type: string
                    notebookTolerationSettings:
                      type: object
                      properties:
                        enabled:
                          type: boolean
                        key:
                          type: string
                    storageClassName:
                      type: string
                templateOrder:
                  type: array
                  items:
                    type: string
                templateDisablement:
                  type: array
                  items:
                    type: string<|MERGE_RESOLUTION|>--- conflicted
+++ resolved
@@ -49,28 +49,20 @@
                       type: boolean
                     disableCustomServingRuntimes:
                       type: boolean
-<<<<<<< HEAD
                     disableServiceMesh:
                       type: boolean
-                    modelMetricsNamespace:
-                      type: string
-=======
->>>>>>> 7c9d2b6a
                     disablePipelines:
                       type: boolean
                     disableBiasMetrics:
                       type: boolean
                     disablePerformanceMetrics:
                       type: boolean
-<<<<<<< HEAD
                     disableKServe:
                       type: boolean
                     disableModelMesh:
                       type: boolean
                     disableAcceleratorProfiles:
                       type: boolean
-=======
->>>>>>> 7c9d2b6a
                 groupsConfig:
                   type: object
                   required:
