apiVersion: apiextensions.k8s.io/v1
kind: CustomResourceDefinition
metadata:
  name: odhdashboardconfigs.opendatahub.io
spec:
  group: opendatahub.io
  scope: Namespaced
  names:
    plural: odhdashboardconfigs
    singular: odhdashboardconfig
    kind: OdhDashboardConfig
  versions:
    - name: v1alpha
      served: true
      storage: true
      schema:
        openAPIV3Schema:
          type: object
          required:
            - spec
          properties:
            spec:
              type: object
              properties:
                dashboardConfig:
                  type: object
                  properties:
                    enablement:
                      type: boolean
                    disableInfo:
                      type: boolean
                    disableSupport:
                      type: boolean
                    disableClusterManager:
                      type: boolean
                    disableTracking:
                      type: boolean
                    disableBYONImageStream:
                      type: boolean
                    disableISVBadges:
                      type: boolean
                    disableUserManagement:
                      type: boolean
                    disableProjects:
                      type: boolean
                    disableModelServing:
                      type: boolean
<<<<<<< HEAD
                    disableProjectSharing:
=======
                    disableCustomServingRuntimes:
>>>>>>> 8d37abcd
                      type: boolean
                    modelMetricsNamespace:
                      type: string
                    disablePipelines:
                      type: boolean
                groupsConfig:
                  type: object
                  required:
                    - adminGroups
                    - allowedGroups
                  properties:
                    adminGroups:
                      type: string
                    allowedGroups:
                      type: string
                notebookSizes:
                  type: array
                  items:
                    type: object
                    required:
                      - name
                      - resources
                    properties:
                      name:
                        type: string
                      resources:
                        type: object
                        properties:
                          requests:
                            type: object
                            properties:
                              cpu:
                                type: string
                              memory:
                                type: string
                          limits:
                            type: object
                            properties:
                              cpu:
                                type: string
                              memory:
                                type: string
                modelServerSizes:
                  type: array
                  items:
                    type: object
                    required:
                      - name
                      - resources
                    properties:
                      name:
                        type: string
                      resources:
                        type: object
                        properties:
                          requests:
                            type: object
                            properties:
                              cpu:
                                type: string
                              memory:
                                type: string
                          limits:
                            type: object
                            properties:
                              cpu:
                                type: string
                              memory:
                                type: string
                notebookController:
                  type: object
                  required:
                    - enabled
                  properties:
                    enabled:
                      type: boolean
                    notebookNamespace:
                      type: string
                    pvcSize:
                      type: string
                    gpuSetting:
                      description: Configure how the GPU field works on the Jupyter tile. One of 'autodetect' (default, fetches for information), 'hidden' (remove the field) or a number-string (eg '5') to specify a hardcoded 0 to that number options
                      type: string
                    notebookTolerationSettings:
                      type: object
                      properties:
                          enabled:
                            type: boolean
                          key:
                            type: string
                    storageClassName:
                      type: string
                templateOrder:
                  type: array
                  items:
                    type: string<|MERGE_RESOLUTION|>--- conflicted
+++ resolved
@@ -45,11 +45,9 @@
                       type: boolean
                     disableModelServing:
                       type: boolean
-<<<<<<< HEAD
                     disableProjectSharing:
-=======
+                      type: boolean
                     disableCustomServingRuntimes:
->>>>>>> 8d37abcd
                       type: boolean
                     modelMetricsNamespace:
                       type: string
