# ODHDashboardConfig to enable the notebook-controller feature and add notebook sizes
apiVersion: opendatahub.io/v1alpha
kind: OdhDashboardConfig
metadata:
  creationTimestamp: null
  name: odh-dashboard-config
spec:
  dashboardConfig:
    disableBYONImageStream: false
    disableClusterManager: false
    disableISVBadges: false
    disableInfo: false
    disableSupport: false
    disableTracking: true
    enablement: true
    disableProjects: true
    disablePipelines: true
    disableModelServing: true
    disableProjectSharing: true
    disableCustomServingRuntimes: true
<<<<<<< HEAD
    disableAcceleratorProfiles: true
    disableServiceMesh: true
    modelMetricsNamespace: ''
    disableBiasMetrics: true
    disablePerformanceMetrics: true
    disableKServe: false
    disableModelMesh: true
=======
    disableBiasMetrics: true
    disablePerformanceMetrics: true
>>>>>>> 7c9d2b6a
  notebookController:
    enabled: true
  notebookSizes:
    - name: Small
      resources:
        limits:
          cpu: '2'
          memory: 2Gi
        requests:
          cpu: '1'
          memory: 1Gi
    - name: Medium
      resources:
        limits:
          cpu: '4'
          memory: 4Gi
        requests:
          cpu: '2'
          memory: 2Gi
    - name: Large
      resources:
        limits:
          cpu: '8'
          memory: 8Gi
        requests:
          cpu: '4'
          memory: 4Gi
  modelServerSizes:
    - name: Small
      resources:
        limits:
          cpu: '2'
          memory: 8Gi
        requests:
          cpu: '1'
          memory: 4Gi
    - name: Medium
      resources:
        limits:
          cpu: '8'
          memory: 10Gi
        requests:
          cpu: '4'
          memory: 8Gi
    - name: Large
      resources:
        limits:
          cpu: '10'
          memory: 20Gi
        requests:
          cpu: '6'
          memory: 16Gi
  groupsConfig:
    adminGroups: 'odh-admins'
    allowedGroups: 'system:authenticated'
  templateOrder: []
  templateDisablement: []<|MERGE_RESOLUTION|>--- conflicted
+++ resolved
@@ -18,18 +18,12 @@
     disableModelServing: true
     disableProjectSharing: true
     disableCustomServingRuntimes: true
-<<<<<<< HEAD
     disableAcceleratorProfiles: true
     disableServiceMesh: true
-    modelMetricsNamespace: ''
     disableBiasMetrics: true
     disablePerformanceMetrics: true
     disableKServe: false
     disableModelMesh: true
-=======
-    disableBiasMetrics: true
-    disablePerformanceMetrics: true
->>>>>>> 7c9d2b6a
   notebookController:
     enabled: true
   notebookSizes:
