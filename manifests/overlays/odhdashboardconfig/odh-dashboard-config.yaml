--- conflicted
+++ resolved
@@ -20,13 +20,10 @@
     disableCustomServingRuntimes: true
     disableServiceMesh: true
     modelMetricsNamespace: ''
-<<<<<<< HEAD
     disableBiasMetrics: true
     disablePerformanceMetrics: true
-=======
     disableKServe: false
     disableModelMesh: true
->>>>>>> 693ffc64
   notebookController:
     enabled: true
   notebookSizes:
