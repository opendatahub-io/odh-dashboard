--- conflicted
+++ resolved
@@ -18,11 +18,8 @@
     disableModelServing: true
     disableProjectSharing: true
     disableCustomServingRuntimes: true
-<<<<<<< HEAD
+    disableAcceleratorProfiles: true
     disableServiceMesh: true
-=======
-    disableAcceleratorProfiles: true
->>>>>>> 8e09eb7d
     modelMetricsNamespace: ''
     disableBiasMetrics: true
     disablePerformanceMetrics: true
