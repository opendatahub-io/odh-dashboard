# ODHDashboardConfig to enable the notebook-controller feature and add notebook sizes
apiVersion: opendatahub.io/v1alpha
kind: OdhDashboardConfig
metadata:
  creationTimestamp: null
  name: odh-dashboard-config
spec:
  dashboardConfig:
    disableBYONImageStream: false
    disableClusterManager: false
    disableISVBadges: false
    disableInfo: false
    disableSupport: false
    disableTracking: true
    enablement: true
    disableProjects: true
    disablePipelines: true
    disableModelServing: true
    disableProjectSharing: true
    disableCustomServingRuntimes: true
<<<<<<< HEAD
    disableAcceleratorProfiles: true
=======
    disableBiasMetrics: true
    disablePerformanceMetrics: true
>>>>>>> 20e84f46
    modelMetricsNamespace: ''
    disableKServe: false
    disableModelMesh: false
  notebookController:
    enabled: true
  notebookSizes:
    - name: Small
      resources:
        limits:
          cpu: '2'
          memory: 2Gi
        requests:
          cpu: '1'
          memory: 1Gi
    - name: Medium
      resources:
        limits:
          cpu: '4'
          memory: 4Gi
        requests:
          cpu: '2'
          memory: 2Gi
    - name: Large
      resources:
        limits:
          cpu: '8'
          memory: 8Gi
        requests:
          cpu: '4'
          memory: 4Gi
  modelServerSizes:
    - name: Small
      resources:
        limits:
          cpu: '2'
          memory: 8Gi
        requests:
          cpu: '1'
          memory: 4Gi
    - name: Medium
      resources:
        limits:
          cpu: '8'
          memory: 10Gi
        requests:
          cpu: '4'
          memory: 8Gi
    - name: Large
      resources:
        limits:
          cpu: '10'
          memory: 20Gi
        requests:
          cpu: '6'
          memory: 16Gi
  groupsConfig:
    adminGroups: 'odh-admins'
    allowedGroups: 'system:authenticated'
  templateOrder: []
  templateDisablement: []<|MERGE_RESOLUTION|>--- conflicted
+++ resolved
@@ -18,12 +18,9 @@
     disableModelServing: true
     disableProjectSharing: true
     disableCustomServingRuntimes: true
-<<<<<<< HEAD
     disableAcceleratorProfiles: true
-=======
     disableBiasMetrics: true
     disablePerformanceMetrics: true
->>>>>>> 20e84f46
     modelMetricsNamespace: ''
     disableKServe: false
     disableModelMesh: false
