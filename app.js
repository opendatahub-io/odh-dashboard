'use strict'

const path = require('path')
const Static = require('fastify-static')
const Cors = require('fastify-cors')
const { getData } = require('./connectKube');

const { getData } = require('./connectKube');


module.exports = function (fastify, opts, next) {

    fastify.register(Cors, { 
        origin: true
       })
  
    fastify.register(Static, {
        root: path.join(__dirname, 'frontend/build'),
        wildcard: false
      });
      
    fastify.get('/*', function(req, reply) {
        reply.sendFile('index.html');
      });

<<<<<<< HEAD
    
=======
    fastify.get('/api/components', function (req, reply) {
      
      getData();
      //console.log(data)

      reply.sendFile('odhDataRes.json');
      
>>>>>>> 9436af8b
    fastify.get('/api/components', function (req, reply) {
      
      getData();
      //console.log(data)

      reply.sendFile('odhDataRes.json');
      })  

  next()
}<|MERGE_RESOLUTION|>--- conflicted
+++ resolved
@@ -23,17 +23,7 @@
         reply.sendFile('index.html');
       });
 
-<<<<<<< HEAD
     
-=======
-    fastify.get('/api/components', function (req, reply) {
-      
-      getData();
-      //console.log(data)
-
-      reply.sendFile('odhDataRes.json');
-      
->>>>>>> 9436af8b
     fastify.get('/api/components', function (req, reply) {
       
       getData();
