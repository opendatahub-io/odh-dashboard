import { appChrome } from './appChrome';
import { Modal } from './components/Modal';
import { TableRow } from './components/table';
import { K8sNameDescriptionField } from './components/subComponents/K8sNameDescriptionField';
import { Contextual } from './components/Contextual';
import { Wizard } from './components/Wizard';
import { mixin } from '../utils/mixin';

class ModelServingToolbar extends Contextual<HTMLElement> {
  findToggleButton(id: string) {
    return this.find().pfSwitch(id).click();
  }

  findFilterMenuOption(id: string, name: string): Cypress.Chainable<JQuery<HTMLElement>> {
    return this.findToggleButton(id).parents().findByRole('menuitem', { name });
  }

  findSearchInput(): Cypress.Chainable<JQuery<HTMLElement>> {
    return this.find().findByTestId('filter-toolbar-text-field');
  }
}
class ModelServingGlobal {
  visit(project?: string) {
    cy.visitWithLogin(`/ai-hub/deployments${project ? `/${project}` : ''}`);
    this.wait();
  }

  navigate() {
    appChrome.findNavItem({ name: 'Deployments', rootSection: 'AI hub' }).click();
    this.wait();
  }

  private wait() {
    cy.findByTestId('app-page-title').should('have.text', 'Deployments');
    cy.testA11y();
  }

  shouldBeEmpty() {
    cy.findByTestId('empty-state-title').should('exist');
    return this;
  }

  shouldShowNoProjectsPage() {
    cy.findByRole('heading', { name: 'No projects' }).should('exist');
    return this;
  }

  shouldWaitAndCancel() {
    cy.findAllByTestId('loading-empty-state');
    this.findCancelButton().click();
  }

  private findCancelButton() {
    return cy.findByTestId('empty-state-cancel-button');
  }

  findSelectAProjectButton() {
    return cy.findByRole('button', { name: 'Select a project' });
  }

  findDeployModelButton() {
    return cy.findByTestId('deploy-button');
  }

  findCreateProjectButton() {
    return cy.findByRole('button', { name: 'Create project' });
  }

  clickDeployModelButtonWithRetry() {
    this.findDeployModelButton().click();
    // If modal doesn't appear, retry once
    cy.get('body').then(($body) => {
      if ($body.find('[role="dialog"]:visible').length === 0) {
        this.findDeployModelButton().click();
      }
    });
    return this;
  }

  findNoProjectSelectedTooltip() {
    return cy.findByTestId('deploy-model-tooltip');
  }

  findGoToProjectButton() {
    return cy.findByTestId('empty-state-action-button');
  }

  findSingleServingModelButton() {
    return cy.findByTestId('kserve-select-button');
  }

  selectSingleServingModelButtonIfExists() {
    this.shouldBeEmpty();
    cy.get('body').then(($body) => {
      if ($body.find('[data-testid="kserve-select-button"]').length > 0) {
        this.findSingleServingModelButton().click();
      }
    });
  }

  private findModelsTable() {
    // TODO be more precise
    return cy.findByTestId('inference-service-table');
  }

  getModelRow(name: string) {
    return this.findModelsTable().find(`[data-label=Name]`).contains(name).parents('tr');
  }

  getInferenceServiceRow(name: string) {
    return new InferenceServiceRow(() => this.getModelRow(name));
  }

  findRows() {
    return this.findModelsTable().find('[data-label=Name]').parents('tr');
  }

  getModelMetricLink(name: string) {
    return this.findModelsTable().findByTestId(`metrics-link-${name}`);
  }

  findStatusTooltip() {
    return cy.findByTestId('status-tooltip');
  }

  findEmptyResults() {
    return cy.findByTestId('dashboard-empty-table-state');
  }

  findSortButton(name: string) {
    return this.findModelsTable().find('thead').findByRole('button', { name });
  }

  getTableToolbar() {
    return new ModelServingToolbar(() => cy.findByTestId('model-serving-table-toolbar'));
  }

  findServingRuntime(name: string) {
    return this.findModelsTable().find(`[data-label=Serving runtime]`).contains(name);
  }

  findTokenCopyButton(index: number) {
    if (index === 0) {
      return cy.findAllByTestId('token-secret').findAllByRole('button').eq(0);
    }
    return cy.findAllByTestId('token-secret').eq(index).findAllByRole('button').eq(0);
  }
}

class ServingRuntimeGroup extends Contextual<HTMLElement> {}

class ServingModal extends Modal {
  findServingRuntimeTemplateSearchSelector() {
    return this.find().findByTestId('serving-runtime-template-selection-toggle');
  }

  findServingRuntimeTemplateSearchInput() {
    return cy.findByTestId('serving-runtime-template-selection-search').find('input');
  }

  findGlobalScopedTemplateOption(name: string) {
    return this.getGlobalScopedServingRuntime()
      .find()
      .findByRole('menuitem', { name: new RegExp(name), hidden: true });
  }

  findProjectScopedTemplateOption(name: string) {
    return this.getProjectScopedServingRuntime()
      .find()
      .findByRole('menuitem', { name: new RegExp(name), hidden: true });
  }

  getGlobalServingRuntimesLabel() {
    return cy.get('body').contains('Global serving runtimes');
  }

  getProjectScopedServingRuntimesLabel() {
    return cy.get('body').contains('Project-scoped serving runtimes');
  }

  findProjectScopedLabel() {
    return this.findServingRuntimeTemplateSearchSelector()
      .parent()
      .findByTestId('project-scoped-label');
  }

  findGlobalScopedLabel() {
    return this.findServingRuntimeTemplateSearchSelector()
      .parent()
      .findByTestId('global-scoped-label');
  }

  getProjectScopedServingRuntime() {
    return new ServingRuntimeGroup(() => cy.findByTestId('project-scoped-serving-runtimes'));
  }

  getGlobalScopedServingRuntime() {
    return new ServingRuntimeGroup(() => cy.findByTestId('global-scoped-serving-runtimes'));
  }

  findServingRuntimeVersionLabel() {
    return cy.findByTestId('serving-runtime-version-label');
  }
}

class InferenceServiceModal extends ServingModal {
  k8sNameDescription = new K8sNameDescriptionField('inference-service');

  constructor(private edit = false) {
    super(`${edit ? 'Edit' : 'Deploy'} model`);
  }

  findConnectionType(name: string | RegExp) {
    return this.findExistingConnectionSelect()
      .findByRole('button', { name: 'Typeahead menu toggle' })
      .findSelectOption(name);
  }

  findSubmitButton() {
    return this.findFooter().findByTestId('modal-submit-button');
  }

  findModelNameInput() {
    return this.k8sNameDescription.findDisplayNameInput();
  }

  findSpinner() {
    return this.find().findByTestId('spinner');
  }

  findServingRuntimeSelect() {
    return this.find().findByTestId('inference-service-model-selection');
  }

  findModelFrameworkSelect() {
    return this.find().findByTestId('inference-service-framework-selection');
  }

  findOpenVinoIROpSet1() {
    return this.find().findByTestId('openvino_ir - opset1');
  }

  findOpenVinoIROpSet13() {
    return this.find().findByTestId('openvino_ir - opset13');
  }

  findOpenVinoOnnx() {
    return this.find().findByTestId('onnx - 1');
  }

  findDeploymentModeSelect() {
    return this.find().findByTestId('deployment-mode-select');
  }

  findDeployedModelRouteCheckbox() {
    return this.find().findByTestId('alt-form-checkbox-route');
  }

  findTokenAuthenticationCheckbox() {
    return this.find().findByTestId('alt-form-checkbox-auth');
  }

  findExistingUriOption() {
    return this.find().findByTestId('existing-uri-radio');
  }

  findNewConnectionOption() {
    return this.find().findByTestId('new-connection-radio');
  }

  findExistingPVCConnectionOption() {
    return this.find().findByTestId('pvc-serving-radio');
  }

  findExistingConnectionOption() {
    return this.find().findByTestId('existing-connection-radio');
  }

  findExternalRouteError() {
    return this.find().findByTestId('external-route-no-token-alert');
  }

  findServiceAccountNameInput() {
    return this.find().findByTestId('service-account-form-name');
  }

  findServiceAccountIndex(index: number) {
    return this.find().findAllByTestId('service-account-form-name').eq(index);
  }

  findAddServiceAccountButton() {
    return this.find().findByTestId('add-service-account-button');
  }

  findExistingConnectionSelect() {
    return this.find().findByTestId('typeahead-menu-toggle');
  }

  findExistingConnectionSelectValueField() {
    return this.findExistingConnectionSelect().findByRole('combobox', {
      name: 'Type to filter',
    });
  }

  findPVCSelect() {
    return this.find().findByTestId('pvc-connection-selector');
  }

  findHardProfileSelection(): Cypress.Chainable<JQuery<HTMLElement>> {
    return cy.findByTestId('hardware-profile-select');
  }

  selectProfile(name: string): void {
    this.findHardProfileSelection().click();
    cy.findByRole('option', { name }).click();
  }

  selectPotentiallyDisabledProfile(profileDisplayName: string, profileName?: string): void {
    const dropdown = this.findHardProfileSelection();

    dropdown.then(($el) => {
      if ($el.prop('disabled')) {
        // If disabled, verify it contains the base profile name
        // Use the shorter profileName if provided, otherwise use profileDisplayName
        const nameToCheck = profileName || profileDisplayName;
        cy.wrap($el).contains(nameToCheck).should('exist');
        cy.log(`Dropdown is disabled with value: ${nameToCheck}`);
      } else {
        // If enabled, proceed with selection as before using the full display name
        dropdown.click();
        cy.findByRole('option', { name: profileDisplayName }).click();
      }
    });
  }

  findModelURITextBox() {
    return this.find().findByTestId('model-uri');
  }

  selectConnectionType(name: string) {
    this.findExistingConnectionSelect().click();
    cy.findByRole('option', { name, hidden: true }).click();
  }

  selectExistingConnectionSelectOptionByResourceName() {
    this.find().findByText('Test Secret').click();
  }

  findConnectionNameInput() {
    return this.find().findByTestId('connection-name-desc-name');
  }

  findConnectionFieldInput(envVar: string) {
    return this.find().findByTestId(`field ${envVar}`);
  }

  verifyPullSecretCheckbox() {
    return this.find()
      .get('.pf-v6-c-menu')
      .contains('Pull secret')
      .parent()
      .find('input[type="checkbox"]')
      .should('be.checked');
  }

  findOCIModelURI() {
    return this.find().findByTestId('model-uri');
  }

  findLocationNameInput() {
    return this.find().findByTestId('field Name');
  }

  findLocationAccessKeyInput() {
    return this.find().findByTestId('field AWS_ACCESS_KEY_ID');
  }

  findLocationSecretKeyInput() {
    return this.find().findByTestId('field AWS_SECRET_ACCESS_KEY');
  }

  findLocationEndpointInput() {
    return this.find().findByTestId('field AWS_S3_ENDPOINT');
  }

  findLocationBucketInput() {
    return this.find().findByTestId('field AWS_S3_BUCKET');
  }

  findBaseURL() {
    return this.find().findByTestId('field OCI_HOST');
  }

  findLocationRegionInput() {
    return this.find().findByTestId('field AWS_DEFAULT_REGION');
  }

  findLocationPathInput() {
    return this.find().findByTestId('folder-path');
  }

  findUriLocationPathInput() {
    return this.find().findByTestId('field URI');
  }

  findLocationPathInputError() {
    return this.find().findByTestId('folder-path-error');
  }

  findPVCPathPrefix() {
    return cy.findByTestId('pvc-path-prefix');
  }

  findConfigurationParamsSection() {
    return this.find().findByTestId('configuration-params');
  }

  findServingRuntimeArgumentsSectionInput() {
    return this.find().findByTestId('serving-runtime-arguments-input');
  }

  findServingRuntimeEnvVarsSectionAddButton() {
    return this.find().findByTestId('add-environment-variable');
  }

  findServingRuntimeEnvVarsName(key: string) {
    return this.find().findByTestId(`serving-runtime-environment-variables-input-name ${key}`);
  }

  findServingRuntimeEnvVarsValue(value: string) {
    return this.find().findByTestId(`serving-runtime-environment-variables-input-value ${value}`);
  }

  findCreatedModel(name: string) {
    return this.find().findByTestId(`metrics-link-${name}`);
  }
}

class ServingRuntimeModal extends ServingModal {
  k8sNameDescription = new K8sNameDescriptionField('serving-runtime');

  constructor(private edit = false) {
    super(`${edit ? 'Edit' : 'Add'} model server`);
  }

  findSubmitButton() {
    return this.findFooter().findByTestId('modal-submit-button');
  }

  findModelServerSizeValue() {
    return this.find().findByLabelText('Model server size');
  }

  findServingRuntimeTemplateHelptext() {
    return this.find().findByTestId('serving-runtime-template-helptext');
  }

  findPredefinedArgsButton() {
    return this.find().findByTestId('view-predefined-args-button');
  }

  findPredefinedArgsList() {
    return cy.findByTestId('predefined-args-list');
  }

  findPredefinedArgsTooltip() {
    return cy.findByTestId('predefined-args-tooltip');
  }

  findPredefinedVarsButton() {
    return this.find().findByTestId('view-predefined-vars-button');
  }

  findPredefinedVarsList() {
    return cy.findByTestId('predefined-vars-list');
  }

  findPredefinedVarsTooltip() {
    return cy.findByTestId('predefined-vars-tooltip');
  }

  findAuthenticationSection() {
    return this.find().findByTestId('auth-section');
  }

  findModelRouteCheckbox() {
    return this.find().findByTestId('alt-form-checkbox-route');
  }

  findAuthenticationCheckbox() {
    return this.find().findByTestId('alt-form-checkbox-auth');
  }

  findExternalRouteError() {
    return this.find().findByTestId('external-route-no-token-alert');
  }

  findServiceAccountNameInput() {
    return this.find().findByTestId('service-account-form-name');
  }

  findModelServerName() {
    return this.find().findByTestId('serving-runtime-name');
  }

  findModelServerSizeSelect() {
    return this.find().findByTestId('model-server-size-selection');
  }

  findDeployedModelRouteCheckbox() {
    return this.find().findByTestId('alt-form-checkbox-route');
  }

  findTokenAuthenticationCheckbox() {
    return this.find().findByTestId('alt-form-checkbox-auth');
  }

  findModelServerReplicasMinusButton() {
    return this.find()
      .findByTestId('model-server-replicas')
      .findByRole('button', { name: 'Minus' });
  }

  findModelServerReplicasPlusButton() {
    return this.find().findByTestId('model-server-replicas').findByRole('button', { name: 'Plus' });
  }
}

// Expect KServeModal to inherit both modal classes.

// @ts-expect-error multiple inheritance hack
// eslint-disable-next-line @typescript-eslint/no-unsafe-declaration-merging
interface KServeModal extends ServingRuntimeModal, InferenceServiceModal {}
// @ts-expect-error multiple inheritance hack
// eslint-disable-next-line @typescript-eslint/no-unsafe-declaration-merging
class KServeModal extends InferenceServiceModal {
  constructor(private edit = false) {
    super(edit);
  }

  findMinReplicasInput() {
    return this.find().findByTestId('min-replicas').find('input');
  }

  findMaxReplicasInput() {
    return this.find().findByTestId('max-replicas').find('input');
  }

  findMinReplicasPlusButton() {
    return this.find().findByTestId('min-replicas').findByRole('button', { name: 'Plus' });
  }

  findMinReplicasMinusButton() {
    return this.find().findByTestId('min-replicas').findByRole('button', { name: 'Minus' });
  }

  findMaxReplicasPlusButton() {
    return this.find().findByTestId('max-replicas').findByRole('button', { name: 'Plus' });
  }

  findMaxReplicasMinusButton() {
    return this.find().findByTestId('max-replicas').findByRole('button', { name: 'Minus' });
  }

  findMaxReplicasErrorMessage() {
    return this.find().contains(
      'Maximum replicas must be greater than or equal to minimum replicas',
    );
  }

  findMinReplicasErrorMessage() {
    return this.find().contains('Minimum replicas must be less than or equal to maximum replicas');
  }

  findCPURequestedCheckbox() {
    return this.find().findByTestId('cpu-requested-checkbox');
  }

  findCPULimitCheckbox() {
    return this.find().findByTestId('cpu-limit-checkbox');
  }

  findMemoryRequestedCheckbox() {
    return this.find().findByTestId('memory-requested-checkbox');
  }

  findMemoryLimitCheckbox() {
    return this.find().findByTestId('memory-limit-checkbox');
  }

  findCPURequestedInput() {
    return this.find().findByTestId('cpu-requested-input').find('input');
  }

  findCPURequestedButton(type: 'Plus' | 'Minus') {
    return this.find().findByTestId('cpu-requested-input').findByRole('button', { name: type });
  }

  findCPULimitInput() {
    return this.find().findByTestId('cpu-limit-input').find('input');
  }

  findCPULimitButton(type: 'Plus' | 'Minus') {
    return this.find().findByTestId('cpu-limit-input').findByRole('button', { name: type });
  }

  findMemoryRequestedInput() {
    return this.find().findByTestId('memory-requested-input').find('input');
  }

  findMemoryRequestedButton(type: 'Plus' | 'Minus') {
    return this.find().findByTestId('memory-requested-input').findByRole('button', { name: type });
  }

  findMemoryLimitInput() {
    return this.find().findByTestId('memory-limit-input').find('input');
  }

  findMemoryLimitButton(type: 'Plus' | 'Minus') {
    return this.find().findByTestId('memory-limit-input').findByRole('button', { name: type });
  }

  findPVCConnectionOption() {
    return this.find().findByTestId('pvc-serving-radio');
  }
}
mixin(KServeModal, [ServingRuntimeModal, InferenceServiceModal]);

class ModelServingRow extends TableRow {
  shouldHaveServingRuntime(servingRuntime: string) {
    this.find().find('[data-label="Serving runtime"]').contains(servingRuntime);
    return this;
  }

  shouldHaveTokens(enabled: boolean) {
    this.find()
      .find('[data-label="Tokens"]')
      .contains('Tokens disabled')
      .should(enabled ? 'not.exist' : 'exist');
    return this;
  }

  findExpansion() {
    return this.find().siblings();
  }

  findInternalServiceButton() {
    return this.find().findByTestId('internal-service-button');
  }

  findInternalServicePopover() {
    return cy.findByTestId('internal-service-popover');
  }

  findExternalServiceButton() {
    return this.find().findByTestId('internal-external-service-button');
  }

  findExternalServicePopover() {
    return cy.findByTestId('external-service-popover');
  }

  findAPIProtocol() {
    return this.find().find(`[data-label="API protocol"]`);
  }

  findLastDeployed() {
    return this.find().find(`[data-label="Last deployed"]`);
  }

  findConfirmStopModal() {
    return cy.findByTestId('stop-model-modal');
  }

  findConfirmStopModalButton() {
    return this.findConfirmStopModal().findByTestId('stop-model-button');
  }

  findConfirmStopModalCheckbox() {
    return this.findConfirmStopModal().findByTestId('dont-show-again-checkbox');
  }
}

class KServeRow extends ModelServingRow {
  findToggleButton(platform?: string) {
    return this.find()
      .findByTestId(`${platform || 'kserve'}-model-row-item`)
      .find('button');
  }

  findDescriptionListItem(itemName: string) {
    return this.find().next('tr').find(`dt:contains("${itemName}")`);
  }

  findProjectScopedLabel() {
    return this.find().findByTestId('project-scoped-label');
  }

  findStateActionToggle() {
    return this.find().findByTestId('state-action-toggle');
  }

  findStatusLabel(label?: string, timeout?: number) {
    if (label) {
      return this.find()
        .findByTestId('model-status-text', { timeout })
        .should('include.text', label);
    }
    return this.find().findByTestId('model-status-text', { timeout });
  }
}

class InferenceServiceRow extends TableRow {
  findServingRuntimeVersionLabel() {
    return this.find().findByTestId('serving-runtime-version-label');
  }

  findServingRuntimeVersionStatusLabel() {
    return this.find().findByTestId('serving-runtime-version-status-label');
  }

  findStatusTooltip() {
    return this.find()
      .findByTestId('model-status-text')
      .click()
      .then(() => {
        cy.findByTestId('model-status-tooltip');
      });
  }

  findStatusTooltipValue(msg: string) {
    this.findStatusTooltip()
      .invoke('text')
      .should('contain', msg)
      .then(() => {
        this.findStatusTooltip().find('button').click();
      });
  }

  findLastDeployed() {
    return this.find().find(`[data-label="Last deployed"]`);
  }

  findLastDeployedTimestamp() {
    return this.find().findByTestId('last-deployed-timestamp');
  }

  findAPIProtocol() {
    return this.find().find(`[data-label="API protocol"]`);
  }

  findInternalServiceButton() {
    return this.find().findByTestId('internal-service-button');
  }

  findInternalServicePopover() {
    return cy.findByTestId('internal-service-popover');
  }

  findExternalServiceButton() {
    return this.find().findByTestId('internal-external-service-button');
  }

  findExternalServicePopover() {
    return cy.findByTestId('external-service-popover');
  }

  findServingRuntime() {
    return this.find().find(`[data-label="Serving runtime"]`);
  }

  findProject() {
    return this.find().find(`[data-label=Project]`);
  }

  findStatusLabel(label: string) {
    return this.find().findByTestId('model-status-text').should('include.text', label);
  }

  findHardwareProfileColumn() {
    return this.find().findByTestId('hardware-profile-table-column');
  }

  findHardwareProfileDeletedLabel() {
    return this.findHardwareProfileColumn().findByTestId('hardware-profile-status-deleted');
  }

  findHardwareProfileDisabledLabel() {
    return this.findHardwareProfileColumn().findByTestId('hardware-profile-status-disabled');
  }

  findHardwareProfileUpdatedLabel() {
    return this.findHardwareProfileColumn().findByTestId('hardware-profile-status-updated');
  }

  findHardwareProfileDeletedPopover() {
    return {
      title: () => cy.findByTestId('hardware-profile-status-deleted-popover-title'),
      body: () => cy.findByTestId('hardware-profile-status-deleted-popover-body'),
    };
  }

  findHardwareProfileDisabledPopover() {
    return {
      title: () => cy.findByTestId('hardware-profile-status-disabled-popover-title'),
      body: () => cy.findByTestId('hardware-profile-status-disabled-popover-body'),
    };
  }

  findHardwareProfileUpdatedPopover() {
    return {
      title: () => cy.findByTestId('hardware-profile-status-updated-popover-title'),
      body: () => cy.findByTestId('hardware-profile-status-updated-popover-body'),
    };
  }

  findHardwareProfileErrorIcon() {
    return this.find().findByTestId('hardware-profile-column-error-icon');
  }

  findHardwareProfileErrorPopover() {
    return cy.findByTestId('hardware-profile-column-error-popover');
  }
}

class ModelServingSection {
  visit(project: string) {
    cy.visitWithLogin(`/projects/${project}?section=model-server`);
    cy.findByTestId(`section-model-server`);
    cy.testA11y();
  }

  find() {
    return cy.findByTestId('section-model-server');
  }

  private findKServeTable() {
    return this.find().findByTestId('kserve-inference-service-table');
  }

  findModelServerDeployedName(name: string) {
    return this.find().findByTestId('deployed-model-name').contains(name);
  }

  findModelMetricsLink(name: string) {
    return this.find().findByTestId(`metrics-link-${name}`);
  }

  findModelServer() {
    return this.find().findByTestId('model-server-name');
  }

  findHardwareSection() {
    return this.find().findByTestId('hardware-section');
  }

  findAcceleratorSection() {
    return this.find().findByTestId('accelerator-section');
  }

  findStatusTooltip() {
    return this.find().findByTestId('model-status-text');
  }

  findKServeTableHeaderButton(name: string) {
    return this.findKServeTable().find('thead').findByRole('button', { name });
  }

  findInternalExternalServiceButton() {
    return this.find().findByTestId('internal-external-service-button');
  }

  findExternalServicePopoverTable() {
    return cy.findByTestId('external-service-popover');
  }

  getKServeRow(name: string) {
    return new KServeRow(() =>
      this.findKServeTable().find('[data-label=Name]').contains(name).parents('tr'),
    );
  }

  findDeployModelButton() {
    return this.find().findByTestId('deploy-button');
  }

  findAddModelServerButton() {
    return this.find().findByTestId('add-server-button');
  }

  findInferenceServiceTable() {
    return cy.findByTestId('inference-service-table');
  }

  findInferenceServiceTableHeaderButton(name: string) {
    return this.findInferenceServiceTable().find('thead').findByRole('button', { name });
  }

  getInferenceServiceRow(name: string) {
    return new InferenceServiceRow(() =>
      this.findInferenceServiceTable()
        .find('tbody')
        .find('[data-label="Name"]')
        .contains(name)
        .closest('tr'),
    );
  }
}

class ModelServingWizard extends Wizard {
  constructor(private edit = false) {
    super('Deploy a model', edit ? 'Update deployment' : 'Deploy model');
  }

  visit() {
    cy.visitWithLogin(`/ai-hub/deployments/deploy`);
  }

  findSpinner() {
    return cy.findByTestId('spinner');
  }

  findModelSourceStep() {
    return this.findStep('source-model-step');
  }

  findModelDeploymentStep() {
    return this.findStep('model-deployment-step');
  }

  findAdvancedOptionsStep() {
    return this.findStep('advanced-options-step');
  }

  findModelTypeSelect() {
    return cy.findByTestId('model-type-select');
  }

  findModelTypeSelectOption(name: string) {
    return this.findModelTypeSelect().findSelectOption(name);
  }

  findModelDeploymentProjectSelector() {
    return cy.findByTestId('project-selector-toggle');
  }

  findModelDeploymentProjectSelectorOption(name: string) {
    return cy.findByTestId('project-selector-menuList').findByRole('menuitem', { name });
  }

  findModelDeploymentNameInput() {
    return cy.findByTestId('model-deployment-name');
  }

  findModelDeploymentDescriptionInput() {
    return cy.findByTestId('model-deployment-description');
  }

  findModelFormatSelect() {
    return cy.findByTestId('model-framework-select');
  }

  findModelFormatSelectOption(name: string) {
    return this.findModelFormatSelect().findSelectOption(name);
  }

  findServingRuntimeAutoSelectRadio() {
    return cy.findByLabelText(
      'Auto-select the best runtime for my model based on model type, model format, and hardware profile',
    );
  }

  findServingRuntimeTemplateSearchSelector() {
    return cy.findByTestId('serving-runtime-template-selection-toggle');
  }

  findServingRuntimeSelectRadio() {
    return cy.findByLabelText('Select from a list of serving runtimes, including custom ones');
  }

  findFirstServingRuntimeTemplateOption() {
    // Open the menu
    this.findServingRuntimeTemplateSearchSelector().click();
    // Grab the first runtime whose testid starts with "servingRuntime"
    return cy
      .findByTestId('global-scoped-serving-runtimes')
      .find('[data-testid^="servingRuntime"]')
      .first();
  }

  selectServingRuntimeOption(name: string) {
    this.findServingRuntimeAutoSelectRadio().then(($radio) => {
      if ($radio.is(':checked')) {
        // Auto-select the best runtime for my model based on model type, model format, and hardware profile
        cy.findByText(name).should('exist');
      } else {
        // Select from a list of serving runtimes, including custom ones
        this.findServingRuntimeTemplateSearchSelector().click();
        this.findGlobalScopedTemplateOption(name).should('exist').click();
      }
    });
  }

  findServingRuntimeTemplateSearchInput() {
    return cy.findByTestId('serving-runtime-template-selection-search').find('input');
  }

  findGlobalScopedTemplateOption(name: string) {
    return this.getGlobalScopedServingRuntime()
      .find()
      .findByRole('menuitem', { name: new RegExp(name), hidden: true });
  }

  findProjectScopedTemplateOption(name: string) {
    return this.getProjectScopedServingRuntime()
      .find()
      .findByRole('menuitem', { name: new RegExp(name), hidden: true });
  }

  getGlobalServingRuntimesLabel() {
    return cy.get('body').contains('Global serving runtimes');
  }

  getProjectScopedServingRuntimesLabel() {
    return cy.get('body').contains('Project-scoped serving runtimes');
  }

  findProjectScopedLabel() {
    return cy.findByTestId('project-scoped-serving-runtime-template-label');
  }

  findGlobalScopedLabel() {
    return cy.findByTestId('global-scoped-serving-runtime-template-label');
  }

  getProjectScopedServingRuntime() {
    return new ServingRuntimeGroup(() => cy.findByTestId('project-scoped-serving-runtimes'));
  }

  getGlobalScopedServingRuntime() {
    return new ServingRuntimeGroup(() => cy.findByTestId('global-scoped-serving-runtimes'));
  }

  findServingRuntimeVersionLabel() {
    return cy.findByTestId('serving-runtime-version-label');
  }

  findModelLocationSelect() {
    return cy.findByTestId('model-location-select');
  }

  findModelLocationSelectOption(name: string) {
    return this.findModelLocationSelect().findSelectOption(name);
  }

  findLocationPathInput() {
    return cy.findByTestId('folder-path');
  }

  findPVCPathPrefix() {
    return cy.findByTestId('pvc-path-prefix');
  }

  findPVCSelectValue() {
    return cy.findByTestId('pvc-connection-selector').findByRole('combobox');
  }

  findLocationAccessKeyInput() {
    return cy.findByTestId('field AWS_ACCESS_KEY_ID');
  }

  findLocationSecretKeyInput() {
    return cy.findByTestId('field AWS_SECRET_ACCESS_KEY');
  }

  findLocationEndpointInput() {
    return cy.findByTestId('field AWS_S3_ENDPOINT');
  }

  findLocationBucketInput() {
    return cy.findByTestId('field AWS_S3_BUCKET');
  }

  findLocationRegionInput() {
    return cy.findByTestId('field AWS_DEFAULT_REGION');
  }

  findOCIModelURI() {
    return cy.findByTestId('model-uri');
  }

  findUrilocationInput() {
    return cy.findByTestId('field URI');
  }

  findUrilocationInputError() {
    return cy.findByTestId('uri-form-field-helper-text');
  }

  findExistingConnectionSelect() {
    return cy.findByTestId('typeahead-menu-toggle');
  }

  findExistingConnectionValue() {
    return this.findExistingConnectionSelect().findByRole('combobox');
  }

  findExistingConnectionSelectOption(name: string) {
    cy.findByRole('listbox');
    return cy.findByText(name);
  }

  findSaveConnectionCheckbox() {
    return cy.findByTestId('save-connection-checkbox');
  }

  findSaveConnectionNameInput() {
    return cy.findByTestId('save-connection-name-desc-name');
  }

<<<<<<< HEAD
  findHardProfileSelection(): Cypress.Chainable<JQuery<HTMLElement>> {
    return cy.findByTestId('hardware-profile-select');
  }

  selectProfile(name: string): void {
    this.findHardProfileSelection().click();
    cy.findByRole('option', { name }).click();
  }

  selectPotentiallyDisabledProfile(profileDisplayName: string): void {
    const dropdown = this.findHardProfileSelection();

    dropdown.then(($el) => {
      if ($el.prop('disabled')) {
        // If disabled, verify it contains the base profile name
        const nameToCheck = profileDisplayName;
        cy.wrap($el).contains(nameToCheck).should('exist');
        cy.log(`Dropdown is disabled with value: ${nameToCheck}`);
      } else {
        // If enabled, proceed with selection as before using the full display name
        dropdown.click();
        cy.findByTestId(`${profileDisplayName}`).click();
      }
    });
=======
  findPrefillAlert() {
    return cy.findByTestId('prefill-alert');
>>>>>>> ef13cde8
  }

  findExternalRouteCheckbox() {
    return cy.findByTestId('model-access-checkbox');
  }

  findTokenAuthenticationCheckbox() {
    return cy.findByTestId('token-authentication-checkbox');
  }

  findTokenWarningAlert() {
    return cy.findByText(
      'Making models available by external routes without requiring authorization can lead to security vulnerabilities.',
    );
  }

  findServiceAccountNameInput() {
    return cy.findByTestId('service-account-form-name');
  }

  findAddServiceAccountButton() {
    return cy.findByTestId('add-service-account-button');
  }

  findAllServiceAccountInputs() {
    return cy.findAllByTestId('service-account-form-name');
  }

  findServiceAccountByIndex(index: number) {
    return this.findAllServiceAccountInputs().eq(index);
  }

  findServiceNameAlert() {
    return cy.findByText('Duplicates are invalid');
  }

  findAllRemoveServiceAccountButtons() {
    return cy.findAllByTestId('remove-service-account-button');
  }

  findRemoveServiceAccountByIndex(index: number) {
    return this.findAllRemoveServiceAccountButtons().eq(index);
  }

  findNumReplicasInput() {
    return cy.findByTestId('num-replicas');
  }

  findNumReplicasInputField() {
    return cy.findByTestId('num-replicas').find('input');
  }

  findNumReplicasMinusButton() {
    return cy.findByTestId('num-replicas').findByRole('button', { name: 'Minus' });
  }

  findNumReplicasPlusButton() {
    return cy.findByTestId('num-replicas').findByRole('button', { name: 'Plus' });
  }

  findRuntimeArgsCheckbox() {
    return cy.findByTestId('runtime-args-checkbox');
  }

  findRuntimeArgsTextBox() {
    return cy.findByTestId('runtime-args-textarea');
  }

  findEnvVariablesCheckbox() {
    return cy.findByTestId('env-vars-checkbox');
  }

  findAddVariableButton() {
    return cy.findByTestId('add-environment-variable');
  }

  findEnvVariableName(key: string) {
    return cy.findByTestId(`env-var-name-${key}`);
  }

  findEnvVariableValue(value: string) {
    return cy.findByTestId(`env-var-value-${value}`);
  }

  findSaveAsMaaSCheckbox() {
    return cy.findByTestId('save-as-maas-checkbox');
  }

  findUseCaseInput() {
    return cy.findByTestId('use-case-input');
  }

  findCPURequestedInput() {
    return cy.findByTestId('cpu-requests-input').find('input');
  }

  findCPURequestedButton(type: 'Plus' | 'Minus') {
    return cy.findByTestId('cpu-requests-input').findByRole('button', { name: type });
  }

  findCPULimitInput() {
    return cy.findByTestId('cpu-limits-input').find('input');
  }

  findCPULimitButton(type: 'Plus' | 'Minus') {
    return cy.findByTestId('cpu-limits-input').findByRole('button', { name: type });
  }

  findMemoryRequestedInput() {
    return cy.findByTestId('memory-requests-input').find('input');
  }

  findMemoryRequestedButton(type: 'Plus' | 'Minus') {
    return cy.findByTestId('memory-requests-input').findByRole('button', { name: type });
  }

  findMemoryLimitInput() {
    return cy.findByTestId('memory-limits-input').find('input');
  }

  findMemoryLimitButton(type: 'Plus' | 'Minus') {
    return cy.findByTestId('memory-limits-input').findByRole('button', { name: type });
  }

  findErrorMessageAlert() {
    return cy.findByTestId('error-message-alert');
  }

  findUpdateDeploymentButton() {
    return cy.findByRole('button', { name: 'Update deployment' });
  }

  findCancelButton() {
    return cy.findByRole('button', { name: 'Cancel' });
  }

  findDiscardButton() {
    return cy.findByRole('button', { name: 'Discard' });
  }

  findDeploymentStrategySection() {
    return cy.findByTestId('deployment-strategy-section');
  }

  findDeploymentStrategyRollingOption() {
    return this.findDeploymentStrategySection().findByTestId('deployment-strategy-rolling');
  }

  findDeploymentStrategyRecreateOption() {
    return this.findDeploymentStrategySection().findByTestId('deployment-strategy-recreate');
  }

  findHardwareProfileSelect() {
    return cy.findByTestId('hardware-profile-select');
  }

  findHardwareProfileOption(name: string) {
    return cy.findByTestId(name);
  }

  findCustomizeResourcesButton() {
    return cy.findByTestId('hardware-profile-customize').findByRole('button');
  }

  findGlobalScopedServingRuntimes() {
    return cy.findByTestId('global-scoped-serving-runtimes');
  }

  findServingRuntimeOption(runtimeName: string) {
    // Escape regex special characters to match literal text
    const escapedName = runtimeName.replace(/[.*+?^${}()|[\]\\]/g, '\\$&');
    // Search for the runtime by display name within menu items (more flexible than testid)
    return this.findGlobalScopedServingRuntimes().findByRole('menuitem', {
      name: new RegExp(escapedName, 'i'),
    });
  }

  findDeployButton() {
    return this.findFooter().findByTestId('wizard-submit-button');
  }

  findReviewStepModelDetailsSection() {
    return cy.findByTestId('review-step-model-details');
  }
}

export const modelServingGlobal = new ModelServingGlobal();
export const inferenceServiceModal = new InferenceServiceModal();
export const inferenceServiceModalEdit = new InferenceServiceModal(true);
export const modelServingSection = new ModelServingSection();
export const createServingRuntimeModal = new ServingRuntimeModal(false);
export const editServingRuntimeModal = new ServingRuntimeModal(true);
export const kserveModal = new KServeModal();
export const kserveModalEdit = new KServeModal(true);
export const modelServingWizard = new ModelServingWizard(false);
export const modelServingWizardEdit = new ModelServingWizard(true);<|MERGE_RESOLUTION|>--- conflicted
+++ resolved
@@ -1118,7 +1118,10 @@
     return cy.findByTestId('save-connection-name-desc-name');
   }
 
-<<<<<<< HEAD
+  findPrefillAlert() {
+    return cy.findByTestId('prefill-alert');
+  }
+
   findHardProfileSelection(): Cypress.Chainable<JQuery<HTMLElement>> {
     return cy.findByTestId('hardware-profile-select');
   }
@@ -1143,10 +1146,6 @@
         cy.findByTestId(`${profileDisplayName}`).click();
       }
     });
-=======
-  findPrefillAlert() {
-    return cy.findByTestId('prefill-alert');
->>>>>>> ef13cde8
   }
 
   findExternalRouteCheckbox() {
