import { appChrome } from './appChrome';
import { Modal } from './components/Modal';
import { TableRow } from './components/table';
import { K8sNameDescriptionField } from './components/subComponents/K8sNameDescriptionField';
import { Contextual } from './components/Contextual';
import { Wizard } from './components/Wizard';
import { mixin } from '../utils/mixin';

class ModelServingToolbar extends Contextual<HTMLElement> {
  findToggleButton(id: string) {
    return this.find().pfSwitch(id).click();
  }

  findFilterMenuOption(id: string, name: string): Cypress.Chainable<JQuery<HTMLElement>> {
    return this.findToggleButton(id).parents().findByRole('menuitem', { name });
  }

  findSearchInput(): Cypress.Chainable<JQuery<HTMLElement>> {
    return this.find().findByTestId('filter-toolbar-text-field');
  }
}
class ModelServingGlobal {
  visit(project?: string) {
    cy.visitWithLogin(`/ai-hub/deployments${project ? `/${project}` : ''}`);
    this.wait();
  }

  navigate() {
    appChrome.findNavItem({ name: 'Deployments', rootSection: 'AI hub' }).click();
    this.wait();
  }

  private wait() {
    cy.findByTestId('app-page-title').should('have.text', 'Deployments');
    cy.testA11y();
  }

  shouldBeEmpty() {
    cy.findByTestId('empty-state-title').should('exist');
    return this;
  }

  shouldShowNoProjectsPage() {
    cy.findByRole('heading', { name: 'No projects' }).should('exist');
    return this;
  }

  shouldWaitAndCancel() {
    cy.findAllByTestId('loading-empty-state');
    this.findCancelButton().click();
  }

  private findCancelButton() {
    return cy.findByTestId('empty-state-cancel-button');
  }

  findSelectAProjectButton() {
    return cy.findByRole('button', { name: 'Select a project' });
  }

  findDeployModelButton() {
    return cy.findByTestId('deploy-button');
  }

  findCreateProjectButton() {
    return cy.findByRole('button', { name: 'Create project' });
  }

  clickDeployModelButtonWithRetry() {
    this.findDeployModelButton().click();
    // If modal doesn't appear, retry once
    cy.get('body').then(($body) => {
      if ($body.find('[role="dialog"]:visible').length === 0) {
        this.findDeployModelButton().click();
      }
    });
    return this;
  }

  findNoProjectSelectedTooltip() {
    return cy.findByTestId('deploy-model-tooltip');
  }

  findGoToProjectButton() {
    return cy.findByTestId('empty-state-action-button');
  }

  findSingleServingModelButton() {
    return cy.findByTestId('kserve-select-button');
  }

  selectSingleServingModelButtonIfExists() {
    this.shouldBeEmpty();
    cy.get('body').then(($body) => {
      if ($body.find('[data-testid="kserve-select-button"]').length > 0) {
        this.findSingleServingModelButton().click();
      }
    });
  }

  private findModelsTable() {
    // TODO be more precise
    return cy.findByTestId('inference-service-table');
  }

  getModelRow(name: string) {
    return this.findModelsTable().find(`[data-label=Name]`).contains(name).parents('tr');
  }

  getInferenceServiceRow(name: string) {
    return new InferenceServiceRow(() => this.getModelRow(name));
  }

  findRows() {
    return this.findModelsTable().find('[data-label=Name]').parents('tr');
  }

  getModelMetricLink(name: string) {
    return this.findModelsTable().findByTestId(`metrics-link-${name}`);
  }

  findStatusTooltip() {
    return cy.findByTestId('status-tooltip');
  }

  findEmptyResults() {
    return cy.findByTestId('dashboard-empty-table-state');
  }

  findSortButton(name: string) {
    return this.findModelsTable().find('thead').findByRole('button', { name });
  }

  getTableToolbar() {
    return new ModelServingToolbar(() => cy.findByTestId('model-serving-table-toolbar'));
  }

  findServingRuntime(name: string) {
    return this.findModelsTable().find(`[data-label=Serving runtime]`).contains(name);
  }

  findTokenCopyButton(index: number) {
    if (index === 0) {
      return cy.findAllByTestId('token-secret').findAllByRole('button').eq(0);
    }
    return cy.findAllByTestId('token-secret').eq(index).findAllByRole('button').eq(0);
  }
}

class ServingRuntimeGroup extends Contextual<HTMLElement> {}

class ServingModal extends Modal {
  findServingRuntimeTemplateSearchSelector() {
    return this.find().findByTestId('serving-runtime-template-selection-toggle');
  }

  findServingRuntimeTemplateSearchInput() {
    return cy.findByTestId('serving-runtime-template-selection-search').find('input');
  }

  findGlobalScopedTemplateOption(name: string) {
    return this.getGlobalScopedServingRuntime()
      .find()
      .findByRole('menuitem', { name: new RegExp(name), hidden: true });
  }

  findProjectScopedTemplateOption(name: string) {
    return this.getProjectScopedServingRuntime()
      .find()
      .findByRole('menuitem', { name: new RegExp(name), hidden: true });
  }

  getGlobalServingRuntimesLabel() {
    return cy.get('body').contains('Global serving runtimes');
  }

  getProjectScopedServingRuntimesLabel() {
    return cy.get('body').contains('Project-scoped serving runtimes');
  }

  findProjectScopedLabel() {
    return this.findServingRuntimeTemplateSearchSelector()
      .parent()
      .findByTestId('project-scoped-label');
  }

  findGlobalScopedLabel() {
    return this.findServingRuntimeTemplateSearchSelector()
      .parent()
      .findByTestId('global-scoped-label');
  }

  getProjectScopedServingRuntime() {
    return new ServingRuntimeGroup(() => cy.findByTestId('project-scoped-serving-runtimes'));
  }

  getGlobalScopedServingRuntime() {
    return new ServingRuntimeGroup(() => cy.findByTestId('global-scoped-serving-runtimes'));
  }

  findServingRuntimeVersionLabel() {
    return cy.findByTestId('serving-runtime-version-label');
  }
}

class InferenceServiceModal extends ServingModal {
  k8sNameDescription = new K8sNameDescriptionField('inference-service');

  constructor(private edit = false) {
    super(`${edit ? 'Edit' : 'Deploy'} model`);
  }

  findConnectionType(name: string | RegExp) {
    return this.findExistingConnectionSelect()
      .findByRole('button', { name: 'Typeahead menu toggle' })
      .findSelectOption(name);
  }

  findSubmitButton() {
    return this.findFooter().findByTestId('modal-submit-button');
  }

  findModelNameInput() {
    return this.k8sNameDescription.findDisplayNameInput();
  }

  findSpinner() {
    return this.find().findByTestId('spinner');
  }

  findServingRuntimeSelect() {
    return this.find().findByTestId('inference-service-model-selection');
  }

  findModelFrameworkSelect() {
    return this.find().findByTestId('inference-service-framework-selection');
  }

  findOpenVinoIROpSet1() {
    return this.find().findByTestId('openvino_ir - opset1');
  }

  findOpenVinoIROpSet13() {
    return this.find().findByTestId('openvino_ir - opset13');
  }

  findOpenVinoOnnx() {
    return this.find().findByTestId('onnx - 1');
  }

  findDeploymentModeSelect() {
    return this.find().findByTestId('deployment-mode-select');
  }

  findDeployedModelRouteCheckbox() {
    return this.find().findByTestId('alt-form-checkbox-route');
  }

  findTokenAuthenticationCheckbox() {
    return this.find().findByTestId('alt-form-checkbox-auth');
  }

  findExistingUriOption() {
    return this.find().findByTestId('existing-uri-radio');
  }

  findNewConnectionOption() {
    return this.find().findByTestId('new-connection-radio');
  }

  findExistingPVCConnectionOption() {
    return this.find().findByTestId('pvc-serving-radio');
  }

  findExistingConnectionOption() {
    return this.find().findByTestId('existing-connection-radio');
  }

  findExternalRouteError() {
    return this.find().findByTestId('external-route-no-token-alert');
  }

  findServiceAccountNameInput() {
    return this.find().findByTestId('service-account-form-name');
  }

  findServiceAccountIndex(index: number) {
    return this.find().findAllByTestId('service-account-form-name').eq(index);
  }

  findAddServiceAccountButton() {
    return this.find().findByTestId('add-service-account-button');
  }

  findExistingConnectionSelect() {
    return this.find().findByTestId('typeahead-menu-toggle');
  }

  findExistingConnectionSelectValueField() {
    return this.findExistingConnectionSelect().findByRole('combobox', {
      name: 'Type to filter',
    });
  }

  findPVCSelect() {
    return this.find().findByTestId('pvc-connection-selector');
  }

  findHardProfileSelection(): Cypress.Chainable<JQuery<HTMLElement>> {
    return cy.findByTestId('hardware-profile-select');
  }

  selectProfile(name: string): void {
    this.findHardProfileSelection().click();
    cy.findByRole('option', { name }).click();
  }

  selectPotentiallyDisabledProfile(profileDisplayName: string, profileName?: string): void {
    const dropdown = this.findHardProfileSelection();

    dropdown.then(($el) => {
      if ($el.prop('disabled')) {
        // If disabled, verify it contains the base profile name
        // Use the shorter profileName if provided, otherwise use profileDisplayName
        const nameToCheck = profileName || profileDisplayName;
        cy.wrap($el).contains(nameToCheck).should('exist');
        cy.log(`Dropdown is disabled with value: ${nameToCheck}`);
      } else {
        // If enabled, proceed with selection as before using the full display name
        dropdown.click();
        cy.findByRole('option', { name: profileDisplayName }).click();
      }
    });
  }

  findModelURITextBox() {
    return this.find().findByTestId('model-uri');
  }

  selectConnectionType(name: string) {
    this.findExistingConnectionSelect().click();
    cy.findByRole('option', { name, hidden: true }).click();
  }

  selectExistingConnectionSelectOptionByResourceName() {
    this.find().findByText('Test Secret').click();
  }

  findConnectionNameInput() {
    return this.find().findByTestId('connection-name-desc-name');
  }

  findConnectionFieldInput(envVar: string) {
    return this.find().findByTestId(`field ${envVar}`);
  }

  verifyPullSecretCheckbox() {
    return this.find()
      .get('.pf-v6-c-menu')
      .contains('Pull secret')
      .parent()
      .find('input[type="checkbox"]')
      .should('be.checked');
  }

  findOCIModelURI() {
    return this.find().findByTestId('model-uri');
  }

  findLocationNameInput() {
    return this.find().findByTestId('field Name');
  }

  findLocationAccessKeyInput() {
    return this.find().findByTestId('field AWS_ACCESS_KEY_ID');
  }

  findLocationSecretKeyInput() {
    return this.find().findByTestId('field AWS_SECRET_ACCESS_KEY');
  }

  findLocationEndpointInput() {
    return this.find().findByTestId('field AWS_S3_ENDPOINT');
  }

  findLocationBucketInput() {
    return this.find().findByTestId('field AWS_S3_BUCKET');
  }

  findBaseURL() {
    return this.find().findByTestId('field OCI_HOST');
  }

  findLocationRegionInput() {
    return this.find().findByTestId('field AWS_DEFAULT_REGION');
  }

  findLocationPathInput() {
    return this.find().findByTestId('folder-path');
  }

  findUriLocationPathInput() {
    return this.find().findByTestId('field URI');
  }

  findLocationPathInputError() {
    return this.find().findByTestId('folder-path-error');
  }

  findPVCPathPrefix() {
    return cy.findByTestId('pvc-path-prefix');
  }

  findConfigurationParamsSection() {
    return this.find().findByTestId('configuration-params');
  }

  findServingRuntimeArgumentsSectionInput() {
    return this.find().findByTestId('serving-runtime-arguments-input');
  }

  findServingRuntimeEnvVarsSectionAddButton() {
    return this.find().findByTestId('add-environment-variable');
  }

  findServingRuntimeEnvVarsName(key: string) {
    return this.find().findByTestId(`serving-runtime-environment-variables-input-name ${key}`);
  }

  findServingRuntimeEnvVarsValue(value: string) {
    return this.find().findByTestId(`serving-runtime-environment-variables-input-value ${value}`);
  }

  findCreatedModel(name: string) {
    return this.find().findByTestId(`metrics-link-${name}`);
  }
}

class ServingRuntimeModal extends ServingModal {
  k8sNameDescription = new K8sNameDescriptionField('serving-runtime');

  constructor(private edit = false) {
    super(`${edit ? 'Edit' : 'Add'} model server`);
  }

  findSubmitButton() {
    return this.findFooter().findByTestId('modal-submit-button');
  }

  findModelServerSizeValue() {
    return this.find().findByLabelText('Model server size');
  }

  findServingRuntimeTemplateHelptext() {
    return this.find().findByTestId('serving-runtime-template-helptext');
  }

  findPredefinedArgsButton() {
    return this.find().findByTestId('view-predefined-args-button');
  }

  findPredefinedArgsList() {
    return cy.findByTestId('predefined-args-list');
  }

  findPredefinedArgsTooltip() {
    return cy.findByTestId('predefined-args-tooltip');
  }

  findPredefinedVarsButton() {
    return this.find().findByTestId('view-predefined-vars-button');
  }

  findPredefinedVarsList() {
    return cy.findByTestId('predefined-vars-list');
  }

  findPredefinedVarsTooltip() {
    return cy.findByTestId('predefined-vars-tooltip');
  }

  findAuthenticationSection() {
    return this.find().findByTestId('auth-section');
  }

  findModelRouteCheckbox() {
    return this.find().findByTestId('alt-form-checkbox-route');
  }

  findAuthenticationCheckbox() {
    return this.find().findByTestId('alt-form-checkbox-auth');
  }

  findExternalRouteError() {
    return this.find().findByTestId('external-route-no-token-alert');
  }

  findServiceAccountNameInput() {
    return this.find().findByTestId('service-account-form-name');
  }

  findModelServerName() {
    return this.find().findByTestId('serving-runtime-name');
  }

  findModelServerSizeSelect() {
    return this.find().findByTestId('model-server-size-selection');
  }

  findDeployedModelRouteCheckbox() {
    return this.find().findByTestId('alt-form-checkbox-route');
  }

  findTokenAuthenticationCheckbox() {
    return this.find().findByTestId('alt-form-checkbox-auth');
  }

  findModelServerReplicasMinusButton() {
    return this.find()
      .findByTestId('model-server-replicas')
      .findByRole('button', { name: 'Minus' });
  }

  findModelServerReplicasPlusButton() {
    return this.find().findByTestId('model-server-replicas').findByRole('button', { name: 'Plus' });
  }
}

// Expect KServeModal to inherit both modal classes.

// @ts-expect-error multiple inheritance hack
// eslint-disable-next-line @typescript-eslint/no-unsafe-declaration-merging
interface KServeModal extends ServingRuntimeModal, InferenceServiceModal {}
// @ts-expect-error multiple inheritance hack
// eslint-disable-next-line @typescript-eslint/no-unsafe-declaration-merging
class KServeModal extends InferenceServiceModal {
  constructor(private edit = false) {
    super(edit);
  }

  findMinReplicasInput() {
    return this.find().findByTestId('min-replicas').find('input');
  }

  findMaxReplicasInput() {
    return this.find().findByTestId('max-replicas').find('input');
  }

  findMinReplicasPlusButton() {
    return this.find().findByTestId('min-replicas').findByRole('button', { name: 'Plus' });
  }

  findMinReplicasMinusButton() {
    return this.find().findByTestId('min-replicas').findByRole('button', { name: 'Minus' });
  }

  findMaxReplicasPlusButton() {
    return this.find().findByTestId('max-replicas').findByRole('button', { name: 'Plus' });
  }

  findMaxReplicasMinusButton() {
    return this.find().findByTestId('max-replicas').findByRole('button', { name: 'Minus' });
  }

  findMaxReplicasErrorMessage() {
    return this.find().contains(
      'Maximum replicas must be greater than or equal to minimum replicas',
    );
  }

  findMinReplicasErrorMessage() {
    return this.find().contains('Minimum replicas must be less than or equal to maximum replicas');
  }

  findCPURequestedCheckbox() {
    return this.find().findByTestId('cpu-requested-checkbox');
  }

  findCPULimitCheckbox() {
    return this.find().findByTestId('cpu-limit-checkbox');
  }

  findMemoryRequestedCheckbox() {
    return this.find().findByTestId('memory-requested-checkbox');
  }

  findMemoryLimitCheckbox() {
    return this.find().findByTestId('memory-limit-checkbox');
  }

  findCPURequestedInput() {
    return this.find().findByTestId('cpu-requested-input').find('input');
  }

  findCPURequestedButton(type: 'Plus' | 'Minus') {
    return this.find().findByTestId('cpu-requested-input').findByRole('button', { name: type });
  }

  findCPULimitInput() {
    return this.find().findByTestId('cpu-limit-input').find('input');
  }

  findCPULimitButton(type: 'Plus' | 'Minus') {
    return this.find().findByTestId('cpu-limit-input').findByRole('button', { name: type });
  }

  findMemoryRequestedInput() {
    return this.find().findByTestId('memory-requested-input').find('input');
  }

  findMemoryRequestedButton(type: 'Plus' | 'Minus') {
    return this.find().findByTestId('memory-requested-input').findByRole('button', { name: type });
  }

  findMemoryLimitInput() {
    return this.find().findByTestId('memory-limit-input').find('input');
  }

  findMemoryLimitButton(type: 'Plus' | 'Minus') {
    return this.find().findByTestId('memory-limit-input').findByRole('button', { name: type });
  }

  findPVCConnectionOption() {
    return this.find().findByTestId('pvc-serving-radio');
  }
}
mixin(KServeModal, [ServingRuntimeModal, InferenceServiceModal]);

class ModelServingRow extends TableRow {
  shouldHaveServingRuntime(servingRuntime: string) {
    this.find().find('[data-label="Serving runtime"]').contains(servingRuntime);
    return this;
  }

  shouldHaveTokens(enabled: boolean) {
    this.find()
      .find('[data-label="Tokens"]')
      .contains('Tokens disabled')
      .should(enabled ? 'not.exist' : 'exist');
    return this;
  }

  findExpansion() {
    return this.find().siblings();
  }

  findInternalServiceButton() {
    return this.find().findByTestId('internal-service-button');
  }

  findInternalServicePopover() {
    return cy.findByTestId('internal-service-popover');
  }

  findExternalServiceButton() {
    return this.find().findByTestId('internal-external-service-button');
  }

  findExternalServicePopover() {
    return cy.findByTestId('external-service-popover');
  }

  findAPIProtocol() {
    return this.find().find(`[data-label="API protocol"]`);
  }

  findLastDeployed() {
    return this.find().find(`[data-label="Last deployed"]`);
  }

  findConfirmStopModal() {
    return cy.findByTestId('stop-model-modal');
  }

  findConfirmStopModalButton() {
    return this.findConfirmStopModal().findByTestId('stop-model-button');
  }

  findConfirmStopModalCheckbox() {
    return this.findConfirmStopModal().findByTestId('dont-show-again-checkbox');
  }
}

class KServeRow extends ModelServingRow {
  findToggleButton(platform?: string) {
    return this.find()
      .findByTestId(`${platform || 'kserve'}-model-row-item`)
      .find('button');
  }

  findDescriptionListItem(itemName: string) {
    return this.find().next('tr').find(`dt:contains("${itemName}")`);
  }

  findProjectScopedLabel() {
    return this.find().findByTestId('project-scoped-label');
  }

  findStateActionToggle() {
    return this.find().findByTestId('state-action-toggle');
  }

  findStatusLabel(label?: string, timeout?: number) {
    if (label) {
      return this.find()
        .findByTestId('model-status-text', { timeout })
        .should('include.text', label);
    }
    return this.find().findByTestId('model-status-text', { timeout });
  }
}

class InferenceServiceRow extends TableRow {
  findServingRuntimeVersionLabel() {
    return this.find().findByTestId('serving-runtime-version-label');
  }

  findServingRuntimeVersionStatusLabel() {
    return this.find().findByTestId('serving-runtime-version-status-label');
  }

  findStatusTooltip() {
    return this.find()
      .findByTestId('model-status-text')
      .click()
      .then(() => {
        cy.findByTestId('model-status-tooltip');
      });
  }

  findStatusTooltipValue(msg: string) {
    this.findStatusTooltip()
      .invoke('text')
      .should('contain', msg)
      .then(() => {
        this.findStatusTooltip().find('button').click();
      });
  }

  findLastDeployed() {
    return this.find().find(`[data-label="Last deployed"]`);
  }

  findLastDeployedTimestamp() {
    return this.find().findByTestId('last-deployed-timestamp');
  }

  findAPIProtocol() {
    return this.find().find(`[data-label="API protocol"]`);
  }

  findInternalServiceButton() {
    return this.find().findByTestId('internal-service-button');
  }

  findInternalServicePopover() {
    return cy.findByTestId('internal-service-popover');
  }

  findExternalServiceButton() {
    return this.find().findByTestId('internal-external-service-button');
  }

  findExternalServicePopover() {
    return cy.findByTestId('external-service-popover');
  }

  findServingRuntime() {
    return this.find().find(`[data-label="Serving runtime"]`);
  }

  findProject() {
    return this.find().find(`[data-label=Project]`);
  }

  findStatusLabel(label: string) {
    return this.find().findByTestId('model-status-text').should('include.text', label);
  }

  findHardwareProfileColumn() {
    return this.find().findByTestId('hardware-profile-table-column');
  }

  findHardwareProfileDeletedLabel() {
    return this.findHardwareProfileColumn().findByTestId('hardware-profile-status-deleted');
  }

  findHardwareProfileDisabledLabel() {
    return this.findHardwareProfileColumn().findByTestId('hardware-profile-status-disabled');
  }

  findHardwareProfileUpdatedLabel() {
    return this.findHardwareProfileColumn().findByTestId('hardware-profile-status-updated');
  }

  findHardwareProfileDeletedPopover() {
    return {
      title: () => cy.findByTestId('hardware-profile-status-deleted-popover-title'),
      body: () => cy.findByTestId('hardware-profile-status-deleted-popover-body'),
    };
  }

  findHardwareProfileDisabledPopover() {
    return {
      title: () => cy.findByTestId('hardware-profile-status-disabled-popover-title'),
      body: () => cy.findByTestId('hardware-profile-status-disabled-popover-body'),
    };
  }

  findHardwareProfileUpdatedPopover() {
    return {
      title: () => cy.findByTestId('hardware-profile-status-updated-popover-title'),
      body: () => cy.findByTestId('hardware-profile-status-updated-popover-body'),
    };
  }

  findHardwareProfileErrorIcon() {
    return this.find().findByTestId('hardware-profile-column-error-icon');
  }

  findHardwareProfileErrorPopover() {
    return cy.findByTestId('hardware-profile-column-error-popover');
  }
}

class ModelServingSection {
  visit(project: string) {
    cy.visitWithLogin(`/projects/${project}?section=model-server`);
    cy.findByTestId(`section-model-server`);
    cy.testA11y();
  }

  find() {
    return cy.findByTestId('section-model-server');
  }

  private findKServeTable() {
    return this.find().findByTestId('kserve-inference-service-table');
  }

  findModelServerDeployedName(name: string) {
    return this.find().findByTestId('deployed-model-name').contains(name);
  }

  findModelMetricsLink(name: string) {
    return this.find().findByTestId(`metrics-link-${name}`);
  }

  findModelServer() {
    return this.find().findByTestId('model-server-name');
  }

  findHardwareSection() {
    return this.find().findByTestId('hardware-section');
  }

  findAcceleratorSection() {
    return this.find().findByTestId('accelerator-section');
  }

  findStatusTooltip() {
    return this.find().findByTestId('model-status-text');
  }

  findKServeTableHeaderButton(name: string) {
    return this.findKServeTable().find('thead').findByRole('button', { name });
  }

  findInternalExternalServiceButton() {
    return this.find().findByTestId('internal-external-service-button');
  }

  findExternalServicePopoverTable() {
    return cy.findByTestId('external-service-popover');
  }

  getKServeRow(name: string) {
    return new KServeRow(() =>
      this.findKServeTable().find('[data-label=Name]').contains(name).parents('tr'),
    );
  }

  findDeployModelButton() {
    return this.find().findByTestId('deploy-button');
  }

  findAddModelServerButton() {
    return this.find().findByTestId('add-server-button');
  }

  findInferenceServiceTable() {
    return cy.findByTestId('inference-service-table');
  }

  findInferenceServiceTableHeaderButton(name: string) {
    return this.findInferenceServiceTable().find('thead').findByRole('button', { name });
  }

  getInferenceServiceRow(name: string) {
    return new InferenceServiceRow(() =>
      this.findInferenceServiceTable()
        .find('tbody')
        .find('[data-label="Name"]')
        .contains(name)
        .closest('tr'),
    );
  }
}

class ModelServingWizard extends Wizard {
  constructor(private edit = false) {
    super('Deploy a model', edit ? 'Update deployment' : 'Deploy model');
  }

  visit() {
    cy.visitWithLogin(`/ai-hub/deployments/deploy`);
  }

  findSpinner() {
    return cy.findByTestId('spinner');
  }

  findModelSourceStep() {
    return this.findStep('source-model-step');
  }

  findModelDeploymentStep() {
    return this.findStep('model-deployment-step');
  }

  findAdvancedOptionsStep() {
    return this.findStep('advanced-options-step');
  }

  findModelTypeSelect() {
    return cy.findByTestId('model-type-select');
  }

  findModelTypeSelectOption(name: string) {
    return this.findModelTypeSelect().findSelectOption(name);
  }

  findModelDeploymentProjectSelector() {
    return cy.findByTestId('project-selector-toggle');
  }

  findModelDeploymentProjectSelectorOption(name: string) {
    return cy.findByTestId('project-selector-menuList').findByRole('menuitem', { name });
  }

  findModelDeploymentNameInput() {
    return cy.findByTestId('model-deployment-name');
  }

  findModelDeploymentDescriptionInput() {
    return cy.findByTestId('model-deployment-description');
  }

  findModelFormatSelect() {
    return cy.findByTestId('model-framework-select');
  }

  findModelFormatSelectOption(name: string) {
    return this.findModelFormatSelect().findSelectOption(name);
  }

  findServingRuntimeAutoSelectRadio() {
    return cy.findByLabelText(
      'Auto-select the best runtime for my model based on model type, model format, and hardware profile',
    );
  }

  findServingRuntimeTemplateSearchSelector() {
    return cy.findByTestId('serving-runtime-template-selection-toggle');
  }

  findServingRuntimeSelectRadio() {
    return cy.findByLabelText('Select from a list of serving runtimes, including custom ones');
  }

  findFirstServingRuntimeTemplateOption() {
    // Open the menu
    this.findServingRuntimeTemplateSearchSelector().click();
    // Grab the first runtime whose testid starts with "servingRuntime"
    return cy
      .findByTestId('global-scoped-serving-runtimes')
      .find('[data-testid^="servingRuntime"]')
      .first();
  }

  selectServingRuntimeOption(name: string) {
    this.findServingRuntimeAutoSelectRadio().then(($radio) => {
      if ($radio.is(':checked')) {
        // Auto-select the best runtime for my model based on model type, model format, and hardware profile
        cy.findByText(name).should('exist');
      } else {
        // Select from a list of serving runtimes, including custom ones
        this.findServingRuntimeTemplateSearchSelector().click();
        this.findGlobalScopedTemplateOption(name).should('exist').click();
      }
    });
  }

  findServingRuntimeTemplateSearchInput() {
    return cy.findByTestId('serving-runtime-template-selection-search').find('input');
  }

  findGlobalScopedTemplateOption(name: string) {
    return this.getGlobalScopedServingRuntime()
      .find()
      .findByRole('menuitem', { name: new RegExp(name), hidden: true });
  }

  findProjectScopedTemplateOption(name: string) {
    return this.getProjectScopedServingRuntime()
      .find()
      .findByRole('menuitem', { name: new RegExp(name), hidden: true });
  }

  getGlobalServingRuntimesLabel() {
    return cy.get('body').contains('Global serving runtimes');
  }

  getProjectScopedServingRuntimesLabel() {
    return cy.get('body').contains('Project-scoped serving runtimes');
  }

  findProjectScopedLabel() {
    return cy.findByTestId('project-scoped-serving-runtime-template-label');
  }

  findGlobalScopedLabel() {
    return cy.findByTestId('global-scoped-serving-runtime-template-label');
  }

  getProjectScopedServingRuntime() {
    return new ServingRuntimeGroup(() => cy.findByTestId('project-scoped-serving-runtimes'));
  }

  getGlobalScopedServingRuntime() {
    return new ServingRuntimeGroup(() => cy.findByTestId('global-scoped-serving-runtimes'));
  }

  findServingRuntimeVersionLabel() {
    return cy.findByTestId('serving-runtime-version-label');
  }

  findModelLocationSelect() {
    return cy.findByTestId('model-location-select');
  }

  findModelLocationSelectOption(name: string) {
    return this.findModelLocationSelect().findSelectOption(name);
  }

  findLocationPathInput() {
    return cy.findByTestId('folder-path');
  }

  findPVCPathPrefix() {
    return cy.findByTestId('pvc-path-prefix');
  }

  findPVCSelectValue() {
    return cy.findByTestId('pvc-connection-selector').findByRole('combobox');
  }

  findLocationAccessKeyInput() {
    return cy.findByTestId('field AWS_ACCESS_KEY_ID');
  }

  findLocationSecretKeyInput() {
    return cy.findByTestId('field AWS_SECRET_ACCESS_KEY');
  }

  findLocationEndpointInput() {
    return cy.findByTestId('field AWS_S3_ENDPOINT');
  }

  findLocationBucketInput() {
    return cy.findByTestId('field AWS_S3_BUCKET');
  }

  findLocationRegionInput() {
    return cy.findByTestId('field AWS_DEFAULT_REGION');
  }

  findOCIModelURI() {
    return cy.findByTestId('model-uri');
  }

  findUrilocationInput() {
    return cy.findByTestId('field URI');
  }

  findUrilocationInputError() {
    return cy.findByTestId('uri-form-field-helper-text');
  }

  findExistingConnectionSelect() {
    return cy.findByTestId('typeahead-menu-toggle');
  }

  findExistingConnectionValue() {
    return this.findExistingConnectionSelect().findByRole('combobox');
  }

  findExistingConnectionSelectOption(name: string) {
    cy.findByRole('listbox');
    return cy.findByText(name);
  }

  findSaveConnectionCheckbox() {
    return cy.findByTestId('save-connection-checkbox');
  }

<<<<<<< HEAD
  findSaveConnectionNameInput() {
    return cy.findByTestId('save-connection-name-desc-name');
  }

  findHardProfileSelection(): Cypress.Chainable<JQuery<HTMLElement>> {
    return cy.findByTestId('hardware-profile-select');
  }

  selectProfile(name: string): void {
    this.findHardProfileSelection().click();
    cy.findByRole('option', { name }).click();
  }

  selectPotentiallyDisabledProfile(profileDisplayName: string): void {
    const dropdown = this.findHardProfileSelection();

    dropdown.then(($el) => {
      if ($el.prop('disabled')) {
        // If disabled, verify it contains the base profile name
        const nameToCheck = profileDisplayName;
        cy.wrap($el).contains(nameToCheck).should('exist');
        cy.log(`Dropdown is disabled with value: ${nameToCheck}`);
      } else {
        // If enabled, proceed with selection as before using the full display name
        dropdown.click();
        cy.findByTestId(`${profileDisplayName}`).click();
      }
    });
  }

=======
  findSaveConnectionInput() {
    return cy.findByTestId('save-connection-name-desc-name');
  }

>>>>>>> c7b47a07
  findExternalRouteCheckbox() {
    return cy.findByTestId('model-access-checkbox');
  }

  findTokenAuthenticationCheckbox() {
    return cy.findByTestId('token-authentication-checkbox');
  }

  findTokenWarningAlert() {
    return cy.findByText(
      'Making models available by external routes without requiring authorization can lead to security vulnerabilities.',
    );
  }

  findServiceAccountNameInput() {
    return cy.findByTestId('service-account-form-name');
  }

  findAddServiceAccountButton() {
    return cy.findByTestId('add-service-account-button');
  }

  findAllServiceAccountInputs() {
    return cy.findAllByTestId('service-account-form-name');
  }

  findServiceAccountByIndex(index: number) {
    return this.findAllServiceAccountInputs().eq(index);
  }

  findServiceNameAlert() {
    return cy.findByText('Duplicates are invalid');
  }

  findAllRemoveServiceAccountButtons() {
    return cy.findAllByTestId('remove-service-account-button');
  }

  findRemoveServiceAccountByIndex(index: number) {
    return this.findAllRemoveServiceAccountButtons().eq(index);
  }

  findNumReplicasInput() {
    return cy.findByTestId('num-replicas');
  }

  findNumReplicasInputField() {
    return cy.findByTestId('num-replicas').find('input');
  }

  findNumReplicasMinusButton() {
    return cy.findByTestId('num-replicas').findByRole('button', { name: 'Minus' });
  }

  findNumReplicasPlusButton() {
    return cy.findByTestId('num-replicas').findByRole('button', { name: 'Plus' });
  }

  findRuntimeArgsCheckbox() {
    return cy.findByTestId('runtime-args-checkbox');
  }

  findRuntimeArgsTextBox() {
    return cy.findByTestId('runtime-args-textarea');
  }

  findEnvVariablesCheckbox() {
    return cy.findByTestId('env-vars-checkbox');
  }

  findAddVariableButton() {
    return cy.findByTestId('add-environment-variable');
  }

  findEnvVariableName(key: string) {
    return cy.findByTestId(`env-var-name-${key}`);
  }

  findEnvVariableValue(value: string) {
    return cy.findByTestId(`env-var-value-${value}`);
  }

  findSaveAiAssetCheckbox() {
    return cy.findByTestId('save-as-ai-asset-checkbox');
  }

  findSaveAsMaaSCheckbox() {
    return cy.findByTestId('save-as-maas-checkbox');
  }

  findUseCaseInput() {
    return cy.findByTestId('use-case-input');
  }

  findCPURequestedInput() {
    return cy.findByTestId('cpu-requests-input').find('input');
  }

  findCPURequestedButton(type: 'Plus' | 'Minus') {
    return cy.findByTestId('cpu-requests-input').findByRole('button', { name: type });
  }

  findCPULimitInput() {
    return cy.findByTestId('cpu-limits-input').find('input');
  }

  findCPULimitButton(type: 'Plus' | 'Minus') {
    return cy.findByTestId('cpu-limits-input').findByRole('button', { name: type });
  }

  findMemoryRequestedInput() {
    return cy.findByTestId('memory-requests-input').find('input');
  }

  findMemoryRequestedButton(type: 'Plus' | 'Minus') {
    return cy.findByTestId('memory-requests-input').findByRole('button', { name: type });
  }

  findMemoryLimitInput() {
    return cy.findByTestId('memory-limits-input').find('input');
  }

  findMemoryLimitButton(type: 'Plus' | 'Minus') {
    return cy.findByTestId('memory-limits-input').findByRole('button', { name: type });
  }

  findErrorMessageAlert() {
    return cy.findByTestId('error-message-alert');
  }

  findUpdateDeploymentButton() {
    return cy.findByRole('button', { name: 'Update deployment' });
  }

  findCancelButton() {
    return cy.findByRole('button', { name: 'Cancel' });
  }

  findDiscardButton() {
    return cy.findByRole('button', { name: 'Discard' });
  }

  findDeploymentStrategySection() {
    return cy.findByTestId('deployment-strategy-section');
  }

  findDeploymentStrategyRollingOption() {
    return this.findDeploymentStrategySection().findByTestId('deployment-strategy-rolling');
  }

  findDeploymentStrategyRecreateOption() {
    return this.findDeploymentStrategySection().findByTestId('deployment-strategy-recreate');
  }
}

export const modelServingGlobal = new ModelServingGlobal();
export const inferenceServiceModal = new InferenceServiceModal();
export const inferenceServiceModalEdit = new InferenceServiceModal(true);
export const modelServingSection = new ModelServingSection();
export const createServingRuntimeModal = new ServingRuntimeModal(false);
export const editServingRuntimeModal = new ServingRuntimeModal(true);
export const kserveModal = new KServeModal();
export const kserveModalEdit = new KServeModal(true);
export const modelServingWizard = new ModelServingWizard(false);
export const modelServingWizardEdit = new ModelServingWizard(true);<|MERGE_RESOLUTION|>--- conflicted
+++ resolved
@@ -1114,7 +1114,6 @@
     return cy.findByTestId('save-connection-checkbox');
   }
 
-<<<<<<< HEAD
   findSaveConnectionNameInput() {
     return cy.findByTestId('save-connection-name-desc-name');
   }
@@ -1145,12 +1144,6 @@
     });
   }
 
-=======
-  findSaveConnectionInput() {
-    return cy.findByTestId('save-connection-name-desc-name');
-  }
-
->>>>>>> c7b47a07
   findExternalRouteCheckbox() {
     return cy.findByTestId('model-access-checkbox');
   }
