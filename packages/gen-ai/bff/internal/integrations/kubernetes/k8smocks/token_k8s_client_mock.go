--- conflicted
+++ resolved
@@ -142,8 +142,6 @@
 	}, nil
 }
 
-<<<<<<< HEAD
-=======
 func (m *TokenKubernetesClientMock) InstallLlamaStackDistribution(ctx context.Context, identity *integrations.RequestIdentity, namespace string, models []string) (*lsdapi.LlamaStackDistribution, error) {
 	// First ensure the namespace exists
 	ns := &corev1.Namespace{
@@ -324,7 +322,6 @@
 	return lsd, nil
 }
 
->>>>>>> b8101a52
 func (m *TokenKubernetesClientMock) GetConfigMap(ctx context.Context, identity *integrations.RequestIdentity, namespace string, name string) (*corev1.ConfigMap, error) {
 	// Return mock ConfigMap for testing
 	return &corev1.ConfigMap{
