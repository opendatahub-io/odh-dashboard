package api

import (
	"context"
	"errors"
	"fmt"
	"io"
	"net/http"
	"os"
	"strconv"

	"github.com/julienschmidt/httprouter"
	"github.com/opendatahub-io/gen-ai/internal/constants"
	"github.com/opendatahub-io/gen-ai/internal/integrations/llamastack"
	"github.com/opendatahub-io/gen-ai/internal/services"
)

type FileUploadResponse = llamastack.APIResponse

// LlamaStackUploadFileHandler handles POST /gen-ai/api/v1/files/upload.
// Returns 202 Accepted with a job ID, then processes the upload asynchronously.
func (app *App) LlamaStackUploadFileHandler(w http.ResponseWriter, r *http.Request, _ httprouter.Params) {
	ctx := r.Context()

	err := r.ParseMultipartForm(32 << 20) // 32MB max memory
	if err != nil {
		app.badRequestResponse(w, r, fmt.Errorf("failed to parse multipart form: %w", err))
		return
	}
	// Ensure cleanup of any temporary files created by ParseMultipartForm
	defer func() {
		if r.MultipartForm != nil {
			// Intentionally ignore error from cleanup - best effort to remove temp files
			_ = r.MultipartForm.RemoveAll()
		}
	}()

	file, header, err := r.FormFile("file")
	if err != nil {
		app.badRequestResponse(w, r, errors.New("file is required"))
		return
	}
	defer file.Close()

	vectorStoreID := r.FormValue("vector_store_id")
	if vectorStoreID == "" {
		app.badRequestResponse(w, r, errors.New("vector_store_id is required"))
		return
	}

	purpose := r.FormValue("purpose")

	var chunkingStrategy *llamastack.ChunkingStrategy
	if chunkingType := r.FormValue("chunking_type"); chunkingType != "" {
		chunkingStrategy = &llamastack.ChunkingStrategy{
			Type: chunkingType,
		}
		if chunkingType == "static" {
			if maxChunkStr := r.FormValue("max_chunk_size_tokens"); maxChunkStr != "" {
				if maxChunk, err := strconv.Atoi(maxChunkStr); err == nil && maxChunk > 0 {
					if chunkingStrategy.Static == nil {
						chunkingStrategy.Static = &llamastack.StaticChunkingConfig{}
					}
					chunkingStrategy.Static.MaxChunkSizeTokens = maxChunk
				}
			}

			if overlapStr := r.FormValue("chunk_overlap_tokens"); overlapStr != "" {
				if overlap, err := strconv.Atoi(overlapStr); err == nil && overlap >= 0 {
					if chunkingStrategy.Static == nil {
						chunkingStrategy.Static = &llamastack.StaticChunkingConfig{}
					}
					chunkingStrategy.Static.ChunkOverlapTokens = overlap
				}
			}
		}
	}

	// Get namespace from context to use as user identifier
	namespace, ok := ctx.Value(constants.NamespaceQueryParameterKey).(string)
	if !ok || namespace == "" {
		app.serverErrorResponse(w, r, errors.New("namespace not found in context"))
		return
	}

	// Write file to temp location for background processing
	// Using temp file instead of io.ReadAll to avoid loading entire file into memory
	tempFile, err := os.CreateTemp("", "upload-*-"+header.Filename)
	if err != nil {
<<<<<<< HEAD
		app.handleLlamaStackClientError(w, r, err)
=======
		app.serverErrorResponse(w, r, fmt.Errorf("failed to create temp file: %w", err))
>>>>>>> 0573b09a
		return
	}
	tempFilePath := tempFile.Name()

	// Copy file content to temp file
	_, err = io.Copy(tempFile, file)
	if err != nil {
		tempFile.Close()
		os.Remove(tempFilePath)
		app.serverErrorResponse(w, r, fmt.Errorf("failed to write temp file: %w", err))
		return
	}
	tempFile.Close()

	// Create a job for async processing
	jobID, err := app.fileUploadJobTracker.CreateJob(namespace)
	if err != nil {
		os.Remove(tempFilePath)
		app.serverErrorResponse(w, r, fmt.Errorf("failed to create upload job: %w", err))
		return
	}

	// Process upload in background
	// Note: The temp file will be cleaned up by ProcessUploadJob when done
	// Create a detached context that preserves values but isn't cancelled with the request
	// Extract LlamaStack client from request context to preserve it in background processing
	llamaStackClient, _ := ctx.Value(constants.LlamaStackClientKey).(llamastack.LlamaStackClientInterface)
	bgCtx := context.WithValue(context.Background(), constants.NamespaceQueryParameterKey, namespace)
	if llamaStackClient != nil {
		bgCtx = context.WithValue(bgCtx, constants.LlamaStackClientKey, llamaStackClient)
	}
	app.fileUploadJobTracker.ProcessUploadJob(
		bgCtx,
		namespace,
		jobID,
		func(ctx context.Context, params llamastack.UploadFileParams) (*llamastack.FileUploadResult, error) {
			return app.repositories.Files.UploadFile(ctx, params)
		},
		llamastack.UploadFileParams{
			Reader:           nil, // Will be set in background goroutine from temp file
			Filename:         header.Filename,
			ContentType:      header.Header.Get("Content-Type"),
			Purpose:          purpose,
			VectorStoreID:    vectorStoreID,
			ChunkingStrategy: chunkingStrategy,
		},
		tempFilePath,
	)

	// Return 202 Accepted with job ID
	response := llamastack.APIResponse{
		Data: map[string]interface{}{
			"job_id": jobID,
			"status": "pending",
		},
	}

	err = app.WriteJSON(w, http.StatusAccepted, response, nil)
	if err != nil {
		app.serverErrorResponse(w, r, err)
	}
}

type FilesListResponse = llamastack.APIResponse

// LlamaStackListFilesHandler handles GET /gen-ai/api/v1/lsd/files.
func (app *App) LlamaStackListFilesHandler(w http.ResponseWriter, r *http.Request, _ httprouter.Params) {
	ctx := r.Context()

	// Parse query parameters
	params := llamastack.ListFilesParams{}

	// Parse limit parameter
	if limitStr := r.URL.Query().Get("limit"); limitStr != "" {
		if limit, err := strconv.ParseInt(limitStr, 10, 64); err == nil {
			params.Limit = &limit
		} else {
			app.badRequestResponse(w, r, fmt.Errorf("invalid limit parameter: %s", limitStr))
			return
		}
	}

	// Parse order parameter
	if order := r.URL.Query().Get("order"); order != "" {
		params.Order = order
	}

	// Parse purpose parameter
	if purpose := r.URL.Query().Get("purpose"); purpose != "" {
		params.Purpose = purpose
	}

	result, err := app.repositories.Files.ListFiles(ctx, params)
	if err != nil {
		app.handleLlamaStackClientError(w, r, err)
		return
	}

	// Use envelope pattern for consistent response structure
	response := FilesListResponse{
		Data: result,
	}

	err = app.WriteJSON(w, http.StatusOK, response, nil)
	if err != nil {
		app.serverErrorResponse(w, r, err)
	}
}

// LlamaStackDeleteFileHandler handles DELETE /gen-ai/api/v1/lsd/files/delete.
func (app *App) LlamaStackDeleteFileHandler(w http.ResponseWriter, r *http.Request, _ httprouter.Params) {
	ctx := r.Context()

	// Get file_id from query parameter
	fileID := r.URL.Query().Get("file_id")
	if fileID == "" {
		app.badRequestResponse(w, r, errors.New("file_id query parameter is required"))
		return
	}

	err := app.repositories.Files.DeleteFile(ctx, fileID)
	if err != nil {
		app.handleLlamaStackClientError(w, r, err)
		return
	}

	// Return success response
	response := llamastack.APIResponse{
		Data: map[string]interface{}{
			"id":      fileID,
			"object":  "file",
			"deleted": true,
		},
	}

	err = app.WriteJSON(w, http.StatusOK, response, nil)
	if err != nil {
		app.serverErrorResponse(w, r, err)
	}
}

type FileUploadStatusResponse struct {
	JobID     string                       `json:"job_id"`
	Status    services.FileUploadJobStatus `json:"status"`
	Result    *llamastack.FileUploadResult `json:"result,omitempty"`
	Error     string                       `json:"error,omitempty"`
	CreatedAt string                       `json:"created_at"`
	UpdatedAt string                       `json:"updated_at"`
}

// LlamaStackFileUploadStatusHandler handles GET /gen-ai/api/v1/files/upload/status.
func (app *App) LlamaStackFileUploadStatusHandler(w http.ResponseWriter, r *http.Request, _ httprouter.Params) {
	ctx := r.Context()

	// Get namespace from context
	namespace, ok := ctx.Value(constants.NamespaceQueryParameterKey).(string)
	if !ok || namespace == "" {
		app.serverErrorResponse(w, r, errors.New("namespace not found in context"))
		return
	}

	jobID := r.URL.Query().Get("job_id")
	if jobID == "" {
		app.badRequestResponse(w, r, errors.New("job_id query parameter is required"))
		return
	}

	job, err := app.fileUploadJobTracker.GetJob(namespace, jobID)
	if err != nil {
		app.notFoundResponse(w, r)
		return
	}

	response := FileUploadStatusResponse{
		JobID:     job.ID,
		Status:    job.Status,
		Result:    job.Result,
		Error:     job.Error,
		CreatedAt: job.CreatedAt.Format("2006-01-02T15:04:05Z07:00"),
		UpdatedAt: job.UpdatedAt.Format("2006-01-02T15:04:05Z07:00"),
	}

	apiResponse := llamastack.APIResponse{
		Data: response,
	}

	err = app.WriteJSON(w, http.StatusOK, apiResponse, nil)
	if err != nil {
		app.serverErrorResponse(w, r, err)
	}
}<|MERGE_RESOLUTION|>--- conflicted
+++ resolved
@@ -87,11 +87,7 @@
 	// Using temp file instead of io.ReadAll to avoid loading entire file into memory
 	tempFile, err := os.CreateTemp("", "upload-*-"+header.Filename)
 	if err != nil {
-<<<<<<< HEAD
-		app.handleLlamaStackClientError(w, r, err)
-=======
 		app.serverErrorResponse(w, r, fmt.Errorf("failed to create temp file: %w", err))
->>>>>>> 0573b09a
 		return
 	}
 	tempFilePath := tempFile.Name()
