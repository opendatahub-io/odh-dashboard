--- conflicted
+++ resolved
@@ -7,22 +7,6 @@
 	ApiPathPrefix = "/api/v1"
 
 	// API endpoint paths
-<<<<<<< HEAD
-	HealthCheckPath                  = "/healthcheck"
-	OpenAPIPath                      = PathPrefix + "/openapi"
-	OpenAPIJSONPath                  = PathPrefix + "/openapi.json"
-	OpenAPIYAMLPath                  = PathPrefix + "/openapi.yaml"
-	SwaggerUIPath                    = PathPrefix + "/swagger-ui"
-	ModelsListPath                   = ApiPathPrefix + "/models"
-	ModelsAAPath                     = ApiPathPrefix + "/aa/models"
-	VectorStoresListPath             = ApiPathPrefix + "/vectorstores"
-	ResponsesPath                    = ApiPathPrefix + "/responses"
-	FilesUploadPath                  = ApiPathPrefix + "/files/upload"
-	CodeExporterPath                 = ApiPathPrefix + "/code-exporter"
-	NamespacesPath                   = ApiPathPrefix + "/namespaces"
-	LlamaStackDistributionStatusPath = ApiPathPrefix + "/llamastack-distribution/status"
-	UserPath                         = ApiPathPrefix + "/user"
-=======
 	HealthCheckPath                   = "/healthcheck"
 	OpenAPIPath                       = PathPrefix + "/openapi"
 	OpenAPIJSONPath                   = PathPrefix + "/openapi.json"
@@ -38,7 +22,6 @@
 	LlamaStackDistributionStatusPath  = ApiPathPrefix + "/llamastack-distribution/status"
 	LlamaStackDistributionInstallPath = ApiPathPrefix + "/llamastack-distribution/install"
 	UserPath                          = ApiPathPrefix + "/user"
->>>>>>> b8101a52
 
 	// MCP (Model Context Protocol) endpoint paths
 	MCPToolsPath       = ApiPathPrefix + "/mcp/tools"
