/* eslint-disable camelcase */
import yaml from 'js-yaml';
import {
  mockNamespaces,
  mockNamespace,
  mockEmptyList,
  mockStatus,
  mockAAModels,
  mockMCPServers,
  mockMCPServer,
  mockMCPStatusInterceptor,
  mockMCPToolsInterceptor,
  mockMCPStatusError,
  mockMCPStatusAutoConnect,
  mockMCPToolsAutoConnect,
} from '~/__tests__/cypress/cypress/__mocks__';
import { appChrome } from '~/__tests__/cypress/cypress/pages/appChrome';
import { playgroundPage } from '~/__tests__/cypress/cypress/pages/playgroundPage';
import { aiAssetsPage } from '~/__tests__/cypress/cypress/pages/aiAssetsPage';

// Declare custom Cypress command types for this helper file
declare global {
  // eslint-disable-next-line @typescript-eslint/no-namespace
  namespace Cypress {
    interface Chainable {
      interceptGenAi: (
        type: string,
        ...args: [{ query?: Record<string, string> } | null, unknown] | [unknown]
      ) => Cypress.Chainable<null>;
    }
  }
}

export interface MCPTestConfig {
  defaultNamespace: string;
  servers: {
    github: {
      name: string;
      url: string;
    };
    kubernetes: {
      name: string;
      url: string;
    };
  };
  tokens: {
    valid: string;
    invalid: string;
    test: string;
  };
}

export const setupBaseMCPServerMocks = (
  config: MCPTestConfig,
<<<<<<< HEAD
  options: { lsdStatus: 'Ready' | 'NotReady'; includeLsdModel?: boolean; namespace?: string } = {
=======
  options: {
    lsdStatus: 'Ready' | 'NotReady';
    includeLsdModel?: boolean;
    includeAAModel?: boolean;
  } = {
>>>>>>> ffd2ff05
    lsdStatus: 'NotReady',
    includeLsdModel: false,
    includeAAModel: false,
  },
): void => {
  const namespace = options.namespace ?? config.defaultNamespace;

  // If a custom namespace is provided, include it in the namespaces list
  const namespacesData =
    options.namespace && options.namespace !== config.defaultNamespace
      ? [
          // eslint-disable-next-line camelcase
          mockNamespace({ name: options.namespace, display_name: options.namespace }),
          ...mockNamespaces().data,
        ]
      : mockNamespaces().data;

  cy.interceptGenAi('GET /api/v1/namespaces', { data: namespacesData });

  // Mock AAA models endpoint
  if (options.includeAAModel) {
    cy.interceptGenAi(
      'GET /api/v1/aaa/models',
      { query: { namespace } },
      mockAAModels([
        {
          model_name: 'Llama-3.2-3B-Instruct',
          // IMPORTANT: model_id should be WITHOUT provider prefix (just the model name)
          // LSD has: 'meta-llama/Llama-3.2-3B-Instruct'
          // After splitLlamaModelId: 'Llama-3.2-3B-Instruct'
          // AAA model_id must match the split result
          model_id: 'Llama-3.2-3B-Instruct',
          serving_runtime: 'vllm',
          api_protocol: 'openai',
          status: 'Running',
          display_name: 'Llama 3.2 3B Instruct',
        },
      ]),
    ).as('aaModels');
  } else {
    cy.interceptGenAi('GET /api/v1/aaa/models', { query: { namespace } }, mockEmptyList());
  }

  cy.interceptGenAi(
    'GET /api/v1/lsd/status',
    { query: { namespace } },
    mockStatus(options.lsdStatus),
  );

  if (options.includeLsdModel) {
    cy.interceptGenAi(
      'GET /api/v1/lsd/models',
      { query: { namespace } },
      {
        data: [
          {
            id: 'meta-llama/Llama-3.2-3B-Instruct',
            providerModelId: 'meta-llama/Llama-3.2-3B-Instruct',
            providerId: 'meta-llama',
            modelType: 'llm',
            metadata: {},
          },
        ],
      },
    ).as('lsdModels');
  } else {
    cy.interceptGenAi('GET /api/v1/lsd/models', { query: { namespace } }, mockEmptyList());
  }

  cy.interceptGenAi('GET /api/v1/maas/models', { query: { namespace } }, mockEmptyList());
};

export const loadMCPTestConfig = (): Cypress.Chainable<MCPTestConfig> => {
  return cy.fixture('mocked/mcpServers/mcpTestConfig.yaml').then((yamlString) => {
    return yaml.load(yamlString as string) as MCPTestConfig;
  });
};

type InitInterceptsOptions = {
  config: MCPTestConfig;
  namespace: string;
  serverName: string;
  serverUrl?: string;
  serverStatus?: string;
  servers?: Array<{ name: string; status: string }>;
  withStatusInterceptor?: { token: string; serverUrl: string };
  withToolsInterceptor?: { token: string; serverUrl: string };
  withStatusError?: { errorType: '400' | '401'; serverUrl: string };
};

export const initIntercepts = ({
  config,
  namespace,
  serverName,
  serverUrl,
  serverStatus = 'Token required',
  servers,
  withStatusInterceptor,
  withToolsInterceptor,
  withStatusError,
}: InitInterceptsOptions): void => {
  setupBaseMCPServerMocks(config, { lsdStatus: 'Ready', includeLsdModel: true });
  const mcpServers = servers
    ? servers.map((s) => mockMCPServer(s))
    : [
        mockMCPServer({
          name: serverName,
          status: serverStatus,
          ...(serverUrl && { url: serverUrl }),
        }),
      ];

  cy.interceptGenAi('GET /api/v1/aaa/mcps', { query: { namespace } }, mockMCPServers(mcpServers));

  if (withStatusError) {
    mockMCPStatusError(withStatusError.errorType, withStatusError.serverUrl);
  } else if (withStatusInterceptor) {
    mockMCPStatusInterceptor(withStatusInterceptor.token, withStatusInterceptor.serverUrl);
  } else if (serverUrl) {
    mockMCPStatusError('401', serverUrl);
  }

  if (withToolsInterceptor) {
    mockMCPToolsInterceptor(withToolsInterceptor.token, withToolsInterceptor.serverUrl);
  }
};

export const navigateToPlayground = (namespace: string): void => {
  cy.step('Navigate to Playground');
  appChrome.visit();
  playgroundPage.visit(namespace);
  playgroundPage.verifyOnPlaygroundPage(namespace);
  playgroundPage.mcpPanel.expandMCPPanelIfNeeded();
  playgroundPage.mcpPanel.verifyMCPPanelVisible();
};

/**
 * Initialize intercepts for auto-connectable MCP server (no token required)
 * Used for testing auto-unlock feature from AI Assets navigation
 */
export const initAutoConnectIntercepts = ({
  config,
  namespace,
  serverName,
  serverUrl,
}: {
  config: MCPTestConfig;
  namespace: string;
  serverName: string;
  serverUrl: string;
}): void => {
  setupBaseMCPServerMocks(config, { lsdStatus: 'Ready', includeLsdModel: true });

  // Mock the MCP servers list to include the auto-connectable server
  const mcpServers = [
    mockMCPServer({
      name: serverName,
      status: 'Active',
      url: serverUrl,
    }),
  ];

  cy.interceptGenAi('GET /api/v1/aaa/mcps', { query: { namespace } }, mockMCPServers(mcpServers));

  // Mock auto-connect status and tools
  mockMCPStatusAutoConnect(serverUrl);
  mockMCPToolsAutoConnect(serverUrl);
};

/**
 * Navigate from AI Assets MCP tab to Playground with server selection
 */
export const navigateFromAIAssetsToPlayground = (namespace: string): void => {
  cy.step('Navigate to AI Assets page');
  appChrome.visit();
  aiAssetsPage.visit(namespace);

  cy.step('Switch to MCP Servers tab');
  aiAssetsPage.switchToMCPServersTab();
};<|MERGE_RESOLUTION|>--- conflicted
+++ resolved
@@ -52,15 +52,12 @@
 
 export const setupBaseMCPServerMocks = (
   config: MCPTestConfig,
-<<<<<<< HEAD
-  options: { lsdStatus: 'Ready' | 'NotReady'; includeLsdModel?: boolean; namespace?: string } = {
-=======
   options: {
     lsdStatus: 'Ready' | 'NotReady';
     includeLsdModel?: boolean;
     includeAAModel?: boolean;
+    namespace?: string;
   } = {
->>>>>>> ffd2ff05
     lsdStatus: 'NotReady',
     includeLsdModel: false,
     includeAAModel: false,
