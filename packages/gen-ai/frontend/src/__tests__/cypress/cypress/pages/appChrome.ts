class AppChrome {
  visit(featureFlags?: string[]): void {
    const flags = featureFlags || ['genAiStudio'];
    const flagsParam = flags.map((f) => `${encodeURIComponent(f)}=true`).join('&');
    const url = flagsParam ? `/?devFeatureFlags=${flagsParam}` : '/';
    cy.visit(url);
    this.waitForPageLoad();
  }

  waitForPageLoad(): void {
    cy.document().should('exist');
    cy.get('body', { timeout: 15000 }).should('be.visible');
  }
<<<<<<< HEAD

  findGenAiStudioNav(): Cypress.Chainable<JQuery<HTMLElement>> {
    return cy.findByTestId('nav-gen-ai-v3', { timeout: 15000 });
  }

  verifyGenAiStudioVisible(): void {
    this.findGenAiStudioNav().should('exist');
  }

  findNavItem(name: string): Cypress.Chainable<JQuery<HTMLElement>> {
    return cy.get(`[data-id="${name}"]`);
  }

  navigateToNavItem(name: string): void {
    this.findNavItem(name).click();
  }

  navigateToPath(path: string): void {
    cy.visit(path);
    this.waitForPageLoad();
  }

  verifyPathname(expectedPath: string | string[]): void {
    const paths = Array.isArray(expectedPath) ? expectedPath : [expectedPath];
    cy.location('pathname').should((pathname) => {
      expect(paths).to.include(pathname);
    });
  }

  verifyPathnameContains(pathPart: string): void {
    cy.location('pathname').should('include', pathPart);
  }

  verifyPathnameExists(): void {
    cy.location('pathname').should('exist');
  }
=======
>>>>>>> b525a683
}

export const appChrome = new AppChrome();<|MERGE_RESOLUTION|>--- conflicted
+++ resolved
@@ -11,45 +11,6 @@
     cy.document().should('exist');
     cy.get('body', { timeout: 15000 }).should('be.visible');
   }
-<<<<<<< HEAD
-
-  findGenAiStudioNav(): Cypress.Chainable<JQuery<HTMLElement>> {
-    return cy.findByTestId('nav-gen-ai-v3', { timeout: 15000 });
-  }
-
-  verifyGenAiStudioVisible(): void {
-    this.findGenAiStudioNav().should('exist');
-  }
-
-  findNavItem(name: string): Cypress.Chainable<JQuery<HTMLElement>> {
-    return cy.get(`[data-id="${name}"]`);
-  }
-
-  navigateToNavItem(name: string): void {
-    this.findNavItem(name).click();
-  }
-
-  navigateToPath(path: string): void {
-    cy.visit(path);
-    this.waitForPageLoad();
-  }
-
-  verifyPathname(expectedPath: string | string[]): void {
-    const paths = Array.isArray(expectedPath) ? expectedPath : [expectedPath];
-    cy.location('pathname').should((pathname) => {
-      expect(paths).to.include(pathname);
-    });
-  }
-
-  verifyPathnameContains(pathPart: string): void {
-    cy.location('pathname').should('include', pathPart);
-  }
-
-  verifyPathnameExists(): void {
-    cy.location('pathname').should('exist');
-  }
-=======
->>>>>>> b525a683
 }
 
 export const appChrome = new AppChrome();