--- conflicted
+++ resolved
@@ -19,11 +19,8 @@
   getDataSetByName,
   getDataSources,
   getDataSourceByName,
-<<<<<<< HEAD
   getFeatureViewLineage,
-=======
   getGlobalSearch,
->>>>>>> 0b6928ae
 } from '../api/custom';
 import { FeatureStoreAPIs } from '../types/global';
 
