{
<<<<<<< HEAD
  "extends": "../tsconfig/tsconfig.json"
=======
  "extends": "@odh-dashboard/tsconfig/tsconfig.json",
  "exclude": ["node_modules", "upstream"]
>>>>>>> 6a329eb3
}<|MERGE_RESOLUTION|>--- conflicted
+++ resolved
@@ -1,8 +1,4 @@
 {
-<<<<<<< HEAD
-  "extends": "../tsconfig/tsconfig.json"
-=======
   "extends": "@odh-dashboard/tsconfig/tsconfig.json",
   "exclude": ["node_modules", "upstream"]
->>>>>>> 6a329eb3
 }