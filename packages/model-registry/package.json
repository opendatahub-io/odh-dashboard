--- conflicted
+++ resolved
@@ -4,19 +4,11 @@
   "description": "Model registry plugin.",
   "version": "0.0.0",
   "scripts": {
-<<<<<<< HEAD
-    "build": "tsc",
-    "test": "jest",
-    "test:watch": "jest --watch",
-    "test:contract": "npm exec -w @odh-dashboard/contract-tests odh-ct-bff-consumer -- --bff-dir $(pwd)/upstream/bff --consumer-dir $(pwd)/contract-tests --package-name model-registry",
-    "test:contract:watch": "npm run test:contract",
-    "lint": "eslint .",
-    "lint:fix": "eslint . --fix"
-=======
     "lint": "eslint .",
     "type-check": "tsc --noEmit",
-    "update-subtree": "../../scripts/package-subtree.sh --package=@odh-dashboard/model-registry"
->>>>>>> 6a329eb3
+    "update-subtree": "../../scripts/package-subtree.sh --package=@odh-dashboard/model-registry",
+    "test:contract": "npm exec -w @odh-dashboard/contract-tests odh-ct-bff-consumer -- --bff-dir $(pwd)/upstream/bff --consumer-dir $(pwd)/contract-tests --package-name model-registry",
+    "test:contract:watch": "npm run test:contract"
   },
   "subtree": {
     "repo": "https://github.com/kubeflow/model-registry.git",
