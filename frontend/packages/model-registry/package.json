{
  "private": true,
  "name": "@odh-dashboard/model-registry",
  "description": "Model registry plugin.",
  "version": "0.0.0",
  "scripts": {
<<<<<<< HEAD
    "update-subtree": "../../scripts/package-subtree.sh model-registry",
    "test:contract": "jest --config=contract-tests/jest.contract.config.js --detectOpenHandles",
    "test:contract:watch": "npm run test:contract -- --watch",
    "test:contract:with-bff": "contract-tests/scripts/run-with-mock-bff.sh"
=======
    "update-subtree": "../../scripts/package-subtree.sh --package=@odh-dashboard/model-registry"
>>>>>>> 64dca3ea
  },
  "subtree": {
    "repo": "https://github.com/kubeflow/model-registry.git",
    "src": "clients/ui",
    "target": "upstream",
    "commit": "4236e064cf6c8835edef76b3fdd182a1aac0babf"
  },
  "module-federation": {
    "name": "modelRegistry",
    "remoteEntry": "/remoteEntry.js",
    "authorize": true,
    "tls": false,
    "proxy": [
      {
        "path": "/model-registry/api",
        "pathRewrite": "/api"
      }
    ],
    "local": {
      "host": "localhost",
      "port": 9000
    },
    "service": {
      "name": "odh-dashboard",
      "port": 8043
    }
  },
  "exports": {
    "./extensions": "./extensions.ts"
  },
  "dependencies": {
    "@odh-dashboard/internal": "*"
  },
  "devDependencies": {
    "@odh-dashboard/eslint-config": "*",
    "@odh-dashboard/tsconfig": "*",
    "@odh-dashboard/contract-testing": "*",
    "@jest/globals": "^29.5.0"
  }
}<|MERGE_RESOLUTION|>--- conflicted
+++ resolved
@@ -4,14 +4,10 @@
   "description": "Model registry plugin.",
   "version": "0.0.0",
   "scripts": {
-<<<<<<< HEAD
-    "update-subtree": "../../scripts/package-subtree.sh model-registry",
+    "update-subtree": "../../scripts/package-subtree.sh --package=@odh-dashboard/model-registry",
     "test:contract": "jest --config=contract-tests/jest.contract.config.js --detectOpenHandles",
     "test:contract:watch": "npm run test:contract -- --watch",
     "test:contract:with-bff": "contract-tests/scripts/run-with-mock-bff.sh"
-=======
-    "update-subtree": "../../scripts/package-subtree.sh --package=@odh-dashboard/model-registry"
->>>>>>> 64dca3ea
   },
   "subtree": {
     "repo": "https://github.com/kubeflow/model-registry.git",
