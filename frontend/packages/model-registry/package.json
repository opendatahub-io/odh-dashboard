--- conflicted
+++ resolved
@@ -39,9 +39,12 @@
     "./extensions": "./extensions.ts"
   },
   "dependencies": {
-<<<<<<< HEAD
     "@odh-dashboard/internal": "*",
     "@odh-dashboard/pact-testing": "*"
+  },
+  "devDependencies": {
+    "@odh-dashboard/eslint-config": "*",
+    "@odh-dashboard/tsconfig": "*"
   },
   "optionalDependencies": {
     "@types/jest": "^29.5.13",
@@ -51,12 +54,5 @@
     "axios": "^1.6.0",
     "ajv": "^8.12.0",
     "ajv-formats": "^2.1.1"
-=======
-    "@odh-dashboard/internal": "*"
-  },
-  "devDependencies": {
-    "@odh-dashboard/eslint-config": "*",
-    "@odh-dashboard/tsconfig": "*"
->>>>>>> 41ed990e
   }
 }