import { K8sResourceCommon } from '@openshift/dynamic-plugin-sdk-utils';
import { EitherOrNone } from '@openshift/dynamic-plugin-sdk';
import { AWS_KEYS } from '~/pages/projects/dataConnections/const';
import { StackComponent } from '~/concepts/areas/types';
import {
  PodAffinity,
  NotebookContainer,
  PodToleration,
  Volume,
  ContainerResources,
  NotebookSize,
  GpuSettingString,
  TolerationSettings,
  ImageStreamStatusTagItem,
  ImageStreamStatusTagCondition,
  VolumeMount,
} from './types';
import { ServingRuntimeSize } from './pages/modelServing/screens/types';

export enum KnownLabels {
  DASHBOARD_RESOURCE = 'opendatahub.io/dashboard',
  PROJECT_SHARING = 'opendatahub.io/project-sharing',
  MODEL_SERVING_PROJECT = 'modelmesh-enabled',
  DATA_CONNECTION_AWS = 'opendatahub.io/managed',
}

export type K8sVerb =
  | 'create'
  | 'get'
  | 'list'
  | 'update'
  | 'patch'
  | 'delete'
  | 'deletecollection'
  | 'watch';

/**
 * Annotations that we will use to allow the user flexibility in describing items outside of the
 * k8s structure.
 */
type DisplayNameAnnotations = Partial<{
  'openshift.io/description': string; // the description provided by the user
  'openshift.io/display-name': string; // the name provided by the user
}>;

export type K8sDSGResource = K8sResourceCommon & {
  metadata: {
    annotations?: DisplayNameAnnotations &
      Partial<{
        'opendatahub.io/recommended-accelerators': string;
      }>;
    name: string;
  };
};

type ImageStreamAnnotations = Partial<{
  'opendatahub.io/notebook-image-desc': string;
  'opendatahub.io/notebook-image-name': string;
  'opendatahub.io/notebook-image-url': string;
  'opendatahub.io/notebook-image-order': string;
}>;

type ImageStreamSpecTagAnnotations = Partial<{
  'opendatahub.io/notebook-python-dependencies': string;
  'opendatahub.io/notebook-software': string;
  'opendatahub.io/workbench-image-recommended': string;
  'opendatahub.io/default-image': string;
  'opendatahub.io/image-tag-outdated': string;
}>;

export type NotebookAnnotations = Partial<{
  'kubeflow-resource-stopped': string | null; // datestamp of stop (if omitted, it is running),  `odh-notebook-controller-lock` is set when first creating the notebook to avoid race conditions, it's a fake stop
  'notebooks.kubeflow.org/last-activity': string; // datestamp of last use
  'opendatahub.io/link': string; // redirect notebook url
  'opendatahub.io/username': string; // the untranslated username behind the notebook
  'notebooks.opendatahub.io/last-image-selection': string; // the last image they selected
  'notebooks.opendatahub.io/last-size-selection': string; // the last notebook size they selected
  'opendatahub.io/accelerator-name': string; // the accelerator attached to the notebook
  'opendatahub.io/image-display-name': string; // the display name of the image
}>;

export type DashboardLabels = {
  [KnownLabels.DASHBOARD_RESOURCE]: 'true';
};

export type ModelServingProjectLabels = {
  [KnownLabels.MODEL_SERVING_PROJECT]: 'true' | 'false';
};

export type K8sCondition = {
  type: string;
  status: string;
  reason?: string;
  message?: string;
  lastTransitionTime?: string;
  lastHeartbeatTime?: string;
};

export type ServingRuntimeAnnotations = Partial<{
  'opendatahub.io/template-name': string;
  'opendatahub.io/template-display-name': string;
  'opendatahub.io/disable-gpu': string;
  'opendatahub.io/recommended-accelerators': string;
  'opendatahub.io/accelerator-name': string;
  'enable-route': string;
  'enable-auth': string;
  'modelmesh-enabled': 'true' | 'false';
}>;

export type BuildConfigKind = K8sResourceCommon & {
  metadata: {
    name: string;
    labels?: Partial<{
      'opendatahub.io/notebook-name': string;
    }>;
  };
  spec: {
    output: {
      to: {
        name: string;
      };
    };
  };
};

export type BuildKind = K8sResourceCommon & {
  metadata: {
    name: string;
    annotations?: Partial<{
      'openshift.io/build.number': string;
    }>;
    labels?: Partial<{
      buildconfig: string;
      'openshift.io/build-config.name': string;
    }>;
  };
  spec: {
    output: {
      to: {
        name: string;
      };
    };
  };
  status: {
    phase: BUILD_PHASE;
    completionTimestamp?: string;
    startTimestamp?: string;
  };
};

/**
 * Contains all the phases for BuildKind -> status -> phase (excluding NONE phase)
 */
export enum BUILD_PHASE {
  NONE = 'Not started',
  NEW = 'New',
  RUNNING = 'Running',
  PENDING = 'Pending',
  COMPLETE = 'Complete',
  FAILED = 'Failed',
  ERROR = 'Error',
  CANCELLED = 'Cancelled',
}

export type ConfigMapKind = K8sResourceCommon & {
  metadata: {
    name: string;
  };
  data?: Record<string, string>;
};

export type ConsoleLinkKind = {
  spec: {
    text: string;
    location: string;
    href: string;
    applicationMenu?: {
      section: string;
      imageUrl: string;
    };
  };
} & K8sResourceCommon;

export type EventKind = K8sResourceCommon & {
  metadata: {
    uid?: string;
  };
  involvedObject: {
    name: string;
  };
  lastTimestamp?: string;
  eventTime: string;
  type: 'Normal' | 'Warning';
  reason: string;
  message: string;
};

export type ImageStreamKind = K8sResourceCommon & {
  metadata: {
    annotations?: ImageStreamAnnotations;
    name: string;
  };
  spec: {
    tags?: ImageStreamSpecTagType[];
  };
  status?: {
    dockerImageRepository?: string;
    publicDockerImageRepository?: string;
    tags?: {
      tag: string;
      items: ImageStreamStatusTagItem[] | null;
      conditions?: ImageStreamStatusTagCondition[];
    }[];
  };
};

export type ImageStreamSpecTagType = {
  name: string;
  annotations?: ImageStreamSpecTagAnnotations;
  from?: {
    kind: string;
    name: string;
  };
};

export type K8sAPIOptions = {
  dryRun?: boolean;
  signal?: AbortSignal;
};

/** A status object when Kube backend can't handle a request. */
export type K8sStatus = {
  kind: string;
  apiVersion: string;
  code: number;
  message: string;
  reason: string;
  status: string;
};

export type PersistentVolumeClaimKind = K8sResourceCommon & {
  metadata: {
    annotations?: DisplayNameAnnotations;
    name: string;
    namespace: string;
  };
  spec: {
    accessModes: string[];
    resources: {
      requests: {
        storage: string;
      };
    };
    storageClassName?: string;
    volumeMode: 'Filesystem' | 'Block';
  };
  status?: {
    phase: string;
    capacity?: {
      storage: string;
    };
  } & Record<string, unknown>;
};

export type NotebookKind = K8sResourceCommon & {
  metadata: {
    annotations?: DisplayNameAnnotations & NotebookAnnotations;
    name: string;
    namespace: string;
    labels?: Partial<{
      'opendatahub.io/user': string; // translated username -- see translateUsername
    }>;
  };
  spec: {
    template: {
      spec: {
        affinity?: PodAffinity;
        enableServiceLinks?: boolean;
        containers: NotebookContainer[];
        volumes?: Volume[];
        tolerations?: PodToleration[];
      };
    };
  };
  status?: {
    containerState?: {
      terminated?: { [key: string]: string };
    };
  };
};

export type PodKind = K8sResourceCommon & {
  status: {
    containerStatuses: { ready: boolean; state?: { running?: boolean } }[];
  };
};

export type ProjectKind = K8sResourceCommon & {
  metadata: {
    annotations?: DisplayNameAnnotations &
      Partial<{
        'openshift.io/requester': string; // the username of the user that requested this project
      }>;
    labels: Partial<DashboardLabels> & Partial<ModelServingProjectLabels>;
    name: string;
  };
  status?: {
    phase: 'Active' | 'Terminating';
  };
};

export type DashboardProjectKind = ProjectKind & {
  labels: DashboardLabels & Partial<ModelServingProjectLabels>;
};

export type ServiceAccountKind = K8sResourceCommon & {
  metadata: {
    annotations?: DisplayNameAnnotations;
    name: string;
    namespace: string;
  };
  secrets?: {
    name: string;
  }[];
};

export type ServingContainer = {
  args: string[];
  image: string;
  name: string;
  affinity?: PodAffinity;
  resources: ContainerResources;
  volumeMounts?: VolumeMount[];
};

export type ServingRuntimeKind = K8sResourceCommon & {
  metadata: {
    annotations?: DisplayNameAnnotations & ServingRuntimeAnnotations;
    name: string;
    namespace: string;
  };
  spec: {
    builtInAdapter?: {
      serverType: string;
      runtimeManagementPort: number;
      memBufferBytes?: number;
      modelLoadingTimeoutMillis?: number;
    };
    containers: ServingContainer[];
    supportedModelFormats: SupportedModelFormats[];
    replicas: number;
    tolerations?: PodToleration[];
    volumes?: Volume[];
  };
};

export type SupportedModelFormats = {
  name: string;
  version?: string;
  autoSelect?: boolean;
};

export type InferenceServiceKind = K8sResourceCommon & {
  metadata: {
    name: string;
    namespace: string;
    annotations?: DisplayNameAnnotations &
      EitherOrNone<
        {
          'serving.kserve.io/deploymentMode': 'ModelMesh';
        },
        {
          'serving.knative.openshift.io/enablePassthrough': 'true';
          'sidecar.istio.io/inject': 'true';
          'sidecar.istio.io/rewriteAppHTTPProbers': 'true';
        }
      >;
  };
  spec: {
    predictor: {
      model: {
        modelFormat: {
          name: string;
          version?: string;
        };
        runtime?: string;
        storageUri?: string;
        storage?: {
          key: string;
          parameters?: Record<string, string>;
          path: string;
          schemaPath?: string;
        };
      };
    };
  };
  status?: {
    components: {
      predictor?: {
        grpcUrl: string;
        restUrl: string;
        url: string;
      };
    };
    conditions: {
      lastTransitionTime: string;
      status: string;
      type: string;
    }[];
    modelStatus: {
      copies: {
        failedCopies: number;
        totalCopies: number;
      };
      lastFailureInfo?: {
        location: string;
        message: string;
        modelRevisionName: string;
        reason: string;
        time: string;
      };
      states: {
        activeModelState: string;
        targetModelState: string;
      };
      transitionStatus: string;
    };
    url: string;
  };
};

export type RoleBindingSubject = {
  kind: string;
  apiGroup?: string;
  name: string;
};

export type RoleBindingKind = K8sResourceCommon & {
  metadata: {
    name: string;
    namespace: string;
  };
  subjects: RoleBindingSubject[];
  roleRef: RoleBindingSubject;
};

export type RouteKind = K8sResourceCommon & {
  spec: {
    host: string;
    path: string;
  };
};

export type SecretKind = K8sResourceCommon & {
  metadata: {
    name: string;
    namespace: string;
  };
  data?: Record<string, string>;
  stringData?: Record<string, string>;
  type?: string;
};

export type AWSSecretKind = SecretKind & {
  metadata: {
    annotations?: DisplayNameAnnotations;
    labels?: {
      [KnownLabels.DATA_CONNECTION_AWS]: 'true';
    };
  };
  data: Record<AWS_KEYS, string>;
};

export type DSPipelineKind = K8sResourceCommon & {
  metadata: {
    name: string;
    namespace: string;
  };
  spec: {
    apiServer?: Partial<{
      apiServerImage: string;
      artifactImage: string;
      artifactScriptConfigMap: Partial<{
        key: string;
        name: string;
      }>;
      enableSamplePipeline: boolean;
    }>;
    database?: Partial<{
      externalDB: Partial<{
        host: string;
        passwordSecret: Partial<{
          key: string;
          name: string;
        }>;
        pipelineDBName: string;
        port: string;
        username: string;
      }>;
      image: string;
      mariaDB: Partial<{
        image: string;
        passwordSecret: Partial<{
          key: string;
          name: string;
        }>;
        pipelineDBName: string;
        username: string;
      }>;
    }>;
    mlpipelineUI?: {
      configMap?: string;
      image: string;
    };
    persistentAgent?: Partial<{
      image: string;
      pipelineAPIServerName: string;
    }>;
    scheduledWorkflow?: Partial<{
      image: string;
    }>;
    objectStorage: Partial<{
      externalStorage: {
        bucket: string;
        host: string;
        port?: '';
        scheme: string;
        s3CredentialsSecret: {
          accessKey: string;
          secretKey: string;
          secretName: string;
        };
      };
      minio: Partial<{
        bucket: string;
        image: string;
        s3CredentialsSecret: Partial<{
          accessKey: string;
          secretKey: string;
          secretName: string;
        }>;
      }>;
    }>;
    viewerCRD?: Partial<{
      image: string;
    }>;
  };
  status?: {
    conditions?: K8sCondition[];
  };
};

export type AccessReviewResourceAttributes = {
  /** CRD group, '*' for all groups, omit for core resources */
  group?: '*' | string;
  /** Plural resource name, omit for all */
  resource?: string;
  /** TODO: Not a full list, could be expanded, "" means none */
  subresource?: '' | 'spec' | 'status';
  /** Must provide the verb you are trying to do; '*' means all verbs */
  verb: '*' | K8sVerb;
  /** A resource name, omit when not interested in a specific resource */
  name?: string;
  /** The namespace the check is in, omit for unbounded check */
  namespace?: string;
};

export type SelfSubjectAccessReviewKind = K8sResourceCommon & {
  spec: {
    resourceAttributes?: AccessReviewResourceAttributes;
  };
  status?: {
    allowed: boolean;
    denied?: boolean;
    reason?: string;
    evaluationError?: string;
  };
};

export type PipelineRunTaskSpecDigest = {
  name: string;
  outputs: unknown[]; // TODO: detail outputs
  version: string;
};

type PipelineRunTaskSpecStep = {
  name: string;
  args?: string[];
  command: string[];
  image: string;
};

export type PipelineRunTaskSpecResult = {
  name: string;
  type: string;
  description?: string;
};

export type PipelineRunTaskVolumeMount = {
  name: string;
  mountPath: string;
};

export type PipelineRunTaskSpec = {
  steps: PipelineRunTaskSpecStep[];
  stepTemplate?: {
    volumeMounts?: PipelineRunTaskVolumeMount[];
  };
  results: PipelineRunTaskSpecResult[];
  metadata?: {
    annotations?: {
      /** @see PipelineRunTaskSpecDigest */
      'pipelines.kubeflow.org/component_spec_digest': string;
      'pipelines.kubeflow.org/task_display_name': string;
    };
    labels: {
      'pipelines.kubeflow.org/cache_enabled': 'true';
    };
  };
};
export type PipelineRunTaskParam = {
  name: string;
  value: string;
};

export type PipelineRunTaskWhen = {
  input: string;
  operator: string;
  values: string[];
};

export type PipelineRunTask = {
  name: string;
  taskSpec: PipelineRunTaskSpec;
  params?: PipelineRunTaskParam[];
  when?: PipelineRunTaskWhen[];
  // TODO: favour this
  runAfter?: string[];
};

export type PipelineRunPipelineSpec = {
  tasks: PipelineRunTask[];
};

export type SkippedTask = {
  name: string;
  reason: string;
  whenExpressions: PipelineRunTaskWhen;
};

export type TaskRunResults = {
  name: string;
  type: string;
  value: string;
};

export type PipelineRunTaskStatusStep = {
  volumeMounts?: PipelineRunTaskVolumeMount[];
};

export type PipelineRunTaskRunStatusProperties = {
  conditions: K8sCondition[];
  podName: string;
  startTime: string;
  completionTime?: string;
  // TODO: Populate these
  steps?: unknown[];
  taskResults?: TaskRunResults[];
  taskSpec?: {
    steps?: PipelineRunTaskStatusStep[];
    results?: unknown[];
  };
};

export type PipelineRunTaskRunStatus = {
  /** The task name; pipelineSpec.tasks[].name */
  pipelineTaskName: string;
  status: PipelineRunTaskRunStatusProperties;
};

export type PipelineRunKind = K8sResourceCommon & {
  metadata: {
    name: string;
  };
  spec: {
    pipelineSpec?: PipelineRunPipelineSpec;
    /** Unsupported for Kubeflow */
    pipelineRef?: {
      name: string;
    };
  };
  status?: {
    startTime: string;
    completionTime?: string;
    succeededCondition?: string;
    conditions?: K8sCondition[];
    /** Keyed on a generated key for the task run */
    taskRuns?: Record<string, PipelineRunTaskRunStatus>;
    pipelineSpec: PipelineRunPipelineSpec;
    skippedTasks?: SkippedTask[];
    /** References Tekton tasks -- unlikely we will need this */
    childReferences: unknown[];
  };
};

export type UserKind = K8sResourceCommon & {
  metadata: {
    name: string;
  };
  groups: string[];
  fullName?: string;
};

export type GroupKind = K8sResourceCommon & {
  metadata: {
    name: string;
  };
  users: string[];
};

export type TemplateKind = K8sResourceCommon & {
  metadata: {
    annotations?: Partial<{
      tags: string;
      iconClass?: string;
      'opendatahub.io/template-enabled': string;
      'opendatahub.io/modelServingSupport': string;
    }>;
    name: string;
    namespace: string;
  };
  objects: K8sDSGResource[];
  parameters: TemplateParameter[];
};

export type TemplateParameter = {
  name: string;
  displayName: string;
  description: string;
  value: string;
  required: boolean;
};

export type DashboardCommonConfig = {
  enablement: boolean;
  disableInfo: boolean;
  disableSupport: boolean;
  disableClusterManager: boolean;
  disableTracking: boolean;
  disableBYONImageStream: boolean;
  disableISVBadges: boolean;
  disableAppLauncher: boolean;
  disableUserManagement: boolean;
  disableProjects: boolean;
  disableModelServing: boolean;
  disableProjectSharing: boolean;
  disableCustomServingRuntimes: boolean;
  modelMetricsNamespace: string;
  disablePipelines: boolean;
<<<<<<< HEAD
  disableEdge: boolean;
=======
  disableKServe: boolean;
  disableModelMesh: boolean;
>>>>>>> 8133b868
};

export type OperatorStatus = {
  /** Operator is installed and will be cloned to the namespace on creation */
  available: boolean;
  /** Has a detection gone underway or is the available a static default */
  queriedForStatus: boolean;
};

export type DashboardConfigKind = K8sResourceCommon & {
  spec: {
    dashboardConfig: DashboardCommonConfig;
    groupsConfig?: {
      adminGroups: string;
      allowedGroups: string;
    };
    notebookSizes?: NotebookSize[];
    modelServerSizes?: ServingRuntimeSize[];
    notebookController?: {
      enabled: boolean;
      pvcSize?: string;
      notebookNamespace?: string;
      /** @deprecated - Use AcceleratorProfiles */
      gpuSetting?: GpuSettingString;
      notebookTolerationSettings?: TolerationSettings;
    };
    templateOrder?: string[];
    templateDisablement?: string[];
  };
  /**
   * TODO: Make this its own API; it's not part of the CRD
   * Faux status object -- computed by the service account
   */
  status: {
    dependencyOperators: {
      redhatOpenshiftPipelines: OperatorStatus;
    };
  };
};

export type AcceleratorKind = K8sResourceCommon & {
  metadata: {
    name: string;
    annotations?: Partial<{
      'opendatahub.io/modified-date': string;
    }>;
  };
  spec: {
    displayName: string;
    enabled: boolean;
    identifier: string;
    description?: string;
    tolerations?: PodToleration[];
  };
};

// In the SDK TResource extends from K8sResourceCommon, but both kind and apiVersion are mandatory
export type K8sResourceListResult<TResource extends Partial<K8sResourceCommon>> = {
  apiVersion: string;
  kind: string;
  items: TResource[];
  metadata: {
    resourceVersion: string;
    continue: string;
  };
};

/** We don't need or should ever get the full kind, this is the status section */
export type DataScienceClusterKindStatus = {
  conditions: K8sCondition[];
  installedComponents: { [key in StackComponent]?: boolean };
  phase?: string;
};<|MERGE_RESOLUTION|>--- conflicted
+++ resolved
@@ -757,12 +757,9 @@
   disableCustomServingRuntimes: boolean;
   modelMetricsNamespace: string;
   disablePipelines: boolean;
-<<<<<<< HEAD
   disableEdge: boolean;
-=======
   disableKServe: boolean;
   disableModelMesh: boolean;
->>>>>>> 8133b868
 };
 
 export type OperatorStatus = {
