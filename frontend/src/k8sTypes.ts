--- conflicted
+++ resolved
@@ -267,7 +267,18 @@
   } & Record<string, unknown>;
 };
 
-<<<<<<< HEAD
+export type StorageClassKind = K8sResourceCommon & {
+  metadata: {
+    annotations?: StorageClassAnnotations;
+    name: string;
+  };
+  provisioner: string;
+  parameters?: string;
+  reclaimPolicy: string;
+  volumeBindingMode: string;
+  allowVolumeExpansion?: boolean;
+};
+
 export type PodSpec = {
   affinity?: PodAffinity;
   enableServiceLinks?: boolean;
@@ -275,18 +286,6 @@
   initContainers?: PodContainer[];
   volumes?: Volume[];
   tolerations?: PodToleration[];
-=======
-export type StorageClassKind = K8sResourceCommon & {
-  metadata: {
-    annotations?: StorageClassAnnotations;
-    name: string;
-  };
-  provisioner: string;
-  parameters?: string;
-  reclaimPolicy: string;
-  volumeBindingMode: string;
-  allowVolumeExpansion?: boolean;
->>>>>>> 69646183
 };
 
 export type NotebookKind = K8sResourceCommon & {
