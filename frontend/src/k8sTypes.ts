--- conflicted
+++ resolved
@@ -270,7 +270,6 @@
   } & Record<string, unknown>;
 };
 
-<<<<<<< HEAD
 export type StorageClassKind = K8sResourceCommon & {
   metadata: {
     annotations?: StorageClassAnnotations;
@@ -281,7 +280,8 @@
   reclaimPolicy: string;
   volumeBindingMode: string;
   allowVolumeExpansion?: boolean;
-=======
+};
+
 export type PodSpec = {
   affinity?: PodAffinity;
   enableServiceLinks?: boolean;
@@ -289,7 +289,6 @@
   initContainers?: PodContainer[];
   volumes?: Volume[];
   tolerations?: PodToleration[];
->>>>>>> 87936a20
 };
 
 export type NotebookKind = K8sResourceCommon & {
