--- conflicted
+++ resolved
@@ -4,13 +4,8 @@
 import { StackComponent } from '~/concepts/areas/types';
 import {
   PodAffinity,
-<<<<<<< HEAD
   PodContainer,
-  PodToleration,
-=======
-  NotebookContainer,
   Toleration,
->>>>>>> c50da8c5
   Volume,
   ContainerResources,
   NotebookSize,
@@ -292,7 +287,7 @@
   containers: PodContainer[];
   initContainers?: PodContainer[];
   volumes?: Volume[];
-  tolerations?: PodToleration[];
+  tolerations?: Toleration[];
 };
 
 export type NotebookKind = K8sResourceCommon & {
@@ -306,17 +301,7 @@
   };
   spec: {
     template: {
-<<<<<<< HEAD
       spec: PodSpec;
-=======
-      spec: {
-        affinity?: PodAffinity;
-        enableServiceLinks?: boolean;
-        containers: NotebookContainer[];
-        volumes?: Volume[];
-        tolerations?: Toleration[];
-      };
->>>>>>> c50da8c5
     };
   };
   status?: {
