--- conflicted
+++ resolved
@@ -322,6 +322,7 @@
   name: string;
   affinity?: PodAffinity;
   resources: ContainerResources;
+  volumeMounts?: VolumeMount[];
 };
 
 export type ServingRuntimeKind = K8sResourceCommon & {
@@ -337,23 +338,11 @@
       memBufferBytes?: number;
       modelLoadingTimeoutMillis?: number;
     };
-<<<<<<< HEAD
     containers: ServingContainer[];
     supportedModelFormats: SupportedModelFormats[];
     replicas: number;
     tolerations?: PodToleration[];
-=======
-    containers: {
-      args: string[];
-      image: string;
-      name: string;
-      resources: ContainerResources;
-      volumeMounts?: VolumeMount[];
-    }[];
-    supportedModelFormats: SupportedModelFormats[];
-    replicas: number;
     volumes?: Volume[];
->>>>>>> 5a2b13d7
   };
 };
 
