--- conflicted
+++ resolved
@@ -1,8 +1,5 @@
 import { K8sResourceCommon } from '@openshift/dynamic-plugin-sdk-utils';
-<<<<<<< HEAD
 import { AWS_KEYS } from '~/pages/projects/dataConnections/const';
-import { PodAffinity, NotebookContainer, PodToleration, Volume, ContainerResources } from './types';
-=======
 import {
   PodAffinity,
   NotebookContainer,
@@ -15,7 +12,6 @@
   TolerationSettings,
 } from './types';
 import { ServingRuntimeSize } from './pages/modelServing/screens/types';
->>>>>>> 8d37abcd
 
 export enum KnownLabels {
   DASHBOARD_RESOURCE = 'opendatahub.io/dashboard',
@@ -73,7 +69,6 @@
   'notebooks.opendatahub.io/last-size-selection': string; // the last notebook size they selected
 }>;
 
-<<<<<<< HEAD
 export type DashboardLabels = {
   [KnownLabels.DASHBOARD_RESOURCE]: 'true';
 };
@@ -89,14 +84,13 @@
   message?: string;
   lastTransitionTime?: string;
 };
-=======
+
 export type ServingRuntimeAnnotations = Partial<{
   'opendatahub.io/template-name': string;
   'opendatahub.io/template-display-name': string;
   'enable-route': string;
   'enable-auth': string;
 }>;
->>>>>>> 8d37abcd
 
 export type BuildConfigKind = K8sResourceCommon & {
   metadata: {
@@ -530,7 +524,6 @@
   };
 };
 
-<<<<<<< HEAD
 export type PipelineRunTaskSpecDigest = {
   name: string;
   outputs: unknown[]; // TODO: detail outputs
@@ -669,7 +662,8 @@
     name: string;
   };
   users: string[];
-=======
+};
+
 export type TemplateKind = K8sResourceCommon & {
   metadata: {
     annotations?: Partial<{
@@ -711,5 +705,4 @@
     };
     templateOrder?: string[];
   };
->>>>>>> 8d37abcd
 };