--- conflicted
+++ resolved
@@ -326,10 +326,7 @@
       Partial<{
         'openshift.io/requester': string; // the username of the user that requested this project
       }>;
-<<<<<<< HEAD
-=======
     labels: Partial<DashboardLabels> & Partial<ModelServingProjectLabels>;
->>>>>>> 8e09eb7d
     name: string;
   };
   status?: {
@@ -820,6 +817,9 @@
   disableKServe: boolean;
   disableModelMesh: boolean;
   disableAcceleratorProfiles: boolean;
+  disableServiceMesh: boolean;
+  disableBiasMetrics: boolean;
+  disablePerformanceMetrics: boolean;
 };
 
 export type OperatorStatus = {
