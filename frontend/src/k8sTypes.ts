--- conflicted
+++ resolved
@@ -822,10 +822,7 @@
   disableKServe: boolean;
   disableModelMesh: boolean;
   disableAcceleratorProfiles: boolean;
-<<<<<<< HEAD
   disableServiceMesh: boolean;
-=======
->>>>>>> a20b504a
 };
 
 export type OperatorStatus = {
