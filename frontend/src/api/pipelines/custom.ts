--- conflicted
+++ resolved
@@ -28,11 +28,7 @@
 } from './callTypes';
 import { handlePipelineFailures } from './errorUtils';
 
-<<<<<<< HEAD
-const pipelineParamsToQuery = (params?: PipelineParams) => ({
-=======
 const commonPipelineQueryParams = (params?: PipelineParams) => ({
->>>>>>> 0cf51235
   // eslint-disable-next-line camelcase
   sort_by: params?.sortField
     ? `${params.sortField} ${params.sortDirection || 'asc'}`
@@ -44,13 +40,10 @@
   filter: params?.filter?.predicates
     ? JSON.stringify({ predicates: params.filter.predicates })
     : undefined,
-<<<<<<< HEAD
-=======
 });
 
 const pipelineParamsToQuery = (params?: PipelineParams) => ({
   ...commonPipelineQueryParams(params),
->>>>>>> 0cf51235
   'resource_reference_key.type': params?.filter?.resourceReference?.type,
   'resource_reference_key.id': params?.filter?.resourceReference?.id,
 });
@@ -94,15 +87,12 @@
 export const deletePipelineRunJob: DeletePipelineRunJobAPI = (hostPath) => (opts, jobId) =>
   handlePipelineFailures(proxyDELETE(hostPath, `/apis/v1beta1/jobs/${jobId}`, {}, {}, opts));
 
-<<<<<<< HEAD
-=======
 export const deletePipelineVersion: DeletePipelineVersionAPI =
   (hostPath) => (opts, pipelineVersionId) =>
     handlePipelineFailures(
       proxyDELETE(hostPath, `/apis/v1beta1/pipeline_versions/${pipelineVersionId}`, {}, opts),
     );
 
->>>>>>> 0cf51235
 export const listExperiments: ListExperimentsAPI = (hostPath) => (opts, params) =>
   handlePipelineFailures(
     proxyGET(hostPath, '/apis/v1beta1/experiments', pipelineParamsToQuery(params), opts),
