--- conflicted
+++ resolved
@@ -24,10 +24,7 @@
   endInMs: number,
   step: number,
   responsePredicate: ResponsePredicate<T>,
-<<<<<<< HEAD
-=======
   namespace: string,
->>>>>>> 7c9d2b6a
 ): FetchState<T[]> => {
   const fetchData = React.useCallback<FetchStateCallbackPromise<T[]>>(() => {
     const endInS = endInMs / 1000;
@@ -39,19 +36,11 @@
 
     return axios
       .post<{ response: PrometheusQueryRangeResponse }>(apiPath, {
-<<<<<<< HEAD
-        query: `query=${queryLang}&start=${start}&end=${endInS}&step=${step}`,
-      })
-
-      .then((response) => responsePredicate(response.data?.response.data));
-  }, [endInMs, span, apiPath, queryLang, step, responsePredicate, active]);
-=======
         query: `namespace=${namespace}&query=${queryLang}&start=${start}&end=${endInS}&step=${step}`,
       })
 
       .then((response) => responsePredicate(response.data?.response.data));
   }, [endInMs, span, active, apiPath, namespace, queryLang, step, responsePredicate]);
->>>>>>> 7c9d2b6a
 
   return useFetchState<T[]>(fetchData, []);
 };
