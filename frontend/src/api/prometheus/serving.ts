--- conflicted
+++ resolved
@@ -13,18 +13,10 @@
   RefreshIntervalTitle,
   TimeframeTitle,
 } from '~/pages/modelServing/screens/types';
-<<<<<<< HEAD
-import useBiasMetricsEnabled from '~/concepts/explainability/useBiasMetricsEnabled';
-import { ResponsePredicate } from '~/api/prometheus/usePrometheusQueryRange';
-import useRefreshInterval from '~/utilities/useRefreshInterval';
-import { QueryTimeframeStep, RefreshIntervalValue } from '~/pages/modelServing/screens/const';
-import usePerformanceMetricsEnabled from '~/pages/modelServing/screens/metrics/usePerformanceMetricsEnabled';
-=======
 import { ResponsePredicate } from '~/api/prometheus/usePrometheusQueryRange';
 import useRefreshInterval from '~/utilities/useRefreshInterval';
 import { QueryTimeframeStep, RefreshIntervalValue } from '~/pages/modelServing/screens/const';
 import { SupportedArea, useIsAreaAvailable } from '~/concepts/areas';
->>>>>>> 7c9d2b6a
 import useQueryRangeResourceData from './useQueryRangeResourceData';
 
 export const useModelServingMetrics = (
@@ -34,10 +26,7 @@
   lastUpdateTime: number,
   setLastUpdateTime: (time: number) => void,
   refreshInterval: RefreshIntervalTitle,
-<<<<<<< HEAD
-=======
   namespace: string,
->>>>>>> 7c9d2b6a
 ): {
   data: Record<
     ServerMetricType | ModelMetricType,
@@ -46,15 +35,11 @@
   refresh: () => void;
 } => {
   const [end, setEnd] = React.useState(lastUpdateTime);
-<<<<<<< HEAD
-  const biasMetricsEnabled = useBiasMetricsEnabled();
-  const performanceMetricsEnabled = usePerformanceMetricsEnabled();
-=======
+
   const biasMetricsAreaAvailable = useIsAreaAvailable(SupportedArea.BIAS_METRICS).status;
   const performanceMetricsAreaAvailable = useIsAreaAvailable(
     SupportedArea.PERFORMANCE_METRICS,
   ).status;
->>>>>>> 7c9d2b6a
 
   const defaultResponsePredicate = React.useCallback<ResponsePredicate>(
     (data) => data.result?.[0]?.values || [],
@@ -66,141 +51,85 @@
   >((data) => data.result || [], []);
 
   const serverRequestCount = useQueryRangeResourceData(
-<<<<<<< HEAD
-    performanceMetricsEnabled && type === PerformanceMetricType.SERVER,
-=======
     performanceMetricsAreaAvailable && type === PerformanceMetricType.SERVER,
->>>>>>> 7c9d2b6a
     (queries as { [key in ServerMetricType]: string })[ServerMetricType.REQUEST_COUNT],
     end,
     timeframe,
     QueryTimeframeStep[ServerMetricType.REQUEST_COUNT],
     defaultResponsePredicate,
-<<<<<<< HEAD
-=======
     namespace,
->>>>>>> 7c9d2b6a
   );
 
   const serverAverageResponseTime =
     useQueryRangeResourceData<PrometheusQueryRangeResponseDataResult>(
-<<<<<<< HEAD
-      performanceMetricsEnabled && type === PerformanceMetricType.SERVER,
-=======
       performanceMetricsAreaAvailable && type === PerformanceMetricType.SERVER,
->>>>>>> 7c9d2b6a
       (queries as { [key in ServerMetricType]: string })[ServerMetricType.AVG_RESPONSE_TIME],
       end,
       timeframe,
       QueryTimeframeStep[ServerMetricType.AVG_RESPONSE_TIME],
       trustyResponsePredicate,
-<<<<<<< HEAD
-    );
-
-  const serverCPUUtilization = useQueryRangeResourceData(
-    performanceMetricsEnabled && type === PerformanceMetricType.SERVER,
-=======
       namespace,
     );
 
   const serverCPUUtilization = useQueryRangeResourceData(
     performanceMetricsAreaAvailable && type === PerformanceMetricType.SERVER,
->>>>>>> 7c9d2b6a
     (queries as { [key in ServerMetricType]: string })[ServerMetricType.CPU_UTILIZATION],
     end,
     timeframe,
     QueryTimeframeStep[ServerMetricType.CPU_UTILIZATION],
     defaultResponsePredicate,
-<<<<<<< HEAD
-  );
-
-  const serverMemoryUtilization = useQueryRangeResourceData(
-    performanceMetricsEnabled && type === PerformanceMetricType.SERVER,
-=======
     namespace,
   );
 
   const serverMemoryUtilization = useQueryRangeResourceData(
     performanceMetricsAreaAvailable && type === PerformanceMetricType.SERVER,
->>>>>>> 7c9d2b6a
     (queries as { [key in ServerMetricType]: string })[ServerMetricType.MEMORY_UTILIZATION],
     end,
     timeframe,
     QueryTimeframeStep[ServerMetricType.MEMORY_UTILIZATION],
     defaultResponsePredicate,
-<<<<<<< HEAD
-  );
-
-  const modelRequestSuccessCount = useQueryRangeResourceData(
-    performanceMetricsEnabled && type === PerformanceMetricType.MODEL,
-=======
     namespace,
   );
 
   const modelRequestSuccessCount = useQueryRangeResourceData(
     performanceMetricsAreaAvailable && type === PerformanceMetricType.MODEL,
->>>>>>> 7c9d2b6a
     (queries as { [key in ModelMetricType]: string })[ModelMetricType.REQUEST_COUNT_SUCCESS],
     end,
     timeframe,
     QueryTimeframeStep[ModelMetricType.REQUEST_COUNT_SUCCESS],
     defaultResponsePredicate,
-<<<<<<< HEAD
-  );
-
-  const modelRequestFailedCount = useQueryRangeResourceData(
-    performanceMetricsEnabled && type === PerformanceMetricType.MODEL,
-=======
     namespace,
   );
 
   const modelRequestFailedCount = useQueryRangeResourceData(
     performanceMetricsAreaAvailable && type === PerformanceMetricType.MODEL,
->>>>>>> 7c9d2b6a
     (queries as { [key in ModelMetricType]: string })[ModelMetricType.REQUEST_COUNT_FAILED],
     end,
     timeframe,
     QueryTimeframeStep[ModelMetricType.REQUEST_COUNT_FAILED],
     defaultResponsePredicate,
-<<<<<<< HEAD
-  );
-
-  const modelTrustyAISPD = useQueryRangeResourceData(
-    biasMetricsEnabled && type === PerformanceMetricType.MODEL,
-=======
     namespace,
   );
 
   const modelTrustyAISPD = useQueryRangeResourceData(
     biasMetricsAreaAvailable && type === PerformanceMetricType.MODEL,
->>>>>>> 7c9d2b6a
     (queries as { [key in ModelMetricType]: string })[ModelMetricType.TRUSTY_AI_SPD],
     end,
     timeframe,
     QueryTimeframeStep[ModelMetricType.TRUSTY_AI_SPD],
     trustyResponsePredicate,
-<<<<<<< HEAD
-=======
     namespace,
->>>>>>> 7c9d2b6a
     '/api/prometheus/bias',
   );
 
   const modelTrustyAIDIR = useQueryRangeResourceData(
-<<<<<<< HEAD
-    biasMetricsEnabled && type === PerformanceMetricType.MODEL,
-=======
     biasMetricsAreaAvailable && type === PerformanceMetricType.MODEL,
->>>>>>> 7c9d2b6a
     (queries as { [key in ModelMetricType]: string })[ModelMetricType.TRUSTY_AI_DIR],
     end,
     timeframe,
     QueryTimeframeStep[ModelMetricType.TRUSTY_AI_DIR],
     trustyResponsePredicate,
-<<<<<<< HEAD
-=======
     namespace,
->>>>>>> 7c9d2b6a
     '/api/prometheus/bias',
   );
 
