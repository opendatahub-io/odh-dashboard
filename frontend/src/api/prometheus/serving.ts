--- conflicted
+++ resolved
@@ -22,11 +22,7 @@
 
 export const useModelServingMetrics = (
   type: PerformanceMetricType,
-<<<<<<< HEAD
-  queries: Record<ServerMetricType, string> | Record<ModelMetricType, string>,
-=======
   queries: { [key in ModelMetricType]: string } | { [key in ServerMetricType]: string },
->>>>>>> f0afc013
   timeframe: TimeframeTitle,
   lastUpdateTime: number,
   setLastUpdateTime: (time: number) => void,
@@ -53,11 +49,7 @@
 
   const serverRequestCount = useQueryRangeResourceData(
     performanceMetricsEnabled && type === PerformanceMetricType.SERVER,
-<<<<<<< HEAD
-    queries[ServerMetricType.REQUEST_COUNT],
-=======
     (queries as { [key in ServerMetricType]: string })[ServerMetricType.REQUEST_COUNT],
->>>>>>> f0afc013
     end,
     timeframe,
     QueryTimeframeStep[ServerMetricType.REQUEST_COUNT],
@@ -67,11 +59,7 @@
   const serverAverageResponseTime =
     useQueryRangeResourceData<PrometheusQueryRangeResponseDataResult>(
       performanceMetricsEnabled && type === PerformanceMetricType.SERVER,
-<<<<<<< HEAD
-      queries[ServerMetricType.AVG_RESPONSE_TIME],
-=======
       (queries as { [key in ServerMetricType]: string })[ServerMetricType.AVG_RESPONSE_TIME],
->>>>>>> f0afc013
       end,
       timeframe,
       QueryTimeframeStep[ServerMetricType.AVG_RESPONSE_TIME],
@@ -80,11 +68,7 @@
 
   const serverCPUUtilization = useQueryRangeResourceData(
     performanceMetricsEnabled && type === PerformanceMetricType.SERVER,
-<<<<<<< HEAD
-    queries[ServerMetricType.CPU_UTILIZATION],
-=======
     (queries as { [key in ServerMetricType]: string })[ServerMetricType.CPU_UTILIZATION],
->>>>>>> f0afc013
     end,
     timeframe,
     QueryTimeframeStep[ServerMetricType.CPU_UTILIZATION],
@@ -93,11 +77,7 @@
 
   const serverMemoryUtilization = useQueryRangeResourceData(
     performanceMetricsEnabled && type === PerformanceMetricType.SERVER,
-<<<<<<< HEAD
-    queries[ServerMetricType.MEMORY_UTILIZATION],
-=======
     (queries as { [key in ServerMetricType]: string })[ServerMetricType.MEMORY_UTILIZATION],
->>>>>>> f0afc013
     end,
     timeframe,
     QueryTimeframeStep[ServerMetricType.MEMORY_UTILIZATION],
@@ -106,11 +86,7 @@
 
   const modelRequestSuccessCount = useQueryRangeResourceData(
     performanceMetricsEnabled && type === PerformanceMetricType.MODEL,
-<<<<<<< HEAD
-    queries[ModelMetricType.REQUEST_COUNT_SUCCESS],
-=======
     (queries as { [key in ModelMetricType]: string })[ModelMetricType.REQUEST_COUNT_SUCCESS],
->>>>>>> f0afc013
     end,
     timeframe,
     QueryTimeframeStep[ModelMetricType.REQUEST_COUNT_SUCCESS],
@@ -119,11 +95,7 @@
 
   const modelRequestFailedCount = useQueryRangeResourceData(
     performanceMetricsEnabled && type === PerformanceMetricType.MODEL,
-<<<<<<< HEAD
-    queries[ModelMetricType.REQUEST_COUNT_FAILED],
-=======
     (queries as { [key in ModelMetricType]: string })[ModelMetricType.REQUEST_COUNT_FAILED],
->>>>>>> f0afc013
     end,
     timeframe,
     QueryTimeframeStep[ModelMetricType.REQUEST_COUNT_FAILED],
@@ -132,11 +104,7 @@
 
   const modelTrustyAISPD = useQueryRangeResourceData(
     biasMetricsEnabled && type === PerformanceMetricType.MODEL,
-<<<<<<< HEAD
-    queries[ModelMetricType.TRUSTY_AI_SPD],
-=======
     (queries as { [key in ModelMetricType]: string })[ModelMetricType.TRUSTY_AI_SPD],
->>>>>>> f0afc013
     end,
     timeframe,
     QueryTimeframeStep[ModelMetricType.TRUSTY_AI_SPD],
@@ -146,11 +114,7 @@
 
   const modelTrustyAIDIR = useQueryRangeResourceData(
     biasMetricsEnabled && type === PerformanceMetricType.MODEL,
-<<<<<<< HEAD
-    queries[ModelMetricType.TRUSTY_AI_DIR],
-=======
     (queries as { [key in ModelMetricType]: string })[ModelMetricType.TRUSTY_AI_DIR],
->>>>>>> f0afc013
     end,
     timeframe,
     QueryTimeframeStep[ModelMetricType.TRUSTY_AI_DIR],
