import { TimeframeTimeRange } from '~/pages/modelServing/screens/const';
import { ContextResourceData, PrometheusQueryRangeResultValue } from '~/types';
import useRestructureContextResourceData from '~/utilities/useRestructureContextResourceData';
import { TimeframeStepType, TimeframeTitle } from '~/pages/modelServing/screens/types';
import usePrometheusQueryRange, { ResponsePredicate } from './usePrometheusQueryRange';

const useQueryRangeResourceData = <T = PrometheusQueryRangeResultValue>(
  /** Is the query active -- should we be fetching? */
  active: boolean,
  query: string,
  end: number,
  timeframe: TimeframeTitle,
  timeframeStep: TimeframeStepType,
  responsePredicate: ResponsePredicate<T>,
<<<<<<< HEAD
=======
  namespace: string,
>>>>>>> 7c9d2b6a
  apiPath = '/api/prometheus/serving',
): ContextResourceData<T> =>
  useRestructureContextResourceData<T>(
    usePrometheusQueryRange<T>(
      active,
      apiPath,
      query,
      TimeframeTimeRange[timeframe],
      end,
      timeframeStep[timeframe],
      responsePredicate,
<<<<<<< HEAD
=======
      namespace,
>>>>>>> 7c9d2b6a
    ),
  );

export default useQueryRangeResourceData;<|MERGE_RESOLUTION|>--- conflicted
+++ resolved
@@ -12,10 +12,7 @@
   timeframe: TimeframeTitle,
   timeframeStep: TimeframeStepType,
   responsePredicate: ResponsePredicate<T>,
-<<<<<<< HEAD
-=======
   namespace: string,
->>>>>>> 7c9d2b6a
   apiPath = '/api/prometheus/serving',
 ): ContextResourceData<T> =>
   useRestructureContextResourceData<T>(
@@ -27,10 +24,7 @@
       end,
       timeframeStep[timeframe],
       responsePredicate,
-<<<<<<< HEAD
-=======
       namespace,
->>>>>>> 7c9d2b6a
     ),
   );
 
