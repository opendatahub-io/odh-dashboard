<<<<<<< HEAD
import { TimeframeStep, TimeframeTimeRange } from '~/pages/modelServing/screens/const';
import { ContextResourceData, PrometheusQueryRangeResultValue } from '~/types';
import useRestructureContextResourceData from '~/utilities/useRestructureContextResourceData';
import { TimeframeTitle } from '~/pages/modelServing/screens/types';
=======
import { TimeframeTimeRange } from '~/pages/modelServing/screens/const';
import { ContextResourceData, PrometheusQueryRangeResultValue } from '~/types';
import useRestructureContextResourceData from '~/utilities/useRestructureContextResourceData';
import { TimeframeStepType, TimeframeTitle } from '~/pages/modelServing/screens/types';
>>>>>>> 4c97c0a5
import usePrometheusQueryRange, { ResponsePredicate } from './usePrometheusQueryRange';

const useQueryRangeResourceData = <T = PrometheusQueryRangeResultValue>(
  /** Is the query active -- should we be fetching? */
  active: boolean,
  query: string,
  end: number,
  timeframe: TimeframeTitle,
<<<<<<< HEAD
=======
  timeframeStep: TimeframeStepType,
>>>>>>> 4c97c0a5
  responsePredicate: ResponsePredicate<T>,
  apiPath = '/api/prometheus/serving',
): ContextResourceData<T> =>
  useRestructureContextResourceData<T>(
    usePrometheusQueryRange<T>(
      active,
      apiPath,
      query,
      TimeframeTimeRange[timeframe],
      end,
<<<<<<< HEAD
      TimeframeStep[timeframe],
=======
      timeframeStep[timeframe],
>>>>>>> 4c97c0a5
      responsePredicate,
    ),
  );

export default useQueryRangeResourceData;<|MERGE_RESOLUTION|>--- conflicted
+++ resolved
@@ -1,14 +1,7 @@
-<<<<<<< HEAD
-import { TimeframeStep, TimeframeTimeRange } from '~/pages/modelServing/screens/const';
-import { ContextResourceData, PrometheusQueryRangeResultValue } from '~/types';
-import useRestructureContextResourceData from '~/utilities/useRestructureContextResourceData';
-import { TimeframeTitle } from '~/pages/modelServing/screens/types';
-=======
 import { TimeframeTimeRange } from '~/pages/modelServing/screens/const';
 import { ContextResourceData, PrometheusQueryRangeResultValue } from '~/types';
 import useRestructureContextResourceData from '~/utilities/useRestructureContextResourceData';
 import { TimeframeStepType, TimeframeTitle } from '~/pages/modelServing/screens/types';
->>>>>>> 4c97c0a5
 import usePrometheusQueryRange, { ResponsePredicate } from './usePrometheusQueryRange';
 
 const useQueryRangeResourceData = <T = PrometheusQueryRangeResultValue>(
@@ -17,10 +10,7 @@
   query: string,
   end: number,
   timeframe: TimeframeTitle,
-<<<<<<< HEAD
-=======
   timeframeStep: TimeframeStepType,
->>>>>>> 4c97c0a5
   responsePredicate: ResponsePredicate<T>,
   apiPath = '/api/prometheus/serving',
 ): ContextResourceData<T> =>
@@ -31,11 +21,7 @@
       query,
       TimeframeTimeRange[timeframe],
       end,
-<<<<<<< HEAD
-      TimeframeStep[timeframe],
-=======
       timeframeStep[timeframe],
->>>>>>> 4c97c0a5
       responsePredicate,
     ),
   );
