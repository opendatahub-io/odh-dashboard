import {
  k8sCreateResource,
  k8sDeleteResource,
  k8sGetResource,
  k8sListResource,
  K8sModelCommon,
<<<<<<< HEAD
  k8sPatchResource,
=======
  K8sResourceCommon,
>>>>>>> a362e0eb
  k8sUpdateResource,
  Patch,
} from '@openshift/dynamic-plugin-sdk-utils';
import { ProjectKind } from '../../k8sTypes';
<<<<<<< HEAD
import { usernameTranslate } from '../../utilities/notebookControllerUtils';
import { translateDisplayNameForK8s } from '../../pages/projects/utils';
import { NamespaceModel, ProjectModel } from '../models';
=======
import { ProjectModel } from '../models';
import { translateDisplayNameForK8s } from '../../pages/projects/utils';
import { addDSGId, hasDSGId } from '../../pages/projects/projectNameUtils';
>>>>>>> a362e0eb

export const getProject = (projectName: string): Promise<ProjectKind> => {
  return k8sGetResource<ProjectKind>({
    model: ProjectModel,
    queryOptions: { name: projectName },
  });
};

export const getProjects = (): Promise<ProjectKind[]> => {
  return k8sListResource<ProjectKind>({
    model: ProjectModel,
  }).then((listResource) => listResource.items);
};

export const getDSGProjects = (): Promise<ProjectKind[]> => {
  return getProjects().then((projects) => {
    return projects.filter((project) =>
      hasDSGId(project.metadata.annotations?.['openshift.io/display-name']),
    );
  });
};

export const createProject = (
  username: string,
  name: string,
  description: string,
  k8sName?: string,
): Promise<string> => {
  // Specific types and models for creating projects
  const ProjectRequest: K8sModelCommon = {
    apiGroup: 'project.openshift.io',
    apiVersion: 'v1',
    kind: 'ProjectRequest',
    plural: 'projectrequests',
  };
  type ProjectRequestKind = K8sResourceCommon & {
    metadata: {
      name: string;
    };
    displayName?: string;
    description?: string;
  };

<<<<<<< HEAD
  return new Promise((resolve, reject) => {
    k8sCreateResource<NamespaceKind, NamespaceKind>({
      model: NamespaceModel,
      resource: {
        apiVersion: 'v1',
        kind: 'Namespace',
        metadata: {
          name: k8sName || translateDisplayNameForK8s(name),
          annotations: {
            'openshift.io/description': description,
            'openshift.io/display-name': name,
            'openshift.io/requester': username,
          },
          labels: {
            'opendatahub.io/dashboard': 'true',
            'opendatahub.io/user': translatedUsername,
            'modelmesh-enabled': 'true',
          },
        },
=======
  return k8sCreateResource<ProjectRequestKind, ProjectKind>({
    model: ProjectRequest,
    resource: {
      apiVersion: 'project.openshift.io/v1',
      kind: 'ProjectRequest',
      metadata: {
        name: k8sName || translateDisplayNameForK8s(name),
>>>>>>> a362e0eb
      },
      description,
      displayName: addDSGId(name),
    },
  }).then((project) => {
    if (!project) {
      throw new Error('Unable to create a project due to permissions.');
    }
    return project.metadata.name;
  });
};

const modelMeshLabelPatch: Patch = {
  op: 'add',
  path: '/metadata/labels/modelmesh-enabled',
  value: 'true',
};

export const addSupportModelMeshProject = (name: string): Promise<ProjectKind> => {
  return k8sPatchResource<ProjectKind>({
    model: NamespaceModel,
    queryOptions: { name },
    patches: [modelMeshLabelPatch],
  });
};

export const updateProject = (
  editProjectData: ProjectKind,
  displayName: string,
  description: string,
): Promise<ProjectKind> => {
  const resource: ProjectKind = {
    ...editProjectData,
    metadata: {
      ...editProjectData.metadata,
      annotations: {
        ...editProjectData.metadata.annotations,
        'openshift.io/display-name': addDSGId(displayName),
        'openshift.io/description': description,
      },
    },
  };

  return k8sUpdateResource<ProjectKind>({
    model: ProjectModel,
    resource,
  });
};

export const deleteProject = (projectName: string): Promise<ProjectKind> => {
  return k8sDeleteResource<ProjectKind>({
    model: ProjectModel,
    queryOptions: { name: projectName },
  });
};<|MERGE_RESOLUTION|>--- conflicted
+++ resolved
@@ -4,24 +4,15 @@
   k8sGetResource,
   k8sListResource,
   K8sModelCommon,
-<<<<<<< HEAD
   k8sPatchResource,
-=======
   K8sResourceCommon,
->>>>>>> a362e0eb
   k8sUpdateResource,
   Patch,
 } from '@openshift/dynamic-plugin-sdk-utils';
 import { ProjectKind } from '../../k8sTypes';
-<<<<<<< HEAD
-import { usernameTranslate } from '../../utilities/notebookControllerUtils';
-import { translateDisplayNameForK8s } from '../../pages/projects/utils';
-import { NamespaceModel, ProjectModel } from '../models';
-=======
 import { ProjectModel } from '../models';
 import { translateDisplayNameForK8s } from '../../pages/projects/utils';
 import { addDSGId, hasDSGId } from '../../pages/projects/projectNameUtils';
->>>>>>> a362e0eb
 
 export const getProject = (projectName: string): Promise<ProjectKind> => {
   return k8sGetResource<ProjectKind>({
@@ -65,27 +56,7 @@
     description?: string;
   };
 
-<<<<<<< HEAD
-  return new Promise((resolve, reject) => {
-    k8sCreateResource<NamespaceKind, NamespaceKind>({
-      model: NamespaceModel,
-      resource: {
-        apiVersion: 'v1',
-        kind: 'Namespace',
-        metadata: {
-          name: k8sName || translateDisplayNameForK8s(name),
-          annotations: {
-            'openshift.io/description': description,
-            'openshift.io/display-name': name,
-            'openshift.io/requester': username,
-          },
-          labels: {
-            'opendatahub.io/dashboard': 'true',
-            'opendatahub.io/user': translatedUsername,
-            'modelmesh-enabled': 'true',
-          },
-        },
-=======
+  // TODO: Add annotation for modelmesh in creation
   return k8sCreateResource<ProjectRequestKind, ProjectKind>({
     model: ProjectRequest,
     resource: {
@@ -93,7 +64,6 @@
       kind: 'ProjectRequest',
       metadata: {
         name: k8sName || translateDisplayNameForK8s(name),
->>>>>>> a362e0eb
       },
       description,
       displayName: addDSGId(name),
@@ -106,15 +76,16 @@
   });
 };
 
+// TODO: Check if this method would work
 const modelMeshLabelPatch: Patch = {
   op: 'add',
-  path: '/metadata/labels/modelmesh-enabled',
+  path: '/metadata/annotations/modelmesh-enabled',
   value: 'true',
 };
 
 export const addSupportModelMeshProject = (name: string): Promise<ProjectKind> => {
   return k8sPatchResource<ProjectKind>({
-    model: NamespaceModel,
+    model: ProjectModel,
     queryOptions: { name },
     patches: [modelMeshLabelPatch],
   });
