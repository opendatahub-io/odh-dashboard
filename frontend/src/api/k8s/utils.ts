<<<<<<< HEAD
import { PodAffinity, ContainerResources, PodToleration, TolerationSettings } from '~/types';
=======
import {
  PodAffinity,
  ContainerResources,
  PodToleration,
  TolerationSettings,
  ContainerResourceAttributes,
  VolumeMount,
  Volume,
} from '~/types';
>>>>>>> b4d723e4
import { determineTolerations } from '~/utilities/tolerations';
import { AcceleratorState } from '~/utilities/useAcceleratorState';

export const assemblePodSpecOptions = (
  resourceSettings: ContainerResources,
  accelerator?: AcceleratorState,
  tolerationSettings?: TolerationSettings,
  existingTolerations?: PodToleration[],
  affinitySettings?: PodAffinity,
  existingResources?: ContainerResources,
): {
  affinity: PodAffinity;
  tolerations: PodToleration[];
  resources: ContainerResources;
} => {
  const affinity: PodAffinity = structuredClone(affinitySettings || {});
  let resources: ContainerResources = {
    limits: { ...existingResources?.limits, ...resourceSettings?.limits },
    requests: { ...existingResources?.requests, ...resourceSettings?.requests },
  };

  if (accelerator?.additionalOptions?.useExisting && !accelerator.useExisting) {
    resources = structuredClone(resourceSettings);
  }

  // Clear the last accelerator from the resources
  if (accelerator?.initialAccelerator) {
    if (resources.limits) {
      delete resources.limits[accelerator.initialAccelerator.spec.identifier];
    }
    if (resources.requests) {
      delete resources.requests[accelerator.initialAccelerator.spec.identifier];
    }
  }

  // Add back the new accelerator to the resources if count > 0
  if (accelerator?.accelerator && accelerator.count > 0) {
    if (resources.limits) {
      resources.limits[accelerator.accelerator.spec.identifier] = accelerator.count;
    }
    if (resources.requests) {
      resources.requests[accelerator.accelerator.spec.identifier] = accelerator.count;
    }
  }

  const tolerations = determineTolerations(tolerationSettings, accelerator, existingTolerations);
  return { affinity, tolerations, resources };
};

export const getshmVolumeMount = (): VolumeMount => ({
  name: 'shm',
  mountPath: '/dev/shm',
});

export const getshmVolume = (sizeLimit?: string): Volume => ({
  name: 'shm',
  emptyDir: { medium: 'Memory', ...(sizeLimit && { sizeLimit }) },
});<|MERGE_RESOLUTION|>--- conflicted
+++ resolved
@@ -1,16 +1,11 @@
-<<<<<<< HEAD
-import { PodAffinity, ContainerResources, PodToleration, TolerationSettings } from '~/types';
-=======
 import {
   PodAffinity,
   ContainerResources,
   PodToleration,
   TolerationSettings,
-  ContainerResourceAttributes,
   VolumeMount,
   Volume,
 } from '~/types';
->>>>>>> b4d723e4
 import { determineTolerations } from '~/utilities/tolerations';
 import { AcceleratorState } from '~/utilities/useAcceleratorState';
 
