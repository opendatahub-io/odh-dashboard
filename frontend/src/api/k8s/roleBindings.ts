import {
  k8sCreateResource,
  k8sDeleteResource,
  k8sGetResource,
<<<<<<< HEAD
  k8sListResource,
  k8sPatchResource,
} from '@openshift/dynamic-plugin-sdk-utils';
import { getModelRoleBinding, getModelServiceAccountName } from '~/pages/modelServing/utils';
import { K8sStatus, KnownLabels, RoleBindingKind } from '~/k8sTypes';
=======
} from '@openshift/dynamic-plugin-sdk-utils';
import { K8sStatus, RoleBindingKind } from '~/k8sTypes';
>>>>>>> 8d37abcd
import { RoleBindingModel } from '~/api/models';
import {
  ProjectSharingRBType,
  ProjectSharingRoleType,
} from '~/pages/projects/projectSharing/types';
import { genRandomChars } from '~/utilities/string';

export const generateRoleBindingData = (
  rbName: string,
  dashboardNamespace: string,
  projectName: string,
): RoleBindingKind => {
  const roleBindingObject: RoleBindingKind = {
    apiVersion: 'rbac.authorization.k8s.io/v1',
    kind: 'RoleBinding',
    metadata: {
      name: rbName,
      namespace: dashboardNamespace,
      labels: {
        [KnownLabels.DASHBOARD_RESOURCE]: 'true',
      },
    },
    roleRef: {
      apiGroup: 'rbac.authorization.k8s.io',
      kind: 'ClusterRole',
      name: 'system:image-puller',
    },
    subjects: [
      {
        apiGroup: 'rbac.authorization.k8s.io',
        kind: 'Group',
        name: `system:serviceaccounts:${projectName}`,
      },
    ],
  };
  return roleBindingObject;
};

export const generateRoleBindingServingRuntime = (
  name: string,
  serviceAccountName: string,
  namespace: string,
): RoleBindingKind => {
  const roleBindingObject: RoleBindingKind = {
    apiVersion: 'rbac.authorization.k8s.io/v1',
    kind: 'RoleBinding',
    metadata: {
      name,
      namespace,
      labels: {
        [KnownLabels.DASHBOARD_RESOURCE]: 'true',
      },
    },
    roleRef: {
      apiGroup: 'rbac.authorization.k8s.io',
      kind: 'ClusterRole',
      name: 'view',
    },
    subjects: [
      {
        kind: 'ServiceAccount',
        name: serviceAccountName,
      },
    ],
  };
  return roleBindingObject;
};

export const generateRoleBindingProjectSharing = (
  namespace: string,
  rbSubjectType: ProjectSharingRBType,
  rbSubjectName: string,
  rbRoleRefType: ProjectSharingRoleType,
): RoleBindingKind => {
  const roleBindingObject: RoleBindingKind = {
    apiVersion: 'rbac.authorization.k8s.io/v1',
    kind: 'RoleBinding',
    metadata: {
      name: `dashboard-permissions-${genRandomChars()}`,
      namespace,
      labels: {
        [KnownLabels.DASHBOARD_RESOURCE]: 'true',
        [KnownLabels.PROJECT_SHARING]: 'true',
      },
    },
    roleRef: {
      apiGroup: 'rbac.authorization.k8s.io',
      kind: 'ClusterRole',
      name: rbRoleRefType,
    },
    subjects: [
      {
        apiGroup: 'rbac.authorization.k8s.io',
        kind: rbSubjectType,
        name: rbSubjectName,
      },
    ],
  };
  return roleBindingObject;
};

export const listRoleBindings = (
  namespace?: string,
  labelSelector?: string,
): Promise<RoleBindingKind[]> => {
  const queryOptions = {
    ...(namespace && { ns: namespace }),
    ...(labelSelector && { queryParams: { labelSelector } }),
  };
  return k8sListResource<RoleBindingKind>({
    model: RoleBindingModel,
    queryOptions,
  }).then((listResource) => listResource.items);
};

export const getRoleBinding = (projectName: string, rbName: string): Promise<RoleBindingKind> =>
  k8sGetResource({
    model: RoleBindingModel,
    queryOptions: { name: rbName, ns: projectName },
  });

export const createRoleBinding = (data: RoleBindingKind): Promise<RoleBindingKind> =>
  k8sCreateResource({ model: RoleBindingModel, resource: data });

<<<<<<< HEAD
export const deleteRoleBinding = (rbName: string, namespace: string): Promise<K8sStatus> =>
  k8sDeleteResource<RoleBindingKind, K8sStatus>({
    model: RoleBindingModel,
    queryOptions: { name: rbName, ns: namespace },
  });

export const patchRoleBindingName = (
  rbName: string,
  namespace: string,
  rbRoleRefType: ProjectSharingRoleType,
): Promise<RoleBindingKind> =>
  k8sPatchResource<RoleBindingKind>({
    model: RoleBindingModel,
    queryOptions: { name: rbName, ns: namespace },
    patches: [
      {
        op: 'replace',
        path: '/roleRef/name',
        value: rbRoleRefType,
      },
    ],
=======
export const deleteRoleBinding = (name: string, ns: string): Promise<K8sStatus> =>
  k8sDeleteResource<RoleBindingKind, K8sStatus>({
    model: RoleBindingModel,
    queryOptions: { name, ns },
>>>>>>> 8d37abcd
  });<|MERGE_RESOLUTION|>--- conflicted
+++ resolved
@@ -2,16 +2,10 @@
   k8sCreateResource,
   k8sDeleteResource,
   k8sGetResource,
-<<<<<<< HEAD
   k8sListResource,
   k8sPatchResource,
 } from '@openshift/dynamic-plugin-sdk-utils';
-import { getModelRoleBinding, getModelServiceAccountName } from '~/pages/modelServing/utils';
 import { K8sStatus, KnownLabels, RoleBindingKind } from '~/k8sTypes';
-=======
-} from '@openshift/dynamic-plugin-sdk-utils';
-import { K8sStatus, RoleBindingKind } from '~/k8sTypes';
->>>>>>> 8d37abcd
 import { RoleBindingModel } from '~/api/models';
 import {
   ProjectSharingRBType,
@@ -136,7 +130,6 @@
 export const createRoleBinding = (data: RoleBindingKind): Promise<RoleBindingKind> =>
   k8sCreateResource({ model: RoleBindingModel, resource: data });
 
-<<<<<<< HEAD
 export const deleteRoleBinding = (rbName: string, namespace: string): Promise<K8sStatus> =>
   k8sDeleteResource<RoleBindingKind, K8sStatus>({
     model: RoleBindingModel,
@@ -158,10 +151,4 @@
         value: rbRoleRefType,
       },
     ],
-=======
-export const deleteRoleBinding = (name: string, ns: string): Promise<K8sStatus> =>
-  k8sDeleteResource<RoleBindingKind, K8sStatus>({
-    model: RoleBindingModel,
-    queryOptions: { name, ns },
->>>>>>> 8d37abcd
   });