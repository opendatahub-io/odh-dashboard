import {
  commonFetchText,
  getK8sResourceURL,
  k8sGetResource,
  k8sListResource,
} from '@openshift/dynamic-plugin-sdk-utils';
import { PodModel } from '~/api/models';
import { PodKind } from '~/k8sTypes';

export const getPodsForNotebook = (namespace: string, notebookName: string): Promise<PodKind[]> =>
  k8sListResource<PodKind>({
    model: PodModel,
    queryOptions: {
      ns: namespace,
      queryParams: { labelSelector: `notebook-name=${notebookName}` },
    },
  }).then((r) => r.items);

<<<<<<< HEAD
export const getPod = (namespace: string, name: string): Promise<PodKind> =>
  k8sGetResource<PodKind>({
    model: PodModel,
    queryOptions: {
      name,
      ns: namespace,
    },
  });

export const getPodContainerLogText = (
  namespace: string,
  podName: string,
  containerName: string,
  tail?: number,
): Promise<string> =>
  commonFetchText(
    getK8sResourceURL(PodModel, undefined, {
      name: podName,
      ns: namespace,
      path: `log?container=${containerName}${tail ? `&tailLines=${tail}` : ''}`,
    }),
    undefined,
    undefined,
    true,
  );
=======
export const getPodsForModelMesh = (namespace: string, modelName: string): Promise<PodKind[]> =>
  k8sListResource<PodKind>({
    model: PodModel,
    queryOptions: {
      ns: namespace,
      queryParams: { labelSelector: `name=modelmesh-serving-${modelName}` },
    },
  }).then((r) => r.items);

export const getPodsForKserve = (namespace: string, modelName: string): Promise<PodKind[]> =>
  k8sListResource<PodKind>({
    model: PodModel,
    queryOptions: {
      ns: namespace,
      queryParams: { labelSelector: `serving.kserve.io/inferenceservice=${modelName}` },
    },
  }).then((r) => r.items);
>>>>>>> 301bd138
<|MERGE_RESOLUTION|>--- conflicted
+++ resolved
@@ -16,7 +16,6 @@
     },
   }).then((r) => r.items);
 
-<<<<<<< HEAD
 export const getPod = (namespace: string, name: string): Promise<PodKind> =>
   k8sGetResource<PodKind>({
     model: PodModel,
@@ -42,7 +41,7 @@
     undefined,
     true,
   );
-=======
+
 export const getPodsForModelMesh = (namespace: string, modelName: string): Promise<PodKind[]> =>
   k8sListResource<PodKind>({
     model: PodModel,
@@ -59,5 +58,4 @@
       ns: namespace,
       queryParams: { labelSelector: `serving.kserve.io/inferenceservice=${modelName}` },
     },
-  }).then((r) => r.items);
->>>>>>> 301bd138
+  }).then((r) => r.items);