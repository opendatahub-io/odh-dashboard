--- conflicted
+++ resolved
@@ -30,11 +30,7 @@
   podName: string,
   containerName: string,
   tail?: number,
-<<<<<<< HEAD
-) =>
-=======
 ): Promise<string> =>
->>>>>>> 0cf51235
   commonFetchText(
     getK8sResourceURL(PodModel, undefined, {
       name: podName,
