--- conflicted
+++ resolved
@@ -1361,12 +1361,7 @@
     const existingNotebook = mockNotebookK8sResource({ uid });
 
     // Add volumes that would cause corruption if merged by index with lodash
-<<<<<<< HEAD
-    // eslint-disable-next-line @typescript-eslint/no-explicit-any
-    (existingNotebook.spec.template.spec as any).volumes = [
-=======
     existingNotebook.spec.template.spec.volumes = [
->>>>>>> e4523f13
       { name: 'storage-1', persistentVolumeClaim: { claimName: 'storage-1' } },
       { name: 'storage-2', persistentVolumeClaim: { claimName: 'storage-2' } },
       { name: 'shm', emptyDir: { medium: 'Memory' } },
@@ -1400,43 +1395,23 @@
     const { resource: mergedNotebook } = k8sUpdateResourceMock.mock.calls[0][0];
 
     // Verify volumes are clean (no duplicates, no multiple source types per volume)
-<<<<<<< HEAD
-    // eslint-disable-next-line @typescript-eslint/no-explicit-any, prefer-destructuring
-    const volumes = (mergedNotebook.spec.template.spec as any).volumes;
-    expect(volumes).toBeDefined();
-
-    // Check that shm volume was added and is clean (only has emptyDir, not merged with PVC)
-    // eslint-disable-next-line @typescript-eslint/no-explicit-any
-    const shmVolume = volumes.find((v: any) => v.name === 'shm');
-=======
     const { volumes } = mergedNotebook.spec.template.spec;
     expect(volumes).toBeDefined();
 
     // Check that shm volume was added and is clean (only has emptyDir, not merged with PVC)
     const shmVolume = volumes?.find((v) => v.name === 'shm');
->>>>>>> e4523f13
     expect(shmVolume).toBeDefined();
     expect(shmVolume).toEqual({
       name: 'shm',
       emptyDir: { medium: 'Memory' },
     });
     // Verify no corruption - should not have both emptyDir and persistentVolumeClaim
-<<<<<<< HEAD
-    expect(shmVolume.persistentVolumeClaim).toBeUndefined();
-    expect(shmVolume.secret).toBeUndefined();
-    expect(shmVolume.configMap).toBeUndefined();
-
-    // Verify no duplicate volume names
-    // eslint-disable-next-line @typescript-eslint/no-explicit-any
-    const volumeNames = volumes.map((v: any) => v.name);
-=======
     expect(shmVolume?.persistentVolumeClaim).toBeUndefined();
     expect(shmVolume?.secret).toBeUndefined();
     expect(shmVolume?.configMap).toBeUndefined();
 
     // Verify no duplicate volume names
     const volumeNames = volumes?.map((v) => v.name) || [];
->>>>>>> e4523f13
     const uniqueVolumeNames = new Set(volumeNames);
     expect(volumeNames.length).toBe(uniqueVolumeNames.size);
 
@@ -1444,22 +1419,12 @@
     const volumeMounts = mergedNotebook.spec.template.spec.containers[0].volumeMounts || [];
 
     // Verify no duplicate mount paths
-<<<<<<< HEAD
-    // eslint-disable-next-line @typescript-eslint/no-explicit-any
-    const mountPaths = volumeMounts.map((m: any) => m.mountPath);
-=======
     const mountPaths = volumeMounts.map((m) => m.mountPath);
->>>>>>> e4523f13
     const uniqueMountPaths = new Set(mountPaths);
     expect(mountPaths.length).toBe(uniqueMountPaths.size);
 
     // Verify shm volumeMount exists
-<<<<<<< HEAD
-    // eslint-disable-next-line @typescript-eslint/no-explicit-any
-    const shmMount = volumeMounts.find((m: any) => m.name === 'shm');
-=======
     const shmMount = volumeMounts.find((m) => m.name === 'shm');
->>>>>>> e4523f13
     expect(shmMount).toBeDefined();
     expect(shmMount?.mountPath).toBe('/dev/shm');
   });
