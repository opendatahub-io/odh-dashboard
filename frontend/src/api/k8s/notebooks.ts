--- conflicted
+++ resolved
@@ -248,20 +248,7 @@
   enableServiceMesh: boolean,
   enablePipelines?: boolean,
 ): Promise<NotebookKind> => {
-<<<<<<< HEAD
-  const patches: Patch[] = [
-    startPatch,
-    getInjectOAuthPatch(enableServiceMesh),
-    getServiceMeshPatch(enableServiceMesh),
-    getProxyInjectPatch(enableServiceMesh),
-  ];
-=======
-  const enableServiceMesh = featureFlagEnabled(
-    dashboardConfig.spec.dashboardConfig.disableServiceMesh,
-  );
-
   const patches: Patch[] = [startPatch, ...getServiceMeshPatches(enableServiceMesh)];
->>>>>>> 77a6794f
 
   const tolerationPatch = getTolerationPatch(tolerationChanges);
   if (tolerationPatch) {
@@ -454,7 +441,8 @@
       .then((notebook) => {
         const volumes = notebook.spec.template.spec.volumes || [];
         // TODO: can we assume first container?
-        const volumeMounts = notebook.spec.template.spec.containers[0].volumeMounts || [];
+        const volumeMounts: VolumeMount[] =
+          notebook.spec.template.spec.containers[0].volumeMounts || [];
         const filteredVolumes = volumes.filter(
           (volume) => volume.persistentVolumeClaim?.claimName !== pvcName,
         );
@@ -497,7 +485,8 @@
   new Promise((resolve, reject) => {
     getNotebook(notebookName, namespace)
       .then((notebook) => {
-        const envFroms = notebook.spec.template.spec.containers[0].envFrom || [];
+        const envFroms: EnvironmentFromVariable[] =
+          notebook.spec.template.spec.containers[0].envFrom || [];
         const filteredEnvFroms = envFroms.filter(
           (envFrom) => envFrom.secretRef?.name !== secretName,
         );
