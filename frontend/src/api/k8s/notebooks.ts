import {
  k8sCreateResource,
  k8sDeleteResource,
  k8sGetResource,
  k8sListResource,
  k8sPatchResource,
  k8sUpdateResource,
  Patch,
} from '@openshift/dynamic-plugin-sdk-utils';
import * as _ from 'lodash';
import { NotebookModel } from '~/api/models';
import { K8sAPIOptions, K8sStatus, KnownLabels, NotebookKind } from '~/k8sTypes';
import { usernameTranslate } from '~/utilities/notebookControllerUtils';
import { EnvironmentFromVariable, StartNotebookData } from '~/pages/projects/types';
import { ROOT_MOUNT_PATH } from '~/pages/projects/pvc/const';
import { translateDisplayNameForK8s } from '~/pages/projects/utils';
import { getTolerationPatch, TolerationChanges } from '~/utilities/tolerations';
import { applyK8sAPIOptions } from '~/api/apiMergeUtils';
import {
  ELYRA_VOLUME_NAME,
  generateElyraServiceAccountRoleBinding,
  getElyraVolume,
  getElyraVolumeMount,
  getPipelineVolumeMountPatch,
  getPipelineVolumePatch,
} from '~/concepts/pipelines/elyra/utils';
import { createRoleBinding } from '~/api';
import { Volume, VolumeMount } from '~/types';
<<<<<<< HEAD
import { DashboardConfig } from '~/types';
import { featureFlagEnabled } from '~/utilities/utils';
import { assemblePodSpecOptions } from './utils';

const getshmVolumeMount = (): VolumeMount => ({
  name: 'shm',
  mountPath: '/dev/shm',
});

const getshmVolume = (): Volume => ({
  name: 'shm',
  emptyDir: { medium: 'Memory' },
});
=======
import { assemblePodSpecOptions, getshmVolume, getshmVolumeMount } from './utils';
>>>>>>> caf5cafa

const assembleNotebook = (
  data: StartNotebookData,
  username: string,
  dashboardConfig: DashboardConfig,
  canEnablePipelines?: boolean,
): NotebookKind => {
  const {
    projectName,
    notebookName,
    notebookId: overrideNotebookId,
    description,
    notebookSize,
    envFrom,
    gpus,
    image,
    volumes: formVolumes,
    volumeMounts: formVolumeMounts,
    tolerationSettings,
  } = data;
  const notebookId = overrideNotebookId || translateDisplayNameForK8s(notebookName);
  const imageUrl = `${image.imageStream?.status?.dockerImageRepository}:${image.imageVersion?.name}`;
  const imageSelection = `${image.imageStream?.metadata.name}:${image.imageVersion?.name}`;

  const { affinity, tolerations, resources } = assemblePodSpecOptions(
    notebookSize.resources,
    gpus,
    tolerationSettings,
  );

  const translatedUsername = usernameTranslate(username);

  const location = new URL(window.location.href);
  const origin = location.origin;

  let volumes: Volume[] | undefined = formVolumes && [...formVolumes];
  let volumeMounts: VolumeMount[] | undefined = formVolumeMounts && [...formVolumeMounts];
  if (canEnablePipelines) {
    volumes = volumes || [];
    if (!volumes.find((volume) => volume.name === ELYRA_VOLUME_NAME)) {
      volumes.push(getElyraVolume());
    }

    volumeMounts = volumeMounts || [];
    if (!volumeMounts.find((volumeMount) => volumeMount.name === ELYRA_VOLUME_NAME)) {
      volumeMounts.push(getElyraVolumeMount());
    }
  }
  volumes = volumes || [];
  if (!volumes.find((volume) => volume.name === 'shm')) {
    volumes.push(getshmVolume());
  }
  volumeMounts = volumeMounts || [];
  if (!volumeMounts.find((volumeMount) => volumeMount.name === 'shm')) {
    volumeMounts.push(getshmVolumeMount());
  }

  const enableServiceMesh = featureFlagEnabled(
    dashboardConfig.spec.dashboardConfig.disableServiceMesh,
  );

  return {
    apiVersion: 'kubeflow.org/v1',
    kind: 'Notebook',
    metadata: {
      labels: {
        app: notebookId,
        'opendatahub.io/odh-managed': 'true',
        'opendatahub.io/user': translatedUsername,
        [KnownLabels.DASHBOARD_RESOURCE]: 'true',
        'sidecar.istio.io/inject': String(enableServiceMesh),
      },
      annotations: {
        'openshift.io/display-name': notebookName.trim(),
        'openshift.io/description': description || '',
        'notebooks.opendatahub.io/oauth-logout-url': `${origin}/projects/${projectName}?notebookLogout=${notebookId}`,
        'notebooks.opendatahub.io/last-size-selection': notebookSize.name,
        'notebooks.opendatahub.io/last-image-selection': imageSelection,
        'notebooks.opendatahub.io/inject-oauth': String(!enableServiceMesh),
        'opendatahub.io/service-mesh': String(enableServiceMesh),
        'opendatahub.io/username': username,
      },
      name: notebookId,
      namespace: projectName,
    },
    spec: {
      template: {
        spec: {
          affinity,
          enableServiceLinks: false,
          containers: [
            {
              image: imageUrl,
              imagePullPolicy: 'Always',
              workingDir: ROOT_MOUNT_PATH,
              name: notebookId,
              env: [
                {
                  name: 'NOTEBOOK_ARGS',
                  value: `--ServerApp.port=8888
                  --ServerApp.token=''
                  --ServerApp.password=''
                  --ServerApp.base_url=/notebook/${projectName}/${notebookId}
                  --ServerApp.quit_button=False
                  --ServerApp.tornado_settings={"user":"${translatedUsername}","hub_host":"${origin}","hub_prefix":"/projects/${projectName}"}`,
                },
                {
                  name: 'JUPYTER_IMAGE',
                  value: imageUrl,
                },
              ],
              envFrom,
              resources,
              volumeMounts,
              ports: [
                {
                  name: 'notebook-port',
                  containerPort: 8888,
                  protocol: 'TCP',
                },
              ],
              livenessProbe: {
                initialDelaySeconds: 10,
                periodSeconds: 5,
                timeoutSeconds: 1,
                successThreshold: 1,
                failureThreshold: 3,
                httpGet: {
                  scheme: 'HTTP',
                  path: `/notebook/${projectName}/${notebookId}/api`,
                  port: 'notebook-port',
                },
              },
              readinessProbe: {
                initialDelaySeconds: 10,
                periodSeconds: 5,
                timeoutSeconds: 1,
                successThreshold: 1,
                failureThreshold: 3,
                httpGet: {
                  scheme: 'HTTP',
                  path: `/notebook/${projectName}/${notebookId}/api`,
                  port: 'notebook-port',
                },
              },
            },
          ],
          volumes,
          tolerations,
        },
      },
    },
  };
};

const getStopPatchDataString = (): string => new Date().toISOString().replace(/\.\d{3}Z/i, 'Z');

const startPatch: Patch = {
  op: 'remove',
  path: '/metadata/annotations/kubeflow-resource-stopped',
};
const getStopPatch = (): Patch => ({
  op: 'add',
  path: '/metadata/annotations/kubeflow-resource-stopped',
  value: getStopPatchDataString(),
});

const getInjectOAuthPatch = (enableServiceMesh: boolean): Patch => ({
  op: 'add',
  path: '/metadata/annotations/notebooks.opendatahub.io~1inject-oauth',
  value: String(!enableServiceMesh),
});

const getProxyInjectPatch = (enableServiceMesh: boolean): Patch => ({
  op: 'add',
  path: '/metadata/labels/sidecar.istio.io~1inject',
  value: String(enableServiceMesh),
});

const getServiceMeshPatch = (enableServiceMesh: boolean): Patch => ({
  op: 'add',
  path: '/metadata/annotations/opendatahub.io~1service-mesh',
  value: String(enableServiceMesh),
});

export const getNotebooks = (namespace: string): Promise<NotebookKind[]> =>
  k8sListResource<NotebookKind>({
    model: NotebookModel,
    queryOptions: { ns: namespace },
  }).then((listResource) => listResource.items);

export const getNotebook = (name: string, namespace: string): Promise<NotebookKind> =>
  k8sGetResource<NotebookKind>({
    model: NotebookModel,
    queryOptions: { name, ns: namespace },
  });

export const stopNotebook = (name: string, namespace: string): Promise<NotebookKind> =>
  k8sPatchResource<NotebookKind>({
    model: NotebookModel,
    queryOptions: { name, ns: namespace },
    patches: [getStopPatch()],
  });

export const startNotebook = async (
  name: string,
  namespace: string,
  tolerationChanges: TolerationChanges,
  dashboardConfig: DashboardConfig,
  enablePipelines?: boolean,
): Promise<NotebookKind> => {
  const enableServiceMesh = featureFlagEnabled(
    dashboardConfig.spec.dashboardConfig.disableServiceMesh,
  );

  const patches: Patch[] = [
    startPatch,
    getInjectOAuthPatch(enableServiceMesh),
    getServiceMeshPatch(enableServiceMesh),
    getProxyInjectPatch(enableServiceMesh),
  ];

  const tolerationPatch = getTolerationPatch(tolerationChanges);
  if (tolerationPatch) {
    patches.push(tolerationPatch);
  }

  if (enablePipelines) {
    patches.push(getPipelineVolumePatch());
    patches.push(getPipelineVolumeMountPatch());
    await createRoleBinding(generateElyraServiceAccountRoleBinding(name, namespace)).catch((e) => {
      // This is not ideal, but it shouldn't impact the starting of the notebook. Let us log it, and mute the error
      // eslint-disable-next-line no-console
      console.error(
        `Could not patch rolebinding to service account for notebook, ${name}; Reason ${e.message}`,
      );
    });
  }

  return k8sPatchResource<NotebookKind>({
    model: NotebookModel,
    queryOptions: { name, ns: namespace },
    patches,
  });
};

export const createNotebook = (
  data: StartNotebookData,
  username: string,
  dashboardConfig: DashboardConfig,
  canEnablePipelines?: boolean,
): Promise<NotebookKind> => {
  const notebook = assembleNotebook(data, username, dashboardConfig, canEnablePipelines);

  const notebookPromise = k8sCreateResource<NotebookKind>({
    model: NotebookModel,
    resource: notebook,
  });

  if (canEnablePipelines) {
    return createRoleBinding(
      generateElyraServiceAccountRoleBinding(notebook.metadata.name, notebook.metadata.namespace),
    ).then(() => notebookPromise);
  }

  return notebookPromise;
};

export const updateNotebook = (
  existingNotebook: NotebookKind,
  data: StartNotebookData,
  username: string,
  dashboardConfig: DashboardConfig,
): Promise<NotebookKind> => {
  data.notebookId = existingNotebook.metadata.name;
  const notebook = assembleNotebook(data, username, dashboardConfig);

  const oldNotebook = structuredClone(existingNotebook);
  const container = oldNotebook.spec.template.spec.containers[0];

  // clean the envFrom array in case of merging the old value again
  container.envFrom = [];
  // clean the resources, affinity and tolerations for GPU
  oldNotebook.spec.template.spec.tolerations = [];
  oldNotebook.spec.template.spec.affinity = {};
  container.resources = {};

  return k8sUpdateResource<NotebookKind>({
    model: NotebookModel,
    resource: _.merge({}, oldNotebook, notebook),
  });
};

export const createNotebookWithoutStarting = (
  data: StartNotebookData,
  username: string,
  dashboardConfig: DashboardConfig,
): Promise<NotebookKind> =>
  new Promise((resolve, reject) =>
    createNotebook(data, username, dashboardConfig).then((notebook) =>
      setTimeout(
        () =>
          stopNotebook(notebook.metadata.name, notebook.metadata.namespace)
            .then(resolve)
            .catch(reject),
        10_000,
      ),
    ),
  );
export const deleteNotebook = (notebookName: string, namespace: string): Promise<K8sStatus> =>
  k8sDeleteResource<NotebookKind, K8sStatus>({
    model: NotebookModel,
    queryOptions: { name: notebookName, ns: namespace },
  });

export const attachNotebookSecret = (
  notebookName: string,
  namespace: string,
  secretName: string,
  hasExistingEnvFrom: boolean,
  opts?: K8sAPIOptions,
): Promise<NotebookKind> => {
  const patches: Patch[] = [];

  if (!hasExistingEnvFrom) {
    // Create the array if it does not exist
    patches.push({
      op: 'add',
      // TODO: can we assume first container?
      path: '/spec/template/spec/containers/0/envFrom',
      value: [],
    });
  }

  patches.push({
    op: 'add',
    // TODO: can we assume first container?
    path: '/spec/template/spec/containers/0/envFrom/-',
    value: {
      secretRef: {
        name: secretName,
      },
    },
  });

  return k8sPatchResource<NotebookKind>(
    applyK8sAPIOptions(opts, {
      model: NotebookModel,
      queryOptions: { name: notebookName, ns: namespace },
      patches,
    }),
  );
};

export const replaceNotebookSecret = (
  notebookName: string,
  namespace: string,
  newEnvs: EnvironmentFromVariable[],
  opts?: K8sAPIOptions,
): Promise<NotebookKind> => {
  const patches: Patch[] = [
    {
      op: 'replace',
      // TODO: can we assume first container?
      path: '/spec/template/spec/containers/0/envFrom',
      value: newEnvs,
    },
  ];

  return k8sPatchResource<NotebookKind>(
    applyK8sAPIOptions(opts, {
      model: NotebookModel,
      queryOptions: { name: notebookName, ns: namespace },
      patches,
    }),
  );
};

export const attachNotebookPVC = (
  notebookName: string,
  namespace: string,
  pvcName: string,
  mountSuffix: string,
): Promise<NotebookKind> => {
  const patches: Patch[] = [
    {
      op: 'add',
      path: '/spec/template/spec/volumes/-',
      value: { name: pvcName, persistentVolumeClaim: { claimName: pvcName } },
    },
    {
      op: 'add',
      // TODO: can we assume first container?
      path: '/spec/template/spec/containers/0/volumeMounts/-',
      value: { mountPath: `${ROOT_MOUNT_PATH}/${mountSuffix}`, name: pvcName },
    },
  ];

  return k8sPatchResource<NotebookKind>({
    model: NotebookModel,
    queryOptions: { name: notebookName, ns: namespace },
    patches,
  });
};

export const removeNotebookPVC = (
  notebookName: string,
  namespace: string,
  pvcName: string,
): Promise<NotebookKind> =>
  new Promise((resolve, reject) => {
    getNotebook(notebookName, namespace)
      .then((notebook) => {
        const volumes = notebook.spec.template.spec.volumes || [];
        // TODO: can we assume first container?
        const volumeMounts = notebook.spec.template.spec.containers[0].volumeMounts || [];
        const filteredVolumes = volumes.filter(
          (volume) => volume.persistentVolumeClaim?.claimName !== pvcName,
        );
        const filteredVolumeMounts = volumeMounts.filter(
          (volumeMount) => volumeMount.name !== pvcName,
        );

        const patches: Patch[] = [
          {
            op: 'replace',
            path: '/spec/template/spec/volumes',
            value: filteredVolumes,
          },
          {
            op: 'replace',
            // TODO: can we assume first container?
            path: '/spec/template/spec/containers/0/volumeMounts',
            value: filteredVolumeMounts,
          },
        ];

        k8sPatchResource<NotebookKind>({
          model: NotebookModel,
          queryOptions: { name: notebookName, ns: namespace },
          patches,
        })
          .then(resolve)
          .catch(reject);
      })
      .catch(reject);
  });

export const removeNotebookSecret = (
  notebookName: string,
  namespace: string,
  secretName: string,
): Promise<NotebookKind> =>
  new Promise((resolve, reject) => {
    getNotebook(notebookName, namespace)
      .then((notebook) => {
        const envFroms = notebook.spec.template.spec.containers[0].envFrom || [];
        const filteredEnvFroms = envFroms.filter(
          (envFrom) => envFrom.secretRef?.name !== secretName,
        );

        const patches: Patch[] = [
          {
            op: 'replace',
            // TODO: can we assume first container?
            path: '/spec/template/spec/containers/0/envFrom',
            value: filteredEnvFroms,
          },
        ];

        k8sPatchResource<NotebookKind>({
          model: NotebookModel,
          queryOptions: { name: notebookName, ns: namespace },
          patches,
        })
          .then(resolve)
          .catch(reject);
      })
      .catch(reject);
  });<|MERGE_RESOLUTION|>--- conflicted
+++ resolved
@@ -26,23 +26,9 @@
 } from '~/concepts/pipelines/elyra/utils';
 import { createRoleBinding } from '~/api';
 import { Volume, VolumeMount } from '~/types';
-<<<<<<< HEAD
 import { DashboardConfig } from '~/types';
 import { featureFlagEnabled } from '~/utilities/utils';
-import { assemblePodSpecOptions } from './utils';
-
-const getshmVolumeMount = (): VolumeMount => ({
-  name: 'shm',
-  mountPath: '/dev/shm',
-});
-
-const getshmVolume = (): Volume => ({
-  name: 'shm',
-  emptyDir: { medium: 'Memory' },
-});
-=======
 import { assemblePodSpecOptions, getshmVolume, getshmVolumeMount } from './utils';
->>>>>>> caf5cafa
 
 const assembleNotebook = (
   data: StartNotebookData,
