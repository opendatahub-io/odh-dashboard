import {
  k8sCreateResource,
  k8sDeleteResource,
  k8sGetResource,
  k8sListResource,
  k8sPatchResource,
  k8sUpdateResource,
  Patch,
  K8sStatus,
} from '@openshift/dynamic-plugin-sdk-utils';
import * as _ from 'lodash';
import { NotebookModel } from '~/api/models';
<<<<<<< HEAD
import {
  K8sAPIOptions,
  K8sStatus,
  KnownLabels,
  NotebookKind,
  DashboardConfigKind,
} from '~/k8sTypes';
=======
import { K8sAPIOptions, KnownLabels, NotebookKind } from '~/k8sTypes';
>>>>>>> 0cf51235
import { usernameTranslate } from '~/utilities/notebookControllerUtils';
import { EnvironmentFromVariable, StartNotebookData } from '~/pages/projects/types';
import { ROOT_MOUNT_PATH } from '~/pages/projects/pvc/const';
import { translateDisplayNameForK8s } from '~/pages/projects/utils';
import { getTolerationPatch, TolerationChanges } from '~/utilities/tolerations';
import { applyK8sAPIOptions } from '~/api/apiMergeUtils';
import {
  createElyraServiceAccountRoleBinding,
  ELYRA_VOLUME_NAME,
  getElyraVolume,
  getElyraVolumeMount,
  getPipelineVolumeMountPatch,
  getPipelineVolumePatch,
} from '~/concepts/pipelines/elyra/utils';
import { Volume, VolumeMount } from '~/types';
import { getImageStreamDisplayName } from '~/pages/projects/screens/spawner/spawnerUtils';
import { assemblePodSpecOptions, getshmVolume, getshmVolumeMount } from './utils';

const assembleNotebook = (
  data: StartNotebookData,
  username: string,
  enableServiceMesh: boolean,
  canEnablePipelines?: boolean,
): NotebookKind => {
  const {
    projectName,
    notebookName,
    notebookId: overrideNotebookId,
    description,
    notebookSize,
    envFrom,
    acceleratorProfile,
    image,
    volumes: formVolumes,
    volumeMounts: formVolumeMounts,
    tolerationSettings,
    existingTolerations,
    existingResources,
  } = data;
  const notebookId = overrideNotebookId || translateDisplayNameForK8s(notebookName);
  const imageUrl = `${image.imageStream?.status?.dockerImageRepository}:${image.imageVersion?.name}`;
  const imageSelection = `${image.imageStream?.metadata.name}:${image.imageVersion?.name}`;

  const { affinity, tolerations, resources } = assemblePodSpecOptions(
    notebookSize.resources,
    acceleratorProfile,
    tolerationSettings,
    existingTolerations,
    undefined,
    existingResources,
  );

  const translatedUsername = usernameTranslate(username);

  const location = new URL(window.location.href);
  const origin = location.origin;

  let volumes: Volume[] | undefined = formVolumes && [...formVolumes];
  let volumeMounts: VolumeMount[] | undefined = formVolumeMounts && [...formVolumeMounts];
  if (canEnablePipelines) {
    volumes = volumes || [];
    if (!volumes.find((volume) => volume.name === ELYRA_VOLUME_NAME)) {
      volumes.push(getElyraVolume());
    }

    volumeMounts = volumeMounts || [];
    if (!volumeMounts.find((volumeMount) => volumeMount.name === ELYRA_VOLUME_NAME)) {
      volumeMounts.push(getElyraVolumeMount());
    }
  }
  volumes = volumes || [];
  if (!volumes.find((volume) => volume.name === 'shm')) {
    volumes.push(getshmVolume());
  }
  volumeMounts = volumeMounts || [];
  if (!volumeMounts.find((volumeMount) => volumeMount.name === 'shm')) {
    volumeMounts.push(getshmVolumeMount());
  }

  const resource: NotebookKind = {
    apiVersion: 'kubeflow.org/v1',
    kind: 'Notebook',
    metadata: {
      labels: {
        app: notebookId,
        'opendatahub.io/odh-managed': 'true',
        'opendatahub.io/user': translatedUsername,
        [KnownLabels.DASHBOARD_RESOURCE]: 'true',
        'sidecar.istio.io/inject': String(enableServiceMesh),
      },
      annotations: {
        'openshift.io/display-name': notebookName.trim(),
        'openshift.io/description': description || '',
        'notebooks.opendatahub.io/oauth-logout-url': `${origin}/projects/${projectName}?notebookLogout=${notebookId}`,
        'notebooks.opendatahub.io/last-size-selection': notebookSize.name,
        'notebooks.opendatahub.io/last-image-selection': imageSelection,
        'notebooks.opendatahub.io/inject-oauth': String(!enableServiceMesh),
        'opendatahub.io/service-mesh': String(enableServiceMesh),
        'opendatahub.io/username': username,
        'opendatahub.io/accelerator-name':
          acceleratorProfile.acceleratorProfile?.metadata.name || '',
      },
      name: notebookId,
      namespace: projectName,
    },
    spec: {
      template: {
        spec: {
          affinity,
          enableServiceLinks: false,
          containers: [
            {
              image: imageUrl,
              imagePullPolicy: 'Always',
              workingDir: ROOT_MOUNT_PATH,
              name: notebookId,
              env: [
                {
                  name: 'NOTEBOOK_ARGS',
                  value: `--ServerApp.port=8888
                  --ServerApp.token=''
                  --ServerApp.password=''
                  --ServerApp.base_url=/notebook/${projectName}/${notebookId}
                  --ServerApp.quit_button=False
                  --ServerApp.tornado_settings={"user":"${translatedUsername}","hub_host":"${origin}","hub_prefix":"/projects/${projectName}"}`,
                },
                {
                  name: 'JUPYTER_IMAGE',
                  value: imageUrl,
                },
              ],
              envFrom,
              resources,
              volumeMounts,
              ports: [
                {
                  name: 'notebook-port',
                  containerPort: 8888,
                  protocol: 'TCP',
                },
              ],
              livenessProbe: {
                initialDelaySeconds: 10,
                periodSeconds: 5,
                timeoutSeconds: 1,
                successThreshold: 1,
                failureThreshold: 3,
                httpGet: {
                  scheme: 'HTTP',
                  path: `/notebook/${projectName}/${notebookId}/api`,
                  port: 'notebook-port',
                },
              },
              readinessProbe: {
                initialDelaySeconds: 10,
                periodSeconds: 5,
                timeoutSeconds: 1,
                successThreshold: 1,
                failureThreshold: 3,
                httpGet: {
                  scheme: 'HTTP',
                  path: `/notebook/${projectName}/${notebookId}/api`,
                  port: 'notebook-port',
                },
              },
            },
          ],
          volumes,
          tolerations,
        },
      },
    },
  };

  // set image display name
  if (image.imageStream && resource.metadata.annotations) {
    resource.metadata.annotations['opendatahub.io/image-display-name'] = getImageStreamDisplayName(
      image.imageStream,
    );
  }

  return resource;
};

const getStopPatchDataString = (): string => new Date().toISOString().replace(/\.\d{3}Z/i, 'Z');

const startPatch: Patch = {
  op: 'remove',
  path: '/metadata/annotations/kubeflow-resource-stopped',
};
const getStopPatch = (): Patch => ({
  op: 'add',
  path: '/metadata/annotations/kubeflow-resource-stopped',
  value: getStopPatchDataString(),
});

export const getServiceMeshPatches = (enableServiceMesh: boolean): Patch[] => [
  {
    op: 'add',
    path: '/metadata/annotations/notebooks.opendatahub.io~1inject-oauth',
    value: String(!enableServiceMesh),
  },
  {
    op: 'add',
    path: '/metadata/labels/sidecar.istio.io~1inject',
    value: String(enableServiceMesh),
  },
  {
    op: 'add',
    path: '/metadata/annotations/opendatahub.io~1service-mesh',
    value: String(enableServiceMesh),
  },
];

export const getNotebooks = (namespace: string): Promise<NotebookKind[]> =>
  k8sListResource<NotebookKind>({
    model: NotebookModel,
    queryOptions: { ns: namespace },
  }).then((listResource) => listResource.items);

export const getNotebook = (name: string, namespace: string): Promise<NotebookKind> =>
  k8sGetResource<NotebookKind>({
    model: NotebookModel,
    queryOptions: { name, ns: namespace },
  });

export const stopNotebook = (name: string, namespace: string): Promise<NotebookKind> =>
  k8sPatchResource<NotebookKind>({
    model: NotebookModel,
    queryOptions: { name, ns: namespace },
    patches: [getStopPatch()],
  });

export const startNotebook = async (
  notebook: NotebookKind,
  tolerationChanges: TolerationChanges,
  dashboardConfig: DashboardConfigKind,
  enablePipelines?: boolean,
  enableServiceMesh = false,
): Promise<NotebookKind> => {
  const patches: Patch[] = [startPatch, ...getServiceMeshPatches(enableServiceMesh)];

  const tolerationPatch = getTolerationPatch(tolerationChanges);
  if (tolerationPatch) {
    patches.push(tolerationPatch);
  }

  if (enablePipelines) {
    patches.push(getPipelineVolumePatch());
    patches.push(getPipelineVolumeMountPatch());
    await createElyraServiceAccountRoleBinding(notebook);
  }

  return k8sPatchResource<NotebookKind>({
    model: NotebookModel,
    queryOptions: { name: notebook.metadata.name, ns: notebook.metadata.namespace },
    patches,
  });
};

export const createNotebook = (
  data: StartNotebookData,
  username: string,
  enableServiceMesh: boolean,
  canEnablePipelines?: boolean,
): Promise<NotebookKind> => {
  const notebook = assembleNotebook(data, username, enableServiceMesh, canEnablePipelines);

  const notebookPromise = k8sCreateResource<NotebookKind>({
    model: NotebookModel,
    resource: notebook,
  });

  if (canEnablePipelines) {
    return notebookPromise.then((notebook) =>
      createElyraServiceAccountRoleBinding(notebook).then(() => notebook),
    );
  }

  return notebookPromise;
};

export const updateNotebook = (
  existingNotebook: NotebookKind,
  data: StartNotebookData,
  username: string,
  enableServiceMesh: boolean,
): Promise<NotebookKind> => {
  data.notebookId = existingNotebook.metadata.name;
  const notebook = assembleNotebook(data, username, enableServiceMesh);

  const oldNotebook = structuredClone(existingNotebook);
  const container = oldNotebook.spec.template.spec.containers[0];

  // clean the envFrom array in case of merging the old value again
  container.envFrom = [];
  // clean the resources, affinity and tolerations for accelerator
  oldNotebook.spec.template.spec.tolerations = [];
  oldNotebook.spec.template.spec.affinity = {};
  container.resources = {};

  return k8sUpdateResource<NotebookKind>({
    model: NotebookModel,
    resource: _.merge({}, oldNotebook, notebook),
  });
};

export const createNotebookWithoutStarting = (
  data: StartNotebookData,
  username: string,
  enableServiceMesh: boolean,
): Promise<NotebookKind> =>
  new Promise((resolve, reject) =>
    createNotebook(data, username, enableServiceMesh).then((notebook) =>
      setTimeout(
        () =>
          stopNotebook(notebook.metadata.name, notebook.metadata.namespace)
            .then(resolve)
            .catch(reject),
        10_000,
      ),
    ),
  );
export const deleteNotebook = (notebookName: string, namespace: string): Promise<K8sStatus> =>
  k8sDeleteResource<NotebookKind, K8sStatus>({
    model: NotebookModel,
    queryOptions: { name: notebookName, ns: namespace },
  });

export const attachNotebookSecret = (
  notebookName: string,
  namespace: string,
  secretName: string,
  hasExistingEnvFrom: boolean,
  opts?: K8sAPIOptions,
): Promise<NotebookKind> => {
  const patches: Patch[] = [];

  if (!hasExistingEnvFrom) {
    // Create the array if it does not exist
    patches.push({
      op: 'add',
      // TODO: can we assume first container?
      path: '/spec/template/spec/containers/0/envFrom',
      value: [],
    });
  }

  patches.push({
    op: 'add',
    // TODO: can we assume first container?
    path: '/spec/template/spec/containers/0/envFrom/-',
    value: {
      secretRef: {
        name: secretName,
      },
    },
  });

  return k8sPatchResource<NotebookKind>(
    applyK8sAPIOptions(opts, {
      model: NotebookModel,
      queryOptions: { name: notebookName, ns: namespace },
      patches,
    }),
  );
};

export const replaceNotebookSecret = (
  notebookName: string,
  namespace: string,
  newEnvs: EnvironmentFromVariable[],
  opts?: K8sAPIOptions,
): Promise<NotebookKind> => {
  const patches: Patch[] = [
    {
      op: 'replace',
      // TODO: can we assume first container?
      path: '/spec/template/spec/containers/0/envFrom',
      value: newEnvs,
    },
  ];

  return k8sPatchResource<NotebookKind>(
    applyK8sAPIOptions(opts, {
      model: NotebookModel,
      queryOptions: { name: notebookName, ns: namespace },
      patches,
    }),
  );
};

export const attachNotebookPVC = (
  notebookName: string,
  namespace: string,
  pvcName: string,
  mountSuffix: string,
  opts?: K8sAPIOptions,
): Promise<NotebookKind> => {
  const patches: Patch[] = [
    {
      op: 'add',
      path: '/spec/template/spec/volumes/-',
      value: { name: pvcName, persistentVolumeClaim: { claimName: pvcName } },
    },
    {
      op: 'add',
      // TODO: can we assume first container?
      path: '/spec/template/spec/containers/0/volumeMounts/-',
      value: { mountPath: `${ROOT_MOUNT_PATH}/${mountSuffix}`, name: pvcName },
    },
  ];

  return k8sPatchResource<NotebookKind>(
    applyK8sAPIOptions(opts, {
      model: NotebookModel,
      queryOptions: { name: notebookName, ns: namespace },
      patches,
    }),
  );
};

export const removeNotebookPVC = (
  notebookName: string,
  namespace: string,
  pvcName: string,
  opts?: K8sAPIOptions,
): Promise<NotebookKind> =>
  new Promise((resolve, reject) => {
    getNotebook(notebookName, namespace)
      .then((notebook) => {
        const volumes = notebook.spec.template.spec.volumes || [];
        // TODO: can we assume first container?
        const volumeMounts = notebook.spec.template.spec.containers[0].volumeMounts || [];
        const filteredVolumes = volumes.filter(
          (volume) => volume.persistentVolumeClaim?.claimName !== pvcName,
        );
        const filteredVolumeMounts = volumeMounts.filter(
          (volumeMount) => volumeMount.name !== pvcName,
        );

        const patches: Patch[] = [
          {
            op: 'replace',
            path: '/spec/template/spec/volumes',
            value: filteredVolumes,
          },
          {
            op: 'replace',
            // TODO: can we assume first container?
            path: '/spec/template/spec/containers/0/volumeMounts',
            value: filteredVolumeMounts,
          },
        ];

        k8sPatchResource<NotebookKind>(
          applyK8sAPIOptions(opts, {
            model: NotebookModel,
            queryOptions: { name: notebookName, ns: namespace },
            patches,
          }),
        )
          .then(resolve)
          .catch(reject);
      })
      .catch(reject);
  });

export const removeNotebookSecret = (
  notebookName: string,
  namespace: string,
  secretName: string,
): Promise<NotebookKind> =>
  new Promise((resolve, reject) => {
    getNotebook(notebookName, namespace)
      .then((notebook) => {
        const envFroms = notebook.spec.template.spec.containers[0].envFrom || [];
        const filteredEnvFroms = envFroms.filter(
          (envFrom) => envFrom.secretRef?.name !== secretName,
        );

        const patches: Patch[] = [
          {
            op: 'replace',
            // TODO: can we assume first container?
            path: '/spec/template/spec/containers/0/envFrom',
            value: filteredEnvFroms,
          },
        ];

        k8sPatchResource<NotebookKind>({
          model: NotebookModel,
          queryOptions: { name: notebookName, ns: namespace },
          patches,
        })
          .then(resolve)
          .catch(reject);
      })
      .catch(reject);
  });<|MERGE_RESOLUTION|>--- conflicted
+++ resolved
@@ -10,17 +10,7 @@
 } from '@openshift/dynamic-plugin-sdk-utils';
 import * as _ from 'lodash';
 import { NotebookModel } from '~/api/models';
-<<<<<<< HEAD
-import {
-  K8sAPIOptions,
-  K8sStatus,
-  KnownLabels,
-  NotebookKind,
-  DashboardConfigKind,
-} from '~/k8sTypes';
-=======
-import { K8sAPIOptions, KnownLabels, NotebookKind } from '~/k8sTypes';
->>>>>>> 0cf51235
+import { K8sAPIOptions, KnownLabels, NotebookKind, DashboardConfigKind } from '~/k8sTypes';
 import { usernameTranslate } from '~/utilities/notebookControllerUtils';
 import { EnvironmentFromVariable, StartNotebookData } from '~/pages/projects/types';
 import { ROOT_MOUNT_PATH } from '~/pages/projects/pvc/const';
