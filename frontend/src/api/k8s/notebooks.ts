--- conflicted
+++ resolved
@@ -25,12 +25,7 @@
   getPipelineVolumePatch,
 } from '~/concepts/pipelines/elyra/utils';
 import { Volume, VolumeMount } from '~/types';
-<<<<<<< HEAD
-import { DashboardConfig } from '~/types';
-import { featureFlagEnabled } from '~/utilities/utils';
-=======
 import { getImageStreamDisplayName } from '~/pages/projects/screens/spawner/spawnerUtils';
->>>>>>> 8e09eb7d
 import { assemblePodSpecOptions, getshmVolume, getshmVolumeMount } from './utils';
 
 const assembleNotebook = (
@@ -250,13 +245,9 @@
 export const startNotebook = async (
   notebook: NotebookKind,
   tolerationChanges: TolerationChanges,
-  dashboardConfig: DashboardConfig,
+  enableServiceMesh: boolean,
   enablePipelines?: boolean,
 ): Promise<NotebookKind> => {
-  const enableServiceMesh = featureFlagEnabled(
-    dashboardConfig.spec.dashboardConfig.disableServiceMesh,
-  );
-
   const patches: Patch[] = [
     startPatch,
     getInjectOAuthPatch(enableServiceMesh),
