--- conflicted
+++ resolved
@@ -9,7 +9,13 @@
 } from '@openshift/dynamic-plugin-sdk-utils';
 import * as _ from 'lodash';
 import { NotebookModel } from '~/api/models';
-import { K8sAPIOptions, K8sStatus, KnownLabels, NotebookKind } from '~/k8sTypes';
+import {
+  K8sAPIOptions,
+  K8sStatus,
+  KnownLabels,
+  NotebookKind,
+  DashboardConfigKind,
+} from '~/k8sTypes';
 import { usernameTranslate } from '~/utilities/notebookControllerUtils';
 import { EnvironmentFromVariable, StartNotebookData } from '~/pages/projects/types';
 import { ROOT_MOUNT_PATH } from '~/pages/projects/pvc/const';
@@ -25,12 +31,7 @@
   getPipelineVolumePatch,
 } from '~/concepts/pipelines/elyra/utils';
 import { Volume, VolumeMount } from '~/types';
-<<<<<<< HEAD
-import { DashboardConfig } from '~/types';
-import { featureFlagEnabled } from '~/utilities/utils';
-=======
 import { getImageStreamDisplayName } from '~/pages/projects/screens/spawner/spawnerUtils';
->>>>>>> 30e305b8
 import { assemblePodSpecOptions, getshmVolume, getshmVolumeMount } from './utils';
 
 const assembleNotebook = (
@@ -250,13 +251,10 @@
 export const startNotebook = async (
   notebook: NotebookKind,
   tolerationChanges: TolerationChanges,
-  dashboardConfig: DashboardConfig,
+  dashboardConfig: DashboardConfigKind,
   enablePipelines?: boolean,
+  enableServiceMesh = false,
 ): Promise<NotebookKind> => {
-  const enableServiceMesh = featureFlagEnabled(
-    dashboardConfig.spec.dashboardConfig.disableServiceMesh,
-  );
-
   const patches: Patch[] = [startPatch, ...getServiceMeshPatches(enableServiceMesh)];
 
   const tolerationPatch = getTolerationPatch(tolerationChanges);
