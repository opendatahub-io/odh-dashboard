import { DashboardConfigKind, KnownLabels } from '~/k8sTypes';

type MockDashboardConfigType = {
  disableInfo?: boolean;
  disableSupport?: boolean;
  disableClusterManager?: boolean;
  disableTracking?: boolean;
  disableBYONImageStream?: boolean;
  disableISVBadges?: boolean;
  disableAppLauncher?: boolean;
  disableUserManagement?: boolean;
  disableProjects?: boolean;
  disablePipelines?: boolean;
  disableModelServing?: boolean;
  disableCustomServingRuntimes?: boolean;
  disableKServe?: boolean;
  disableModelMesh?: boolean;
  disableAcceleratorProfiles?: boolean;
};

export const mockDashboardConfig = ({
  disableInfo = false,
  disableSupport = false,
  disableClusterManager = false,
  disableTracking = false,
  disableBYONImageStream = false,
  disableISVBadges = false,
  disableAppLauncher = false,
  disableUserManagement = false,
  disableProjects = false,
  disableModelServing = false,
  disableCustomServingRuntimes = false,
  disablePipelines = false,
  disableKServe = false,
<<<<<<< HEAD
  disableModelMesh = true,
  disableAcceleratorProfiles = false,
=======
  disableModelMesh = false,
>>>>>>> 30e305b8
}: MockDashboardConfigType): DashboardConfigKind => ({
  apiVersion: 'opendatahub.io/v1alpha',
  kind: 'OdhDashboardConfig',
  metadata: {
    name: 'odh-dashboard-config',
    labels: {
      [KnownLabels.DASHBOARD_RESOURCE]: 'true',
    },
    namespace: 'opendatahub',
  },
  spec: {
    dashboardConfig: {
      enablement: true,
      disableInfo,
      disableSupport,
      disableClusterManager,
      disableTracking,
      disableBYONImageStream,
      disableISVBadges,
      disableAppLauncher,
      disableUserManagement,
      disableProjects,
      disableModelServing,
      disableCustomServingRuntimes,
      disablePipelines,
      modelMetricsNamespace: 'test-project',
      disableProjectSharing: false,
      disableKServe,
      disableModelMesh,
      disableAcceleratorProfiles,
    },
    notebookController: {
      enabled: true,
      notebookNamespace: 'openshift-ai-notebooks',
      notebookTolerationSettings: {
        enabled: true,
        key: 'NotebooksOnlyChange',
      },
      pvcSize: '20Gi',
    },
    groupsConfig: {
      adminGroups: 'openshift-ai-admins',
      allowedGroups: 'system:authenticated',
    },
    modelServerSizes: [
      {
        name: 'Small',
        resources: {
          limits: {
            cpu: '2',
            memory: '8Gi',
          },
          requests: {
            cpu: '1',
            memory: '4Gi',
          },
        },
      },
      {
        name: 'Medium',
        resources: {
          limits: {
            cpu: '8',
            memory: '10Gi',
          },
          requests: {
            cpu: '4',
            memory: '8Gi',
          },
        },
      },
      {
        name: 'Large',
        resources: {
          limits: {
            cpu: '10',
            memory: '20Gi',
          },
          requests: {
            cpu: '6',
            memory: '16Gi',
          },
        },
      },
    ],
    notebookSizes: [
      {
        name: 'XSmall',
        resources: {
          limits: {
            cpu: '0.5',
            memory: '500Mi',
          },
          requests: {
            cpu: '0.1',
            memory: '100Mi',
          },
        },
      },
      {
        name: 'Small',
        resources: {
          limits: {
            cpu: '2',
            memory: '8Gi',
          },
          requests: {
            cpu: '1',
            memory: '8Gi',
          },
        },
      },
      {
        name: 'Medium',
        resources: {
          limits: {
            cpu: '6',
            memory: '24Gi',
          },
          requests: {
            cpu: '3',
            memory: '24Gi',
          },
        },
      },
      {
        name: 'Large',
        resources: {
          limits: {
            cpu: '14',
            memory: '56Gi',
          },
          requests: {
            cpu: '7',
            memory: '56Gi',
          },
        },
      },
      {
        name: 'X Large',
        resources: {
          limits: {
            cpu: '30',
            memory: '120Gi',
          },
          requests: {
            cpu: '15',
            memory: '120Gi',
          },
        },
      },
    ],
    templateOrder: ['test-model'],
    templateDisablement: ['test-model'],
  },
  status: {
    dependencyOperators: {
      redhatOpenshiftPipelines: {
        available: false,
        queriedForStatus: false,
      },
    },
  },
});<|MERGE_RESOLUTION|>--- conflicted
+++ resolved
@@ -32,12 +32,8 @@
   disableCustomServingRuntimes = false,
   disablePipelines = false,
   disableKServe = false,
-<<<<<<< HEAD
-  disableModelMesh = true,
+  disableModelMesh = false,
   disableAcceleratorProfiles = false,
-=======
-  disableModelMesh = false,
->>>>>>> 30e305b8
 }: MockDashboardConfigType): DashboardConfigKind => ({
   apiVersion: 'opendatahub.io/v1alpha',
   kind: 'OdhDashboardConfig',
