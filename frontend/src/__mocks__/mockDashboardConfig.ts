--- conflicted
+++ resolved
@@ -58,13 +58,10 @@
       disableCustomServingRuntimes,
       disablePipelines,
       disableProjectSharing: false,
-<<<<<<< HEAD
       disableBiasMetrics: false,
       disablePerformanceMetrics: false,
-=======
       disableKServe,
       disableModelMesh,
->>>>>>> b1bcc05f
     },
     notebookController: {
       enabled: true,
