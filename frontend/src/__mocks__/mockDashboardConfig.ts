import { DashboardConfig } from '~/types';
import { KnownLabels } from '~/k8sTypes';

type MockDashboardConfigType = {
  disableInfo?: boolean;
  disableSupport?: boolean;
  disableClusterManager?: boolean;
  disableTracking?: boolean;
  disableBYONImageStream?: boolean;
  disableISVBadges?: boolean;
  disableAppLauncher?: boolean;
  disableUserManagement?: boolean;
  disableProjects?: boolean;
  disableModelServing?: boolean;
  disableCustomServingRuntimes?: boolean;
  disableKServe?: boolean;
  disableModelMesh?: boolean;
};

export const mockDashboardConfig = ({
  disableInfo = false,
  disableSupport = false,
  disableClusterManager = false,
  disableTracking = false,
  disableBYONImageStream = false,
  disableISVBadges = false,
  disableAppLauncher = false,
  disableUserManagement = false,
  disableProjects = false,
  disableModelServing = false,
  disableCustomServingRuntimes = false,
  disableKServe = false,
  disableModelMesh = true,
}: MockDashboardConfigType): DashboardConfig => ({
  apiVersion: 'opendatahub.io/v1alpha',
  kind: 'OdhDashboardConfig',
  metadata: {
    name: 'odh-dashboard-config',
    labels: {
      [KnownLabels.DASHBOARD_RESOURCE]: 'true',
    },
    namespace: 'opendatahub',
  },
  spec: {
    dashboardConfig: {
      enablement: true,
      disableInfo,
      disableSupport,
      disableClusterManager,
      disableTracking,
      disableBYONImageStream,
      disableISVBadges,
      disableAppLauncher,
      disableUserManagement,
      disableProjects,
      disableModelServing,
      disableCustomServingRuntimes,
      disableServiceMesh: true,
      modelMetricsNamespace: 'test-project',
      disablePipelines: false,
      disableProjectSharing: false,
<<<<<<< HEAD
      disableBiasMetrics: false,
      disablePerformanceMetrics: false,
=======
      disableKServe,
      disableModelMesh,
>>>>>>> 693ffc64
    },
    notebookController: {
      enabled: true,
      notebookNamespace: 'rhods-notebooks',
      notebookTolerationSettings: {
        enabled: true,
        key: 'NotebooksOnlyChange',
      },
      pvcSize: '20Gi',
    },
    groupsConfig: {
      adminGroups: 'rhods-admins',
      allowedGroups: 'system:authenticated',
    },
    modelServerSizes: [
      {
        name: 'Small',
        resources: {
          limits: {
            cpu: '2',
            memory: '8Gi',
          },
          requests: {
            cpu: '1',
            memory: '4Gi',
          },
        },
      },
      {
        name: 'Medium',
        resources: {
          limits: {
            cpu: '8',
            memory: '10Gi',
          },
          requests: {
            cpu: '4',
            memory: '8Gi',
          },
        },
      },
      {
        name: 'Large',
        resources: {
          limits: {
            cpu: '10',
            memory: '20Gi',
          },
          requests: {
            cpu: '6',
            memory: '16Gi',
          },
        },
      },
    ],
    notebookSizes: [
      {
        name: 'XSmall',
        resources: {
          limits: {
            cpu: '0.5',
            memory: '500Mi',
          },
          requests: {
            cpu: '0.1',
            memory: '100Mi',
          },
        },
      },
      {
        name: 'Small',
        resources: {
          limits: {
            cpu: '2',
            memory: '8Gi',
          },
          requests: {
            cpu: '1',
            memory: '8Gi',
          },
        },
      },
      {
        name: 'Medium',
        resources: {
          limits: {
            cpu: '6',
            memory: '24Gi',
          },
          requests: {
            cpu: '3',
            memory: '24Gi',
          },
        },
      },
      {
        name: 'Large',
        resources: {
          limits: {
            cpu: '14',
            memory: '56Gi',
          },
          requests: {
            cpu: '7',
            memory: '56Gi',
          },
        },
      },
      {
        name: 'X Large',
        resources: {
          limits: {
            cpu: '30',
            memory: '120Gi',
          },
          requests: {
            cpu: '15',
            memory: '120Gi',
          },
        },
      },
    ],
    templateOrder: ['test-model'],
    templateDisablement: ['test-model'],
  },
  status: {
    dependencyOperators: {
      redhatOpenshiftPipelines: {
        available: false,
        queriedForStatus: false,
      },
    },
  },
});<|MERGE_RESOLUTION|>--- conflicted
+++ resolved
@@ -59,13 +59,10 @@
       modelMetricsNamespace: 'test-project',
       disablePipelines: false,
       disableProjectSharing: false,
-<<<<<<< HEAD
       disableBiasMetrics: false,
       disablePerformanceMetrics: false,
-=======
       disableKServe,
       disableModelMesh,
->>>>>>> 693ffc64
     },
     notebookController: {
       enabled: true,
