import { DashboardConfigKind, KnownLabels } from '~/k8sTypes';

type MockDashboardConfigType = {
  disableInfo?: boolean;
  disableSupport?: boolean;
  disableClusterManager?: boolean;
  disableTracking?: boolean;
  disableBYONImageStream?: boolean;
  disableISVBadges?: boolean;
  disableAppLauncher?: boolean;
  disableUserManagement?: boolean;
  disableProjects?: boolean;
  disablePipelines?: boolean;
  disableModelServing?: boolean;
  disableCustomServingRuntimes?: boolean;
};

export const mockDashboardConfig = ({
  disableInfo = false,
  disableSupport = false,
  disableClusterManager = false,
  disableTracking = false,
  disableBYONImageStream = false,
  disableISVBadges = false,
  disableAppLauncher = false,
  disableUserManagement = false,
  disableProjects = false,
  disableModelServing = false,
  disableCustomServingRuntimes = false,
  disablePipelines = false,
}: MockDashboardConfigType): DashboardConfigKind => ({
  apiVersion: 'opendatahub.io/v1alpha',
  kind: 'OdhDashboardConfig',
  metadata: {
    name: 'odh-dashboard-config',
    labels: {
      [KnownLabels.DASHBOARD_RESOURCE]: 'true',
    },
    namespace: 'opendatahub',
  },
  spec: {
    dashboardConfig: {
      enablement: true,
      disableInfo,
      disableSupport,
      disableClusterManager,
      disableTracking,
      disableBYONImageStream,
      disableISVBadges,
      disableAppLauncher,
      disableUserManagement,
      disableProjects,
      disableModelServing,
      disableCustomServingRuntimes,
<<<<<<< HEAD
      disablePipelines: false,
=======
      disablePipelines,
      modelMetricsNamespace: 'test-project',
>>>>>>> bcb243ec
      disableProjectSharing: false,
      disableBiasMetrics: false,
      disablePerformanceMetrics: false,
    },
    notebookController: {
      enabled: true,
      notebookNamespace: 'rhods-notebooks',
      notebookTolerationSettings: {
        enabled: true,
        key: 'NotebooksOnlyChange',
      },
      pvcSize: '20Gi',
    },
    groupsConfig: {
      adminGroups: 'rhods-admins',
      allowedGroups: 'system:authenticated',
    },
    modelServerSizes: [
      {
        name: 'Small',
        resources: {
          limits: {
            cpu: '2',
            memory: '8Gi',
          },
          requests: {
            cpu: '1',
            memory: '4Gi',
          },
        },
      },
      {
        name: 'Medium',
        resources: {
          limits: {
            cpu: '8',
            memory: '10Gi',
          },
          requests: {
            cpu: '4',
            memory: '8Gi',
          },
        },
      },
      {
        name: 'Large',
        resources: {
          limits: {
            cpu: '10',
            memory: '20Gi',
          },
          requests: {
            cpu: '6',
            memory: '16Gi',
          },
        },
      },
    ],
    notebookSizes: [
      {
        name: 'XSmall',
        resources: {
          limits: {
            cpu: '0.5',
            memory: '500Mi',
          },
          requests: {
            cpu: '0.1',
            memory: '100Mi',
          },
        },
      },
      {
        name: 'Small',
        resources: {
          limits: {
            cpu: '2',
            memory: '8Gi',
          },
          requests: {
            cpu: '1',
            memory: '8Gi',
          },
        },
      },
      {
        name: 'Medium',
        resources: {
          limits: {
            cpu: '6',
            memory: '24Gi',
          },
          requests: {
            cpu: '3',
            memory: '24Gi',
          },
        },
      },
      {
        name: 'Large',
        resources: {
          limits: {
            cpu: '14',
            memory: '56Gi',
          },
          requests: {
            cpu: '7',
            memory: '56Gi',
          },
        },
      },
      {
        name: 'X Large',
        resources: {
          limits: {
            cpu: '30',
            memory: '120Gi',
          },
          requests: {
            cpu: '15',
            memory: '120Gi',
          },
        },
      },
    ],
    templateOrder: ['test-model'],
    templateDisablement: ['test-model'],
  },
  status: {
    dependencyOperators: {
      redhatOpenshiftPipelines: {
        available: false,
        queriedForStatus: false,
      },
    },
  },
});<|MERGE_RESOLUTION|>--- conflicted
+++ resolved
@@ -52,12 +52,7 @@
       disableProjects,
       disableModelServing,
       disableCustomServingRuntimes,
-<<<<<<< HEAD
-      disablePipelines: false,
-=======
       disablePipelines,
-      modelMetricsNamespace: 'test-project',
->>>>>>> bcb243ec
       disableProjectSharing: false,
       disableBiasMetrics: false,
       disablePerformanceMetrics: false,
