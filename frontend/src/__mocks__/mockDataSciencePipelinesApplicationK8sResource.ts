import { DSPipelineKind } from '~/k8sTypes';

type MockResourceConfigType = {
  namespace?: string;
<<<<<<< HEAD
  dspVersion?: string;
=======
  displayName?: string;
  initializing?: boolean;
>>>>>>> ea16972d
};

export const mockDataSciencePipelineApplicationK8sResource = ({
  namespace = 'test-project',
<<<<<<< HEAD
  dspVersion = 'v2',
=======
  initializing = false,
>>>>>>> ea16972d
}: MockResourceConfigType): DSPipelineKind => ({
  apiVersion: 'datasciencepipelinesapplications.opendatahub.io/v1alpha1',
  kind: 'DataSciencePipelinesApplication',
  metadata: {
    name: 'dspa',
    namespace,
  },
  spec: {
    dspVersion,
    apiServer: {
      enableSamplePipeline: false,
    },
    database: {
      mariaDB: {
        pipelineDBName: 'mlpipeline',
        username: 'mlpipeline',
      },
    },
    objectStorage: {
      externalStorage: {
        region: 'us-east-2',
        bucket: 'test-pipelines-bucket',
        host: 's3.amazonaws.com',
        port: '',
        s3CredentialsSecret: {
          accessKey: 'AWS_ACCESS_KEY_ID',
          secretKey: 'AWS_SECRET_ACCESS_KEY',
          secretName: 'aws-connection-testdb',
        },
        scheme: 'https',
      },
    },
    persistenceAgent: {
      deploy: true,
      numWorkers: 2,
    },
  },
  status: {
    conditions: [
      {
        lastTransitionTime: '2023-07-20T16:58:12Z',
        message: '',
        reason: 'MinimumReplicasAvailable',
        status: initializing ? 'False' : 'True',
        type: 'APIServerReady',
      },
    ],
  },
});<|MERGE_RESOLUTION|>--- conflicted
+++ resolved
@@ -2,21 +2,15 @@
 
 type MockResourceConfigType = {
   namespace?: string;
-<<<<<<< HEAD
   dspVersion?: string;
-=======
   displayName?: string;
   initializing?: boolean;
->>>>>>> ea16972d
 };
 
 export const mockDataSciencePipelineApplicationK8sResource = ({
   namespace = 'test-project',
-<<<<<<< HEAD
   dspVersion = 'v2',
-=======
   initializing = false,
->>>>>>> ea16972d
 }: MockResourceConfigType): DSPipelineKind => ({
   apiVersion: 'datasciencepipelinesapplications.opendatahub.io/v1alpha1',
   kind: 'DataSciencePipelinesApplication',
