--- conflicted
+++ resolved
@@ -140,14 +140,6 @@
                 ],
                 workingDir: '/opt/app-root/src',
               },
-<<<<<<< HEAD
-            ],
-            workingDir: '/opt/app-root/src',
-          },
-          {
-            env: [
-=======
->>>>>>> 69b1c16a
               {
                 env: [
                   {
@@ -219,9 +211,9 @@
             enableServiceLinks: false,
             tolerations: [
               {
-                effect: 'NoSchedule',
+                effect: TolerationEffect.NO_SCHEDULE,
                 key: 'NotebooksOnlyChange',
-                operator: 'Exists',
+                operator: TolerationOperator.EXISTS,
               },
             ],
             volumes: [
@@ -245,15 +237,6 @@
               },
             ],
           },
-<<<<<<< HEAD
-        ],
-        enableServiceLinks: false,
-        tolerations: [
-          {
-            effect: TolerationEffect.NO_SCHEDULE,
-            key: 'NotebooksOnlyChange',
-            operator: TolerationOperator.EXISTS,
-=======
         },
       },
       status: {
@@ -261,7 +244,6 @@
           {
             lastProbeTime: '2023-02-14T22:06:54Z',
             type: 'Running',
->>>>>>> 69b1c16a
           },
           {
             lastProbeTime: '2023-02-14T22:06:44Z',
@@ -270,18 +252,6 @@
             type: 'Terminated',
           },
           {
-<<<<<<< HEAD
-            name: 'oauth-config',
-            secret: {
-              secretName: 'workbench-oauth-config',
-            },
-          },
-          {
-            name: 'tls-certificates',
-            secret: {
-              secretName: 'workbench-tls',
-            },
-=======
             lastProbeTime: '2023-02-14T22:05:53Z',
             type: 'Running',
           },
@@ -298,52 +268,11 @@
             lastProbeTime: '2023-02-14T21:44:24Z',
             reason: 'ContainerCreating',
             type: 'Waiting',
->>>>>>> 69b1c16a
           },
         ],
         containerState: {},
         readyReplicas: 1,
       },
-<<<<<<< HEAD
-    },
-  },
-  status: {
-    conditions: [
-      {
-        lastProbeTime: '2023-02-14T22:06:54Z',
-        type: 'Running',
-      },
-      {
-        lastProbeTime: '2023-02-14T22:06:44Z',
-        message: 'Completed',
-        reason: 'Completed',
-        type: 'Terminated',
-      },
-      {
-        lastProbeTime: '2023-02-14T22:05:53Z',
-        type: 'Running',
-      },
-      {
-        lastProbeTime: '2023-02-14T22:05:48Z',
-        reason: 'ContainerCreating',
-        type: 'Waiting',
-      },
-      {
-        lastProbeTime: '2023-02-14T21:44:27Z',
-        type: 'Running',
-      },
-      {
-        lastProbeTime: '2023-02-14T21:44:24Z',
-        reason: 'ContainerCreating',
-        type: 'Waiting',
-      },
-    ],
-    containerState: {},
-    readyReplicas: 1,
-  },
-});
-=======
     } as NotebookKind,
     opts,
-  );
->>>>>>> 69b1c16a
+  );