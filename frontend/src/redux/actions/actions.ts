import axios from 'axios';
import { getBackendURL } from '../../utilities/utils';
import { ThunkAction } from 'redux-thunk';
import { Actions, AppNotification, AppState, GetUserAction } from '../types';
import { Action } from 'redux';

export const getUserPending = (): GetUserAction => ({
  type: Actions.GET_USER_PENDING,
  payload: {},
});

<<<<<<< HEAD
export const GET_USER_FULFILLED = 'GET_USER_FULFILLED';
export const getUserFulfilled = (response: {
  kube: { userName: string; clusterID: string };
}): GetUserAction => ({
  type: GET_USER_FULFILLED,
=======
export const getUserFulfilled = (response: { kube: { currentUser: string } }): GetUserAction => ({
  type: Actions.GET_USER_FULFILLED,
>>>>>>> 768a08e2
  payload: {
    user: response.kube.userName,
    clusterID: response.kube.clusterID,
  },
});

export const getUserRejected = (error: Error): GetUserAction => ({
  type: Actions.GET_USER_REJECTED,
  payload: {
    error,
  },
});

export const detectUser = (): ThunkAction<void, AppState, unknown, Action<string>> => {
  const url = getBackendURL('/api/status');
  return async (dispatch) => {
    dispatch(getUserPending());
    try {
      const response = await axios.get(url, {});
      dispatch(getUserFulfilled(response.data));
    } catch (e) {
      dispatch(getUserRejected(e.response.data));
    }
  };
};

let notificationCount = 0;

export const addNotification = (
  notification: AppNotification,
): ThunkAction<void, AppState, unknown, Action<string>> => {
  return (dispatch) => {
    dispatch({
      type: Actions.ADD_NOTIFICATION,
      payload: { notification: { ...notification, id: ++notificationCount } },
    });
  };
};

export const hideNotification = (
  notification: AppNotification,
): ThunkAction<void, AppState, unknown, Action<string>> => {
  return (dispatch) => {
    dispatch({ type: Actions.HIDE_NOTIFICATION, payload: { notification } });
  };
};

export const ackNotification = (
  notification: AppNotification,
): ThunkAction<void, AppState, unknown, Action<string>> => {
  return (dispatch) => {
    dispatch({ type: Actions.ACK_NOTIFICATION, payload: { notification } });
  };
};

export const removeNotification = (
  notification: AppNotification,
): ThunkAction<void, AppState, unknown, Action<string>> => {
  return (dispatch) => {
    dispatch({ type: Actions.REMOVE_NOTIFICATION, payload: { notification } });
  };
};

export const forceComponentsUpdate = (): ThunkAction<void, AppState, unknown, Action<string>> => {
  return (dispatch) => {
    dispatch({
      type: Actions.FORCE_COMPONENTS_UPDATE,
    });
  };
};<|MERGE_RESOLUTION|>--- conflicted
+++ resolved
@@ -9,16 +9,10 @@
   payload: {},
 });
 
-<<<<<<< HEAD
-export const GET_USER_FULFILLED = 'GET_USER_FULFILLED';
 export const getUserFulfilled = (response: {
   kube: { userName: string; clusterID: string };
 }): GetUserAction => ({
-  type: GET_USER_FULFILLED,
-=======
-export const getUserFulfilled = (response: { kube: { currentUser: string } }): GetUserAction => ({
   type: Actions.GET_USER_FULFILLED,
->>>>>>> 768a08e2
   payload: {
     user: response.kube.userName,
     clusterID: response.kube.clusterID,
