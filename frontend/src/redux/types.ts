--- conflicted
+++ resolved
@@ -48,11 +48,7 @@
 
   clusterID?: string;
   clusterBranding?: string;
-<<<<<<< HEAD
-  isAdmin?: boolean;
   isAllowed?: boolean;
-=======
->>>>>>> a86edb08
   dashboardNamespace?: string;
   notifications: AppNotification[];
   forceComponentsUpdate: number;
