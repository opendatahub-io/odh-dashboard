--- conflicted
+++ resolved
@@ -6,7 +6,7 @@
 import { useUser } from '../redux/selectors';
 
 const NavHref: React.FC<{ item: NavDataHref; pathname: string }> = ({ item, pathname }) => (
-  <NavItem key={item.id} itemId={item.id} isActive={pathname === item.href}>
+  <NavItem key={item.id} data-id={item.id} itemId={item.id} isActive={pathname === item.href}>
     <Link to={item.href} aria-label={item.label}>
       {item.label}
     </Link>
@@ -18,9 +18,9 @@
   const isActive = !!children.find((c) => pathname === c.href);
   const [expanded, setExpanded] = React.useState<boolean>(isActive);
 
-<<<<<<< HEAD
   return (
     <NavExpandable
+      data-id={group.id}
       key={group.id}
       id={group.id}
       title={group.title}
@@ -31,41 +31,9 @@
       aria-label={group.title}
     >
       {children.map((childItem) => (
-        <NavHref key={childItem.id} item={childItem} pathname={pathname} />
+        <NavHref key={childItem.id} data-id={childItem.id} item={childItem} pathname={pathname} />
       ))}
     </NavExpandable>
-=======
-  if (group && children?.length) {
-    return (
-      <NavExpandable
-        data-id={group.id}
-        key={group.id}
-        id={group.id}
-        title={group.title}
-        groupId={group.id}
-        isActive={isActive}
-        isExpanded={expanded}
-        onExpand={(e, val) => setExpanded(val)}
-        aria-label={group.title}
-      >
-        {children.map((childItem) => (
-          <NavDataItem
-            data-id={childItem.id}
-            key={childItem.id}
-            item={childItem}
-            pathname={pathname}
-          />
-        ))}
-      </NavExpandable>
-    );
-  }
-  return (
-    <NavItem data-id={item.id} key={item.id} itemId={item.id} isActive={isActive}>
-      <Link to={item.href || '/'} aria-label={item.label}>
-        {item.label}
-      </Link>
-    </NavItem>
->>>>>>> 8551ac3b
   );
 };
 
