import React from 'react';
import { Link, useLocation } from 'react-router-dom';
import { Nav, NavExpandable, NavItem, NavList, PageSidebar } from '@patternfly/react-core';
<<<<<<< HEAD
import { getNavBarData, isNavDataGroup, NavDataGroup, NavDataHref } from '../utilities/NavData';
import { useWatchDashboardConfig } from 'utilities/useWatchDashboardConfig';
import AppContext from './AppContext';
=======
import { getNavBarData, NavDataItem } from '../utilities/NavData';
import { useAppContext } from './AppContext';
>>>>>>> 155cf4f5
import { useUser } from '../redux/selectors';

const NavHref: React.FC<{ item: NavDataHref; pathname: string }> = ({ item, pathname }) => (
  <NavItem key={item.id} itemId={item.id} isActive={pathname === item.href}>
    <Link to={item.href} aria-label={item.label}>
      {item.label}
    </Link>
  </NavItem>
);

const NavGroup: React.FC<{ item: NavDataGroup; pathname: string }> = ({ item, pathname }) => {
  const { group, children } = item;
  const isActive = !!children.find((c) => pathname === c.href);
  const [expanded, setExpanded] = React.useState<boolean>(isActive);

  return (
    <NavExpandable
      key={group.id}
      id={group.id}
      title={group.title}
      groupId={group.id}
      isActive={isActive}
      isExpanded={expanded}
      onExpand={(e, val) => setExpanded(val)}
      aria-label={group.title}
    >
      {children.map((childItem) => (
        <NavHref key={childItem.id} item={childItem} pathname={pathname} />
      ))}
    </NavExpandable>
  );
};

const NavSidebar: React.FC = () => {
  const { isNavOpen, dashboardConfig } = useAppContext();
  const routerLocation = useLocation();
  const { isAdmin } = useUser();
  const userNavData = getNavBarData(isAdmin, dashboardConfig);
  const nav = (
    <Nav className="nav" theme="dark" aria-label="Nav">
      <NavList>
        {userNavData.map((item) =>
          isNavDataGroup(item) ? (
            <NavGroup key={item.id} item={item} pathname={routerLocation.pathname} />
          ) : (
            <NavHref key={item.id} item={item} pathname={routerLocation.pathname} />
          ),
        )}
      </NavList>
    </Nav>
  );
  return <PageSidebar isNavOpen={isNavOpen} nav={nav} theme="dark" />;
};

export default NavSidebar;<|MERGE_RESOLUTION|>--- conflicted
+++ resolved
@@ -1,14 +1,8 @@
 import React from 'react';
 import { Link, useLocation } from 'react-router-dom';
 import { Nav, NavExpandable, NavItem, NavList, PageSidebar } from '@patternfly/react-core';
-<<<<<<< HEAD
 import { getNavBarData, isNavDataGroup, NavDataGroup, NavDataHref } from '../utilities/NavData';
-import { useWatchDashboardConfig } from 'utilities/useWatchDashboardConfig';
-import AppContext from './AppContext';
-=======
-import { getNavBarData, NavDataItem } from '../utilities/NavData';
 import { useAppContext } from './AppContext';
->>>>>>> 155cf4f5
 import { useUser } from '../redux/selectors';
 
 const NavHref: React.FC<{ item: NavDataHref; pathname: string }> = ({ item, pathname }) => (
