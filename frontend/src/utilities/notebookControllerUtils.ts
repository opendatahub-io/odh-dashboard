import * as React from 'react';
import * as _ from 'lodash';
<<<<<<< HEAD
import { K8sResourceCommon } from '@openshift/dynamic-plugin-sdk-utils';
import {
  createConfigMap,
  deleteConfigMap,
  getConfigMap,
  replaceConfigMap,
} from '../services/configMapService';
import { createSecret, deleteSecret, getSecret, replaceSecret } from '../services/secretsService';
=======
import { AxiosError } from 'axios';
>>>>>>> 155cf4f5
import { createRoleBinding, getRoleBinding } from '../services/roleBindingService';
import {
  EnvVarReducedTypeKeyValues,
  EnvVarResource,
  EnvVarResourceType,
  EventStatus,
  K8sEvent,
  Notebook,
  NotebookControllerUserState,
  NotebookStatus,
  PersistentVolumeClaim,
  ResourceCreator,
  ResourceDeleter,
  ResourceGetter,
  ResourceReplacer,
  RoleBinding,
  VariableRow,
} from '../types';
import { NotebookControllerContext } from '../pages/notebookController/NotebookControllerContext';
import { useUser } from '../redux/selectors';
import { EMPTY_USER_STATE } from '../pages/notebookController/const';
import { useDeepCompareMemoize } from './useDeepCompareMemoize';
import { useWatchNotebookEvents } from './useWatchNotebookEvents';
import useNamespaces from '../pages/notebookController/useNamespaces';
import { useAppContext } from '../app/AppContext';
import { getRoute } from '../services/routeService';

export const usernameTranslate = (username: string): string => {
  const encodedUsername = encodeURIComponent(username);
  return encodedUsername
    .replace(/!/g, '%21')
    .replace(/'/g, '%27')
    .replace(/\(/g, '%28')
    .replace(/\)/g, '%29')
    .replace(/\*/g, '%2a')
    .replace(/-/g, '%2d')
    .replace(/\./g, '%2e')
    .replace(/_/g, '%5f')
    .replace(/~/g, '%7f')
    .replace(/%/g, '-')
    .toLowerCase();
};

export const generateNotebookNameFromUsername = (username: string): string =>
  `jupyter-nb-${usernameTranslate(username)}`;

export const generatePvcNameFromUsername = (username: string): string =>
  `jupyterhub-nb-${usernameTranslate(username)}-pvc`;

export const generateEnvVarFileNameFromUsername = (username: string): string =>
  `jupyterhub-singleuser-profile-${usernameTranslate(username)}-envs`;

/**
 * Verify whether a resource is on the cluster
 * If it exists, return the resource object, else, return null
 * If the createFunc is also passed, create it when it doesn't exist
 */
export const verifyResource = async <T extends K8sResourceCommon>(
  name: string,
  namespace: string,
  fetchFunc: ResourceGetter<T>,
  createFunc?: ResourceCreator<T>,
  createBody?: T,
): Promise<T | undefined> => {
  return new Promise((resolve, reject) => {
    fetchFunc(namespace, name)
      .then((data) => {
        if (data === null) {
          if (createFunc && createBody) {
            createFunc(createBody).then(resolve).catch(reject);
          } else {
            resolve(undefined);
          }
        }
        resolve(data);
      })
      .catch(reject);
  });
};

/** Classify environment variables as ConfigMap or Secret */
export const classifyEnvVars = (variableRows: VariableRow[]): EnvVarReducedTypeKeyValues => {
  return variableRows.reduce(
    (prev, curr) => {
      const vars: Record<string, string | number> = {};
      const secretVars: Record<string, string | number> = {};
      curr.variables.forEach((variable) => {
        if (variable.type === 'text') {
          vars[variable.name] = variable.value;
        } else {
          secretVars[variable.name] = variable.value;
        }
      });
      return {
        configMap: { ...prev.configMap, ...vars },
        secrets: { ...prev.secrets, ...secretVars },
      };
    },
    { configMap: {}, secrets: {} },
  );
};

/** Check whether to get, create, replace or delete the environment variable files (Secret and ConfigMap) */
export const verifyEnvVars = async (
  name: string,
  namespace: string,
  kind: string,
  envVars: Record<string, string>,
  fetchFunc: ResourceGetter<EnvVarResource>,
  createFunc: ResourceCreator<EnvVarResource>,
  replaceFunc: ResourceReplacer<EnvVarResource>,
  deleteFunc: ResourceDeleter,
): Promise<void> => {
  if (!envVars) {
    const resource = await verifyResource(name, namespace, fetchFunc);
    if (resource) {
      await deleteFunc(namespace, name);
    }
    return;
  }

  const body =
    kind === EnvVarResourceType.Secret
      ? {
          stringData: envVars,
          type: 'Opaque',
        }
      : {
          data: envVars,
        };
  const newResource: EnvVarResource = {
    apiVersion: 'v1',
    kind,
    metadata: {
      name,
      namespace,
    },
    ...body,
  };
  const response = await verifyResource<EnvVarResource>(
    name,
    namespace,
    fetchFunc,
    createFunc,
    newResource,
  );
  if (response && !_.isEqual(response.data, envVars)) {
    await replaceFunc(newResource);
  }
};

export const generatePvc = (
  pvcName: string,
  namespace: string,
  pvcSize: string,
): PersistentVolumeClaim => ({
  apiVersion: 'v1',
  kind: 'PersistentVolumeClaim',
  metadata: {
    name: pvcName,
    namespace,
  },
  spec: {
    accessModes: ['ReadWriteOnce'],
    resources: {
      requests: {
        storage: pvcSize,
      },
    },
    volumeMode: 'Filesystem',
  },
  status: {
    phase: 'Pending',
  },
});

export const getNotebookControllerUserState = (
  notebook: Notebook | null,
  loggedInUser: string,
): NotebookControllerUserState | null => {
  if (!notebook?.metadata?.annotations || !notebook?.metadata?.labels) return null;

  const {
    'notebooks.kubeflow.org/last-activity': lastActivity,
    'notebooks.opendatahub.io/last-image-selection': lastSelectedImage = '',
    'notebooks.opendatahub.io/last-size-selection': lastSelectedSize = '',
    'opendatahub.io/username': annotationUser = '',
  } = notebook.metadata.annotations;

  let user = annotationUser;
  if (!annotationUser) {
    // Need to always have user -- if we don't, check if the current user is viable to translate to it
    const notebookLabelUser = notebook.metadata.labels['opendatahub.io/user'];
    if (usernameTranslate(loggedInUser) === notebookLabelUser) {
      user = loggedInUser;
    } else {
      console.error('Could not get full user data');
      return null;
    }
  }

  return {
    lastActivity: lastActivity ? new Date(lastActivity).getTime() : undefined,
    lastSelectedImage,
    lastSelectedSize,
    user,
  };
};

export const useSpecificNotebookUserState = (
  notebook: Notebook | null,
): NotebookControllerUserState => {
  const { impersonatedUsername } = React.useContext(NotebookControllerContext);
  const { username: stateUsername } = useUser();
  const username = impersonatedUsername || stateUsername;

  const userState = getNotebookControllerUserState(notebook, username);

  const state = userState ?? {
    ...EMPTY_USER_STATE,
    user: username,
  };

  return useDeepCompareMemoize(state);
};

export const useNotebookUserState = (): NotebookControllerUserState => {
  const { currentUserNotebook } = React.useContext(NotebookControllerContext);
  return useSpecificNotebookUserState(currentUserNotebook);
};

/** Check whether the namespace of the notebooks has the access to image streams
 * If not, create the rolebinding
 */
export const validateNotebookNamespaceRoleBinding = async (
  notebookNamespace: string,
  dashboardNamespace: string,
): Promise<RoleBinding | undefined> => {
  const roleBindingName = `${notebookNamespace}-image-pullers`;
  const roleBindingObject: RoleBinding = {
    apiVersion: 'rbac.authorization.k8s.io/v1',
    kind: 'RoleBinding',
    metadata: {
      name: roleBindingName,
      namespace: dashboardNamespace,
    },
    roleRef: {
      apiGroup: 'rbac.authorization.k8s.io',
      kind: 'ClusterRole',
      name: 'system:image-puller',
    },
    subjects: [
      {
        apiGroup: 'rbac.authorization.k8s.io',
        kind: 'Group',
        name: `system:serviceaccounts:${notebookNamespace}`,
      },
    ],
  };
  return await verifyResource<RoleBinding>(
    roleBindingName,
    dashboardNamespace,
    getRoleBinding,
    createRoleBinding,
    roleBindingObject,
  );
};

export const useNotebookRedirectLink = (): (() => Promise<string>) => {
  const { currentUserNotebook } = React.useContext(NotebookControllerContext);
  const { notebookNamespace } = useNamespaces();
  const fetchCountRef = React.useRef(5); // how many tries to get the Route

  const routeName = currentUserNotebook?.metadata.name;
  const backupRoute = currentUserNotebook?.metadata.annotations?.['opendatahub.io/link'];

  return React.useCallback((): Promise<string> => {
    if (backupRoute) {
      // TODO: look to remove this in the future to stop relying on backend annotation
      // We already have our backup code's route, use it
      return Promise.resolve(backupRoute);
    }

    if (!routeName) {
      // At time of call, if we do not have a route name, we are too late
      // This should *never* happen, somehow the modal got here before the Notebook had a name!?
      console.error('Unable to determine why there was no route -- notebook did not have a name');
      return Promise.reject();
    }

    return new Promise<string>((resolve, reject) => {
      const call = (resolve, reject) => {
        getRoute(notebookNamespace, routeName)
          .then((route) => {
            resolve(`https://${route.spec.host}/notebook/${notebookNamespace}/${routeName}`);
          })
          .catch((e) => {
            if (backupRoute) {
              resolve(backupRoute);
              return;
            }
            console.warn('Unable to get the route. Re-polling.', e);
            if (fetchCountRef.current <= 0) {
              fetchCountRef.current--;
              setTimeout(() => call(resolve, reject), 1000);
            } else {
              reject();
            }
          });
      };

      call(resolve, () => {
        console.error(
          'Could not fetch route over several tries, See previous warnings for a history of why each failed call.',
        );
        reject();
      });
    });
  }, [backupRoute, notebookNamespace, routeName]);
};

export const getEventTimestamp = (event: K8sEvent): string =>
  event.lastTimestamp || event.eventTime;

const filterEvents = (
  allEvents: K8sEvent[],
  lastActivity: Date,
): [filterEvents: K8sEvent[], thisInstanceEvents: K8sEvent[], gracePeroid: boolean] => {
  const thisInstanceEvents = allEvents.filter(
    (event) => new Date(getEventTimestamp(event)) >= lastActivity,
  );
  if (thisInstanceEvents.length === 0) {
    // Filtered out all of the events, exit early
    return [[], [], false];
  }

  let filteredEvents = thisInstanceEvents;

  const now = Date.now();
  let gracePeriod = false;

  // Ignore the rest of the filter logic if we pass 20 minutes
  const maxCap = new Date(lastActivity).setMinutes(lastActivity.getMinutes() + 20);
  if (now <= maxCap) {
    // Haven't hit the cap yet, filter events for accepted scenarios
    const infoEvents = filteredEvents.filter((event) => event.type === 'Normal');
    const idleTime = new Date(lastActivity).setSeconds(lastActivity.getSeconds() + 30);
    gracePeriod = idleTime - now > 0;

    // Suppress the warnings when we are idling
    if (gracePeriod) {
      filteredEvents = infoEvents;
    }

    // If we are scaling up, we want to focus on that
    const hasScaleUp = infoEvents.some((event) => event.reason === 'TriggeredScaleUp');
    if (hasScaleUp) {
      // Scaling up event is present -- look for issues with it
      const hasScaleUpIssueIndex = thisInstanceEvents.findIndex(
        (event) => event.reason === 'NotTriggerScaleUp',
      );
      if (hasScaleUpIssueIndex >= 0) {
        // Has scale up issue, show that
        filteredEvents = [thisInstanceEvents[hasScaleUpIssueIndex]];
      } else {
        // Haven't hit a failure in scale up, show just infos
        filteredEvents = infoEvents;
      }
    }
  }

  return [filteredEvents, thisInstanceEvents, gracePeriod];
};

export const useNotebookStatus = (
  spawnInProgress: boolean,
): [status: NotebookStatus | null, events: K8sEvent[]] => {
  const { notebookNamespace } = useNamespaces();
  const { currentUserNotebook: notebook } = React.useContext(NotebookControllerContext);

  const events = useWatchNotebookEvents(
    notebookNamespace,
    notebook?.metadata.name || '',
    spawnInProgress,
  );

  const annotationTime = notebook?.metadata.annotations?.['notebooks.kubeflow.org/last-activity'];
  const lastActivity = annotationTime ? new Date(annotationTime) : null;
  if (!lastActivity) {
    // Notebook not started, we don't have a filter time, ignore
    return [null, []];
  }

  const [filteredEvents, thisInstanceEvents, gracePeriod] = filterEvents(events, lastActivity);
  if (filteredEvents.length === 0) {
    return [null, thisInstanceEvents];
  }

  // Parse the last event
  let percentile = 0;
  let status: EventStatus = EventStatus.IN_PROGRESS;
  const lastItem = filteredEvents[filteredEvents.length - 1];
  let currentEvent = '';
  if (lastItem.message.includes('oauth-proxy')) {
    switch (lastItem.reason) {
      case 'Pulling': {
        currentEvent = 'Pulling oauth proxy';
        percentile = 72;
        break;
      }
      case 'Pulled': {
        currentEvent = 'Oauth proxy pulled';
        percentile = 80;
        break;
      }
      case 'Created': {
        currentEvent = 'Oauth proxy container created';
        percentile = 88;
        break;
      }
      case 'Started': {
        currentEvent = 'Oauth proxy container started';
        percentile = 96;
        break;
      }
      case 'Killing': {
        currentEvent = 'Stopping container oauth-proxy';
        status = EventStatus.WARNING;
        break;
      }
      default: {
        if (lastItem.type === 'Warning') {
          currentEvent = 'Issue creating oauth proxy container';
          status = EventStatus.WARNING;
        }
      }
    }
  } else {
    switch (lastItem.reason) {
      case 'SuccessfulCreate': {
        currentEvent = 'Pod created';
        percentile = 8;
        break;
      }
      case 'Scheduled': {
        currentEvent = 'Pod assigned';
        percentile = 16;
        break;
      }
      case 'SuccessfulAttachVolume': {
        currentEvent = 'PVC attached';
        percentile = 24;
        break;
      }
      case 'AddedInterface': {
        currentEvent = 'Interface added';
        percentile = 32;
        break;
      }
      case 'Pulling': {
        currentEvent = 'Pulling notebook image';
        percentile = 40;
        break;
      }
      case 'Pulled': {
        currentEvent = 'Notebook image pulled';
        percentile = 48;
        break;
      }
      case 'Created': {
        currentEvent = 'Notebook container created';
        percentile = 56;
        break;
      }
      case 'Started': {
        currentEvent = 'Notebook container started';
        percentile = 64;
        break;
      }
      case 'NotTriggerScaleUp':
        currentEvent = 'Failed to scale-up';
        status = EventStatus.ERROR;
        break;
      case 'TriggeredScaleUp': {
        currentEvent = 'Pod triggered scale-up';
        status = EventStatus.INFO;
        break;
      }
      default: {
        if (!gracePeriod && lastItem.reason === 'FailedScheduling') {
          currentEvent = 'Insufficient resources to start';
          status = EventStatus.ERROR;
        } else if (lastItem.type === 'Warning') {
          currentEvent = 'Issue creating notebook container';
          status = EventStatus.WARNING;
        }
      }
    }
  }

  return [
    {
      percentile,
      currentEvent,
      currentEventReason: lastItem.reason,
      currentEventDescription: lastItem.message,
      currentStatus: status,
    },
    thisInstanceEvents,
  ];
};

export const useCheckJupyterEnabled = (): boolean => {
  const { dashboardConfig } = useAppContext();
  return dashboardConfig.spec.notebookController?.enabled !== false;
};<|MERGE_RESOLUTION|>--- conflicted
+++ resolved
@@ -1,17 +1,6 @@
 import * as React from 'react';
 import * as _ from 'lodash';
-<<<<<<< HEAD
-import { K8sResourceCommon } from '@openshift/dynamic-plugin-sdk-utils';
-import {
-  createConfigMap,
-  deleteConfigMap,
-  getConfigMap,
-  replaceConfigMap,
-} from '../services/configMapService';
-import { createSecret, deleteSecret, getSecret, replaceSecret } from '../services/secretsService';
-=======
 import { AxiosError } from 'axios';
->>>>>>> 155cf4f5
 import { createRoleBinding, getRoleBinding } from '../services/roleBindingService';
 import {
   EnvVarReducedTypeKeyValues,
@@ -19,6 +8,7 @@
   EnvVarResourceType,
   EventStatus,
   K8sEvent,
+  K8sResourceCommon,
   Notebook,
   NotebookControllerUserState,
   NotebookStatus,
@@ -76,19 +66,15 @@
   createFunc?: ResourceCreator<T>,
   createBody?: T,
 ): Promise<T | undefined> => {
-  return new Promise((resolve, reject) => {
-    fetchFunc(namespace, name)
-      .then((data) => {
-        if (data === null) {
-          if (createFunc && createBody) {
-            createFunc(createBody).then(resolve).catch(reject);
-          } else {
-            resolve(undefined);
-          }
-        }
-        resolve(data);
-      })
-      .catch(reject);
+  return await fetchFunc(namespace, name).catch(async (e: AxiosError) => {
+    if (e.response?.status === 404) {
+      if (createFunc && createBody) {
+        return await createFunc(createBody);
+      } else {
+        return undefined;
+      }
+    }
+    throw e;
   });
 };
 
