--- conflicted
+++ resolved
@@ -35,11 +35,7 @@
       <Title headingLevel="h3" size="md">
         {resource ? <ResourceNameTooltip resource={resource}>{title}</ResourceNameTooltip> : title}
       </Title>
-<<<<<<< HEAD
-      {subtitle && <Text>{subtitle}</Text>}
-=======
       {subtitle}
->>>>>>> 0cf51235
       {descriptionNode}
       {label}
     </>
