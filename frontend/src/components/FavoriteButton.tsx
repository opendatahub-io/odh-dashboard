import * as React from 'react';
import { Button } from '@patternfly/react-core';
import { StarIcon } from '@patternfly/react-icons';
import classNames from 'classnames';

import './FavoriteButton.scss';

type FavoriteButtonProps = {
  isFavorite: boolean;
  onClick: () => void;
};

<<<<<<< HEAD
const FavoriteButton: React.FC<FavoriteButtonProps> = ({ isFavorite, onClick }) => (
  <Button variant="plain" className="odh-favorite-button" onClick={onClick}>
    <StarIcon
      className={classNames('odh-favorite-button__star-icon', {
        'odh-favorite-button__star-icon--is-selected': isFavorite,
      })}
    />
  </Button>
);
=======
const FavoriteButton: React.FC<FavoriteButtonProps> = ({ isFavorite, onClick }) => {
  return (
    <Button
      variant="plain"
      aria-label={isFavorite ? 'starred' : 'not starred'}
      className="odh-favorite-button"
      onClick={onClick}
    >
      <StarIcon
        className={classNames('odh-favorite-button__star-icon', {
          'odh-favorite-button__star-icon--is-selected': isFavorite,
        })}
      />
    </Button>
  );
};
>>>>>>> 80901203

export default FavoriteButton;<|MERGE_RESOLUTION|>--- conflicted
+++ resolved
@@ -10,9 +10,13 @@
   onClick: () => void;
 };
 
-<<<<<<< HEAD
 const FavoriteButton: React.FC<FavoriteButtonProps> = ({ isFavorite, onClick }) => (
-  <Button variant="plain" className="odh-favorite-button" onClick={onClick}>
+  <Button
+    variant="plain"
+    aria-label={isFavorite ? 'starred' : 'not starred'}
+    className="odh-favorite-button"
+    onClick={onClick}
+  >
     <StarIcon
       className={classNames('odh-favorite-button__star-icon', {
         'odh-favorite-button__star-icon--is-selected': isFavorite,
@@ -20,23 +24,5 @@
     />
   </Button>
 );
-=======
-const FavoriteButton: React.FC<FavoriteButtonProps> = ({ isFavorite, onClick }) => {
-  return (
-    <Button
-      variant="plain"
-      aria-label={isFavorite ? 'starred' : 'not starred'}
-      className="odh-favorite-button"
-      onClick={onClick}
-    >
-      <StarIcon
-        className={classNames('odh-favorite-button__star-icon', {
-          'odh-favorite-button__star-icon--is-selected': isFavorite,
-        })}
-      />
-    </Button>
-  );
-};
->>>>>>> 80901203
 
 export default FavoriteButton;