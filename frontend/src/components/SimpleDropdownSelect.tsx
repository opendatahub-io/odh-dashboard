--- conflicted
+++ resolved
@@ -47,11 +47,7 @@
           onToggle={() => setOpen(!open)}
           style={{ width }}
         >
-<<<<<<< HEAD
-          {selectedLabel}
-=======
           <Truncate content={selectedLabel.toString()} style={{ paddingLeft: 0 }} />
->>>>>>> 594994c5
         </DropdownToggle>
       }
       dropdownItems={options
