import * as React from 'react';
import { Truncate } from '@patternfly/react-core';
import { Dropdown, DropdownItem, DropdownToggle } from '@patternfly/react-core/deprecated';
import './SimpleDropdownSelect.scss';

export type SimpleDropdownOption = {
  key: string;
  label: string;
  description?: React.ReactNode;
  dropdownLabel?: React.ReactNode;
  isPlaceholder?: boolean;
};

type SimpleDropdownProps = {
<<<<<<< HEAD
  isDisabled?: boolean;
  options: { key: string; label: React.ReactNode }[];
  value: string;
  placeholder?: string;
  onChange: (key: string) => void;
  width?: number;
=======
  options: SimpleDropdownOption[];
  value: string;
  placeholder?: string;
  onChange: (key: string, isPlaceholder: boolean) => void;
  isFullWidth?: boolean;
  isDisabled?: boolean;
>>>>>>> be66031f
} & Omit<React.ComponentProps<typeof Dropdown>, 'isOpen' | 'toggle' | 'dropdownItems' | 'onChange'>;

const SimpleDropdownSelect: React.FC<SimpleDropdownProps> = ({
  isDisabled,
  onChange,
  options,
  placeholder = 'Select...',
  value,
<<<<<<< HEAD
  width,
  ...props
}) => {
  const [open, setOpen] = React.useState(false);
  const displayValue = options.find(({ key }) => key === value)?.label ?? placeholder;
=======
  isFullWidth,
  isDisabled,
  ...props
}) => {
  const [open, setOpen] = React.useState(false);
  const selectedOption = options.find(({ key }) => key === value);
  const selectedLabel = selectedOption?.label ?? placeholder;
>>>>>>> be66031f

  return (
    <Dropdown
      {...props}
      isOpen={open}
      className={isFullWidth ? 'full-width' : undefined}
      toggle={
<<<<<<< HEAD
        <DropdownToggle isDisabled={isDisabled} onToggle={() => setOpen(!open)} style={{ width }}>
          {displayValue}
=======
        <DropdownToggle
          isDisabled={isDisabled}
          className={isFullWidth ? 'full-width' : undefined}
          onToggle={() => setOpen(!open)}
        >
          <Truncate content={selectedLabel} className="truncate-no-min-width" />
>>>>>>> be66031f
        </DropdownToggle>
      }
      dropdownItems={[...options]
        .sort((a, b) => (a.isPlaceholder === b.isPlaceholder ? 0 : a.isPlaceholder ? -1 : 1))
        .map(({ key, dropdownLabel, label, description, isPlaceholder }) => (
          <DropdownItem
            key={key}
            description={description}
            onClick={() => {
              onChange(key, !!isPlaceholder);
              setOpen(false);
            }}
          >
            {dropdownLabel ?? label}
          </DropdownItem>
        ))}
    />
  );
};

export default SimpleDropdownSelect;<|MERGE_RESOLUTION|>--- conflicted
+++ resolved
@@ -12,21 +12,12 @@
 };
 
 type SimpleDropdownProps = {
-<<<<<<< HEAD
-  isDisabled?: boolean;
-  options: { key: string; label: React.ReactNode }[];
-  value: string;
-  placeholder?: string;
-  onChange: (key: string) => void;
-  width?: number;
-=======
   options: SimpleDropdownOption[];
   value: string;
   placeholder?: string;
   onChange: (key: string, isPlaceholder: boolean) => void;
   isFullWidth?: boolean;
   isDisabled?: boolean;
->>>>>>> be66031f
 } & Omit<React.ComponentProps<typeof Dropdown>, 'isOpen' | 'toggle' | 'dropdownItems' | 'onChange'>;
 
 const SimpleDropdownSelect: React.FC<SimpleDropdownProps> = ({
@@ -35,21 +26,12 @@
   options,
   placeholder = 'Select...',
   value,
-<<<<<<< HEAD
-  width,
-  ...props
-}) => {
-  const [open, setOpen] = React.useState(false);
-  const displayValue = options.find(({ key }) => key === value)?.label ?? placeholder;
-=======
   isFullWidth,
-  isDisabled,
   ...props
 }) => {
   const [open, setOpen] = React.useState(false);
   const selectedOption = options.find(({ key }) => key === value);
   const selectedLabel = selectedOption?.label ?? placeholder;
->>>>>>> be66031f
 
   return (
     <Dropdown
@@ -57,17 +39,12 @@
       isOpen={open}
       className={isFullWidth ? 'full-width' : undefined}
       toggle={
-<<<<<<< HEAD
-        <DropdownToggle isDisabled={isDisabled} onToggle={() => setOpen(!open)} style={{ width }}>
-          {displayValue}
-=======
         <DropdownToggle
           isDisabled={isDisabled}
           className={isFullWidth ? 'full-width' : undefined}
           onToggle={() => setOpen(!open)}
         >
           <Truncate content={selectedLabel} className="truncate-no-min-width" />
->>>>>>> be66031f
         </DropdownToggle>
       }
       dropdownItems={[...options]
