--- conflicted
+++ resolved
@@ -11,11 +11,7 @@
   const [data, loading] = useFetch(
     componentLink
   );
-<<<<<<< HEAD
- 
-=======
-
->>>>>>> 399f2587
+  
   return (
     <PageSection variant={PageSectionVariants.light}>
       <Grid hasGutter className="gridItem">
