--- conflicted
+++ resolved
@@ -34,14 +34,8 @@
       // Notebooks are unreliable to live status on replicas -- but if we have nothing else...
       const isRunning = !!(
         notebook?.status?.readyReplicas &&
-<<<<<<< HEAD
-        notebook?.status?.readyReplicas >= 1 &&
-        !notebook?.metadata.annotations?.['kubeflow-resource-stopped']
-=======
         notebook.status.readyReplicas >= 1 &&
-        notebook.metadata.annotations?.['opendatahub.io/link'] &&
-        !notebook.metadata.annotations['kubeflow-resource-stopped']
->>>>>>> bbfdcdb7
+        !notebook.metadata.annotations?.['kubeflow-resource-stopped']
       );
       return { notebook, isRunning };
     });
