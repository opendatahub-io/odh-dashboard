import * as React from 'react';
<<<<<<< HEAD
import { useHistory } from 'react-router';
import * as classNames from 'classnames';
import {
  Button,
  ButtonVariant,
  SearchInput,
  Select,
  SelectOption,
  SelectVariant,
  Toolbar,
  ToolbarContent,
  ToolbarItem,
} from '@patternfly/react-core';
import {
  ThIcon,
  CheckIcon,
  FilterIcon,
  ListIcon,
  PficonSortCommonAscIcon,
  PficonSortCommonDescIcon,
  TimesIcon,
} from '@patternfly/react-icons';
import { ODHDocType } from '../../types';
import { removeQueryArgument, setQueryArgument } from '../../utilities/router';
import { fireTrackingEvent } from '../../utilities/segmentIOUtils';
import { useQueryParams } from '../../utilities/useQueryParams';
import {
  getTextForDocType,
  SEARCH_FILTER_KEY,
  DOC_TYPE_FILTER_KEY,
  DOC_SORT_KEY,
  DOC_SORT_ORDER_KEY,
  SORT_TYPE_NAME,
  SORT_ASC,
  SORT_TYPE_TYPE,
  SORT_TYPE_APPLICATION,
  SORT_TYPE_DURATION,
} from './learningCenterUtils';
import { CARD_VIEW, LIST_VIEW } from './const';

import './LearningCenterFilter.scss';

type LearningCenterFilterProps = {
  count: number;
  totalCount: number;
  docTypeStatusCount: Record<ODHDocType, number>;
  onSearchInputChange?: (value: string) => void;
  viewType: string;
  updateViewType: (updatedType: string) => void;
};

const LearningCenterFilters: React.FC<LearningCenterFilterProps> = ({
  count,
  totalCount,
  docTypeStatusCount,
  viewType,
  updateViewType,
=======
import classNames from 'classnames';
import { OdhDocument } from '../../types';
import { Button, ButtonVariant } from '@patternfly/react-core';
import { TimesIcon } from '@patternfly/react-icons';
import { useQueryParams } from '../../utilities/useQueryParams';
import { matchesCategories } from '../../utilities/utils';
import CategoryFilters from './CategoryFilters';
import EnabledFilters from './EnabledFilters';
import DocTypeFilters from './DocTypeFilters';
import { CATEGORY_FILTER_KEY } from './const';
import ApplicationFilters from './ApplicationFilters';

type LearningCenterFilterProps = {
  docApps: OdhDocument[];
  favorites: string[];
  collapsible: boolean;
  collapsed: boolean;
  onCollapse: () => void;
};

const LearningCenterFilters: React.FC<LearningCenterFilterProps> = ({
  docApps,
  favorites,
  collapsible,
  collapsed,
  onCollapse,
>>>>>>> 768a08e2
}) => {
  const queryParams = useQueryParams();
<<<<<<< HEAD
  const searchQuery = queryParams.get(SEARCH_FILTER_KEY) || '';
  const filters = queryParams.get(DOC_TYPE_FILTER_KEY);
  const typeFilters = React.useMemo(() => {
    return filters?.split(',') || [];
  }, [filters]);
  const [searchInputText, setSearchInputText] = React.useState(searchQuery);
  const sortType = queryParams.get(DOC_SORT_KEY) || SORT_TYPE_NAME;
  const sortOrder = queryParams.get(DOC_SORT_ORDER_KEY) || SORT_ASC;

  const docTypes = {
    [ODHDocType.Documentation]: getTextForDocType(ODHDocType.Documentation),
    [ODHDocType.HowTo]: getTextForDocType(ODHDocType.HowTo),
    [ODHDocType.Tutorial]: getTextForDocType(ODHDocType.Tutorial),
    [ODHDocType.QuickStart]: getTextForDocType(ODHDocType.QuickStart),
  };
  const sortTypes = {
    name: SORT_TYPE_NAME,
    type: SORT_TYPE_TYPE,
    application: SORT_TYPE_APPLICATION,
    duration: SORT_TYPE_DURATION,
  };
  const sortOrders = {
    ASC: 'ascending',
    DESC: 'descending',
  };

  const onFilterTypeSelect = React.useCallback(
    (e) => {
      setIsTypeDropdownOpen(false);
      const selection = e.target.getAttribute('data-key');
      if (typeFilters.includes(selection)) {
        return;
      }
      const selectedTypes = [...typeFilters, selection];
      setQueryArgument(history, DOC_TYPE_FILTER_KEY, selectedTypes.join(','));
    },
    [history, typeFilters],
  );

  const filterTypeDropdownItems = Object.entries(docTypes).reduce((acc, [key, val]) => {
    if (docTypeStatusCount[key] > 0) {
      acc.push(
        <SelectOption key={key} data-key={key} value={val}>
          <CheckIcon
            className={`odh-learning-paths-filter__filter-check ${
              typeFilters.includes(key) ? 'odh-m-filtered' : ''
            }`}
            data-key={key}
          />
          {val}
          <span className="odh-learning-paths-filter__filter-count" data-key={key}>
            ({docTypeStatusCount[key]})
          </span>
        </SelectOption>,
      );
    }
    return acc;
  }, [] as React.ReactElement[]);

  const onSortTypeSelect = React.useCallback(
    (e) => {
      setIsSortTypeDropdownOpen(false);
      const selection = e.target.getAttribute('data-key');
      setQueryArgument(history, DOC_SORT_KEY, selection);
    },
    [history],
  );

  const sortTypeDropdownItems = Object.entries(sortTypes).map(([key, val]) => (
    <SelectOption key={key} data-key={key} value={val}>
      <CheckIcon
        className={`odh-learning-paths-filter__filter-check ${
          sortType === key ? 'odh-m-filtered' : ''
        }`}
        data-key={key}
      />
      {val}
    </SelectOption>
  ));
  const onSortOrderSelect = React.useCallback(
    (e) => {
      setIsSortOrderDropdownOpen(false);
      const selection = e.target.getAttribute('data-key');
      setQueryArgument(history, DOC_SORT_ORDER_KEY, selection);
    },
    [history],
  );

  const sortOrderDropdownItems = Object.entries(sortOrders).map(([key, val]) => (
    <SelectOption key={key} data-key={key} value={val}>
      <CheckIcon
        className={`odh-learning-paths-filter__filter-check ${
          sortOrder === key ? 'odh-m-filtered' : ''
        }`}
        data-key={key}
      />
      {key === SORT_ASC ? (
        <PficonSortCommonAscIcon data-key={key} alt={val} />
      ) : (
        <PficonSortCommonDescIcon data-key={key} alt={val} />
      )}
    </SelectOption>
  ));

  const handleTextChange = (val: string) => {
    if (val.length > 0) {
      setQueryArgument(history, SEARCH_FILTER_KEY, val);
    } else {
      removeQueryArgument(history, SEARCH_FILTER_KEY);
    }
    setSearchInputText(val);
  };

  const removeFilter = (docType: ODHDocType): void => {
    const selectedTypes = typeFilters.filter((status) => status !== docType);
    if (selectedTypes.length > 0) {
      setQueryArgument(history, DOC_TYPE_FILTER_KEY, selectedTypes.join(','));
    } else {
      removeQueryArgument(history, DOC_TYPE_FILTER_KEY);
    }
  };

  const toggleViewType = () => {
    updateViewType(viewType === CARD_VIEW ? LIST_VIEW : CARD_VIEW);
  };

  const renderDocLabel = (docType: ODHDocType) => {
    const label = getTextForDocType(docType);
    const badgeClasses = classNames('odh-card__partner-badge odh-m-doc', {
      'odh-m-documentation': docType === ODHDocType.Documentation,
      'odh-m-tutorial': docType === ODHDocType.Tutorial,
      'odh-m-quick-start': docType === ODHDocType.QuickStart,
      'odh-m-how-to': docType === ODHDocType.HowTo,
    });

    return (
      <div className={badgeClasses} key={docType}>
        {label}
        <Button
          variant={ButtonVariant.link}
          className="odh-card__partner-badge__close"
          onClick={() => removeFilter(docType)}
        >
          <TimesIcon />
        </Button>
      </div>
    );
  };

  return (
    <Toolbar className="odh-learning-paths-filter">
      <ToolbarContent>
        <ToolbarItem className="odh-learning-paths-filter__input">
          <SearchInput
            placeholder="Search"
            value={searchInputText}
            onChange={handleTextChange}
            onClear={() => handleTextChange('')}
            onBlur={() => {
              if (searchInputText) {
                fireTrackingEvent('Resource Searched', {
                  term: searchInputText,
                });
              }
            }}
          />
        </ToolbarItem>
        <ToolbarItem>
          <Select
            variant={SelectVariant.single}
            aria-label="Select sort type"
            isOpen={isSortTypeDropdownOpen}
            onToggle={(isEnabled) => setIsSortTypeDropdownOpen(isEnabled)}
            placeholderText={`Sort by ${sortTypes[sortType]}`}
            onSelect={onSortTypeSelect}
          >
            {sortTypeDropdownItems}
          </Select>
        </ToolbarItem>
        <ToolbarItem>
          <Select
            variant={SelectVariant.single}
            aria-label="Select sort order"
            isOpen={isSortOrderDropdownOpen}
            onToggle={(isEnabled) => setIsSortOrderDropdownOpen(isEnabled)}
            placeholderText={
              sortOrder === SORT_ASC ? (
                <PficonSortCommonAscIcon data-key={sortOrder} alt={sortOrders.ASC} />
              ) : (
                <PficonSortCommonDescIcon data-key={sortOrder} alt={sortOrders.DESC} />
              )
            }
            onSelect={onSortOrderSelect}
          >
            {sortOrderDropdownItems}
          </Select>
        </ToolbarItem>
        <ToolbarItem>
          <Select
            variant={SelectVariant.single}
            aria-label="Select types"
            isOpen={isTypeDropdownOpen}
            onToggle={(isEnabled) => setIsTypeDropdownOpen(isEnabled)}
            placeholderText={<FilterIcon />}
            onSelect={onFilterTypeSelect}
          >
            {filterTypeDropdownItems}
          </Select>
        </ToolbarItem>
        <ToolbarItem>
          <div className="odh-learning-paths-filter__filtered-types">
            {typeFilters.map((filter) => renderDocLabel(filter as ODHDocType))}
          </div>
        </ToolbarItem>
        <ToolbarItem
          className="odh-learning-paths-filter__count"
          alignment={{ default: 'alignRight' }}
        >
          {`${count}${count !== totalCount ? ` of ${totalCount}` : ''} items`}
          <Button
            className="odh-learning-paths-filter__view-switcher"
            variant={ButtonVariant.link}
            onClick={toggleViewType}
          >
            {viewType !== LIST_VIEW ? <ListIcon /> : <ThIcon />}
          </Button>
        </ToolbarItem>
      </ToolbarContent>
    </Toolbar>
=======
  const category = queryParams.get(CATEGORY_FILTER_KEY) || '';
  const categoryApps = docApps.filter((odhDoc) => matchesCategories(odhDoc, category, favorites));
  const classes = classNames('odh-learning-paths__filter-panel', {
    'm-is-collapsible': collapsible,
    'm-is-collapsed': collapsed,
  });
  return (
    <div className={classes}>
      <Button
        className="odh-learning-paths__filter-panel__collapse-button"
        variant={ButtonVariant.plain}
        aria-label="Close filters"
        onClick={onCollapse}
      >
        <TimesIcon />
      </Button>
      <CategoryFilters docApps={docApps} favorites={favorites} />
      <EnabledFilters categoryApps={categoryApps} />
      <DocTypeFilters categoryApps={categoryApps} />
      <ApplicationFilters docApps={docApps} categoryApps={categoryApps} />
    </div>
>>>>>>> 768a08e2
  );
};

export default LearningCenterFilters;<|MERGE_RESOLUTION|>--- conflicted
+++ resolved
@@ -1,63 +1,4 @@
 import * as React from 'react';
-<<<<<<< HEAD
-import { useHistory } from 'react-router';
-import * as classNames from 'classnames';
-import {
-  Button,
-  ButtonVariant,
-  SearchInput,
-  Select,
-  SelectOption,
-  SelectVariant,
-  Toolbar,
-  ToolbarContent,
-  ToolbarItem,
-} from '@patternfly/react-core';
-import {
-  ThIcon,
-  CheckIcon,
-  FilterIcon,
-  ListIcon,
-  PficonSortCommonAscIcon,
-  PficonSortCommonDescIcon,
-  TimesIcon,
-} from '@patternfly/react-icons';
-import { ODHDocType } from '../../types';
-import { removeQueryArgument, setQueryArgument } from '../../utilities/router';
-import { fireTrackingEvent } from '../../utilities/segmentIOUtils';
-import { useQueryParams } from '../../utilities/useQueryParams';
-import {
-  getTextForDocType,
-  SEARCH_FILTER_KEY,
-  DOC_TYPE_FILTER_KEY,
-  DOC_SORT_KEY,
-  DOC_SORT_ORDER_KEY,
-  SORT_TYPE_NAME,
-  SORT_ASC,
-  SORT_TYPE_TYPE,
-  SORT_TYPE_APPLICATION,
-  SORT_TYPE_DURATION,
-} from './learningCenterUtils';
-import { CARD_VIEW, LIST_VIEW } from './const';
-
-import './LearningCenterFilter.scss';
-
-type LearningCenterFilterProps = {
-  count: number;
-  totalCount: number;
-  docTypeStatusCount: Record<ODHDocType, number>;
-  onSearchInputChange?: (value: string) => void;
-  viewType: string;
-  updateViewType: (updatedType: string) => void;
-};
-
-const LearningCenterFilters: React.FC<LearningCenterFilterProps> = ({
-  count,
-  totalCount,
-  docTypeStatusCount,
-  viewType,
-  updateViewType,
-=======
 import classNames from 'classnames';
 import { OdhDocument } from '../../types';
 import { Button, ButtonVariant } from '@patternfly/react-core';
@@ -84,240 +25,8 @@
   collapsible,
   collapsed,
   onCollapse,
->>>>>>> 768a08e2
 }) => {
   const queryParams = useQueryParams();
-<<<<<<< HEAD
-  const searchQuery = queryParams.get(SEARCH_FILTER_KEY) || '';
-  const filters = queryParams.get(DOC_TYPE_FILTER_KEY);
-  const typeFilters = React.useMemo(() => {
-    return filters?.split(',') || [];
-  }, [filters]);
-  const [searchInputText, setSearchInputText] = React.useState(searchQuery);
-  const sortType = queryParams.get(DOC_SORT_KEY) || SORT_TYPE_NAME;
-  const sortOrder = queryParams.get(DOC_SORT_ORDER_KEY) || SORT_ASC;
-
-  const docTypes = {
-    [ODHDocType.Documentation]: getTextForDocType(ODHDocType.Documentation),
-    [ODHDocType.HowTo]: getTextForDocType(ODHDocType.HowTo),
-    [ODHDocType.Tutorial]: getTextForDocType(ODHDocType.Tutorial),
-    [ODHDocType.QuickStart]: getTextForDocType(ODHDocType.QuickStart),
-  };
-  const sortTypes = {
-    name: SORT_TYPE_NAME,
-    type: SORT_TYPE_TYPE,
-    application: SORT_TYPE_APPLICATION,
-    duration: SORT_TYPE_DURATION,
-  };
-  const sortOrders = {
-    ASC: 'ascending',
-    DESC: 'descending',
-  };
-
-  const onFilterTypeSelect = React.useCallback(
-    (e) => {
-      setIsTypeDropdownOpen(false);
-      const selection = e.target.getAttribute('data-key');
-      if (typeFilters.includes(selection)) {
-        return;
-      }
-      const selectedTypes = [...typeFilters, selection];
-      setQueryArgument(history, DOC_TYPE_FILTER_KEY, selectedTypes.join(','));
-    },
-    [history, typeFilters],
-  );
-
-  const filterTypeDropdownItems = Object.entries(docTypes).reduce((acc, [key, val]) => {
-    if (docTypeStatusCount[key] > 0) {
-      acc.push(
-        <SelectOption key={key} data-key={key} value={val}>
-          <CheckIcon
-            className={`odh-learning-paths-filter__filter-check ${
-              typeFilters.includes(key) ? 'odh-m-filtered' : ''
-            }`}
-            data-key={key}
-          />
-          {val}
-          <span className="odh-learning-paths-filter__filter-count" data-key={key}>
-            ({docTypeStatusCount[key]})
-          </span>
-        </SelectOption>,
-      );
-    }
-    return acc;
-  }, [] as React.ReactElement[]);
-
-  const onSortTypeSelect = React.useCallback(
-    (e) => {
-      setIsSortTypeDropdownOpen(false);
-      const selection = e.target.getAttribute('data-key');
-      setQueryArgument(history, DOC_SORT_KEY, selection);
-    },
-    [history],
-  );
-
-  const sortTypeDropdownItems = Object.entries(sortTypes).map(([key, val]) => (
-    <SelectOption key={key} data-key={key} value={val}>
-      <CheckIcon
-        className={`odh-learning-paths-filter__filter-check ${
-          sortType === key ? 'odh-m-filtered' : ''
-        }`}
-        data-key={key}
-      />
-      {val}
-    </SelectOption>
-  ));
-  const onSortOrderSelect = React.useCallback(
-    (e) => {
-      setIsSortOrderDropdownOpen(false);
-      const selection = e.target.getAttribute('data-key');
-      setQueryArgument(history, DOC_SORT_ORDER_KEY, selection);
-    },
-    [history],
-  );
-
-  const sortOrderDropdownItems = Object.entries(sortOrders).map(([key, val]) => (
-    <SelectOption key={key} data-key={key} value={val}>
-      <CheckIcon
-        className={`odh-learning-paths-filter__filter-check ${
-          sortOrder === key ? 'odh-m-filtered' : ''
-        }`}
-        data-key={key}
-      />
-      {key === SORT_ASC ? (
-        <PficonSortCommonAscIcon data-key={key} alt={val} />
-      ) : (
-        <PficonSortCommonDescIcon data-key={key} alt={val} />
-      )}
-    </SelectOption>
-  ));
-
-  const handleTextChange = (val: string) => {
-    if (val.length > 0) {
-      setQueryArgument(history, SEARCH_FILTER_KEY, val);
-    } else {
-      removeQueryArgument(history, SEARCH_FILTER_KEY);
-    }
-    setSearchInputText(val);
-  };
-
-  const removeFilter = (docType: ODHDocType): void => {
-    const selectedTypes = typeFilters.filter((status) => status !== docType);
-    if (selectedTypes.length > 0) {
-      setQueryArgument(history, DOC_TYPE_FILTER_KEY, selectedTypes.join(','));
-    } else {
-      removeQueryArgument(history, DOC_TYPE_FILTER_KEY);
-    }
-  };
-
-  const toggleViewType = () => {
-    updateViewType(viewType === CARD_VIEW ? LIST_VIEW : CARD_VIEW);
-  };
-
-  const renderDocLabel = (docType: ODHDocType) => {
-    const label = getTextForDocType(docType);
-    const badgeClasses = classNames('odh-card__partner-badge odh-m-doc', {
-      'odh-m-documentation': docType === ODHDocType.Documentation,
-      'odh-m-tutorial': docType === ODHDocType.Tutorial,
-      'odh-m-quick-start': docType === ODHDocType.QuickStart,
-      'odh-m-how-to': docType === ODHDocType.HowTo,
-    });
-
-    return (
-      <div className={badgeClasses} key={docType}>
-        {label}
-        <Button
-          variant={ButtonVariant.link}
-          className="odh-card__partner-badge__close"
-          onClick={() => removeFilter(docType)}
-        >
-          <TimesIcon />
-        </Button>
-      </div>
-    );
-  };
-
-  return (
-    <Toolbar className="odh-learning-paths-filter">
-      <ToolbarContent>
-        <ToolbarItem className="odh-learning-paths-filter__input">
-          <SearchInput
-            placeholder="Search"
-            value={searchInputText}
-            onChange={handleTextChange}
-            onClear={() => handleTextChange('')}
-            onBlur={() => {
-              if (searchInputText) {
-                fireTrackingEvent('Resource Searched', {
-                  term: searchInputText,
-                });
-              }
-            }}
-          />
-        </ToolbarItem>
-        <ToolbarItem>
-          <Select
-            variant={SelectVariant.single}
-            aria-label="Select sort type"
-            isOpen={isSortTypeDropdownOpen}
-            onToggle={(isEnabled) => setIsSortTypeDropdownOpen(isEnabled)}
-            placeholderText={`Sort by ${sortTypes[sortType]}`}
-            onSelect={onSortTypeSelect}
-          >
-            {sortTypeDropdownItems}
-          </Select>
-        </ToolbarItem>
-        <ToolbarItem>
-          <Select
-            variant={SelectVariant.single}
-            aria-label="Select sort order"
-            isOpen={isSortOrderDropdownOpen}
-            onToggle={(isEnabled) => setIsSortOrderDropdownOpen(isEnabled)}
-            placeholderText={
-              sortOrder === SORT_ASC ? (
-                <PficonSortCommonAscIcon data-key={sortOrder} alt={sortOrders.ASC} />
-              ) : (
-                <PficonSortCommonDescIcon data-key={sortOrder} alt={sortOrders.DESC} />
-              )
-            }
-            onSelect={onSortOrderSelect}
-          >
-            {sortOrderDropdownItems}
-          </Select>
-        </ToolbarItem>
-        <ToolbarItem>
-          <Select
-            variant={SelectVariant.single}
-            aria-label="Select types"
-            isOpen={isTypeDropdownOpen}
-            onToggle={(isEnabled) => setIsTypeDropdownOpen(isEnabled)}
-            placeholderText={<FilterIcon />}
-            onSelect={onFilterTypeSelect}
-          >
-            {filterTypeDropdownItems}
-          </Select>
-        </ToolbarItem>
-        <ToolbarItem>
-          <div className="odh-learning-paths-filter__filtered-types">
-            {typeFilters.map((filter) => renderDocLabel(filter as ODHDocType))}
-          </div>
-        </ToolbarItem>
-        <ToolbarItem
-          className="odh-learning-paths-filter__count"
-          alignment={{ default: 'alignRight' }}
-        >
-          {`${count}${count !== totalCount ? ` of ${totalCount}` : ''} items`}
-          <Button
-            className="odh-learning-paths-filter__view-switcher"
-            variant={ButtonVariant.link}
-            onClick={toggleViewType}
-          >
-            {viewType !== LIST_VIEW ? <ListIcon /> : <ThIcon />}
-          </Button>
-        </ToolbarItem>
-      </ToolbarContent>
-    </Toolbar>
-=======
   const category = queryParams.get(CATEGORY_FILTER_KEY) || '';
   const categoryApps = docApps.filter((odhDoc) => matchesCategories(odhDoc, category, favorites));
   const classes = classNames('odh-learning-paths__filter-panel', {
@@ -339,7 +48,6 @@
       <DocTypeFilters categoryApps={categoryApps} />
       <ApplicationFilters docApps={docApps} categoryApps={categoryApps} />
     </div>
->>>>>>> 768a08e2
   );
 };
 
