import * as React from 'react';
import {
  ActionGroup,
  Button,
  Form,
  FormGroup,
  FormSection,
  Grid,
  GridItem,
  Select,
  SelectOption,
} from '@patternfly/react-core';
import { checkOrder, getDefaultTag, isImageTagBuildValid } from '../../utilities/imageUtils';
import {
  ImageInfo,
  ImageTag,
  VariableRow,
  ImageTagInfo,
  ConfigMap,
  Secret,
  EnvVarResourceType,
} from '../../types';
import { useSelector } from 'react-redux';
import ImageSelector from './ImageSelector';
import EnvironmentVariablesRow from './EnvironmentVariablesRow';
import { CUSTOM_VARIABLE, EMPTY_KEY, MOUNT_PATH, DEFAULT_PVC_SIZE } from './const';
import { PlusCircleIcon } from '@patternfly/react-icons';
import { useHistory } from 'react-router-dom';
import { createNotebook, deleteNotebook } from '../../services/notebookService';
import { createPvc, getPvc } from '../../services/pvcService';
import { State } from '../../redux/types';
import {
  generateNotebookNameFromUsername,
  generatePvcNameFromUsername,
  generateEnvVarFileNameFromUsername,
  verifyResource,
  checkEnvVarFile,
  generatePvc,
  checkNotebookRunning,
} from '../../utilities/notebookControllerUtils';
import AppContext from '../../app/AppContext';
import { getGPU } from '../../services/gpuService';
import { patchDashboardConfig } from '../../services/dashboardConfigService';
import { getSecret } from '../../services/secretsService';
import { getConfigMap } from '../../services/configMapService';
import { useWatchImages } from '../../utilities/useWatchImages';
import ApplicationsPage from '../../pages/ApplicationsPage';
import StartServerModal from './StartServerModal';
import { useWatchNotebookForSpawnerPage } from './useWatchNotebookForSpawnerPage';
import useNotification from '../../utilities/useNotification';
import NotebookControllerContext from './NotebookControllerContext';

import './NotebookController.scss';

const SpawnerPage: React.FC = React.memo(() => {
  const history = useHistory();
  const notification = useNotification();
  const { images, loaded, loadError } = useWatchImages();
  const { currentUserState, setCurrentUserState } = React.useContext(NotebookControllerContext);
  const { buildStatuses, dashboardConfig, setIsNavOpen } = React.useContext(AppContext);
  const stateUsername = useSelector<State, string>((state) => state.appState.user || '');
  const username = currentUserState.user || stateUsername;
  const dashboardNamespace = useSelector<State, string>(
    (state) => state.appState.dashboardNamespace || '',
  );
  const projectName =
    dashboardConfig.spec.notebookController?.notebookNamespace || dashboardNamespace;
  const [startShown, setStartShown] = React.useState<boolean>(false);
  const { notebook, notebookLoaded } = useWatchNotebookForSpawnerPage(
    startShown,
    projectName,
    username,
  );
  const isNotebookRunning = checkNotebookRunning(notebook);

  const [selectedImageTag, setSelectedImageTag] = React.useState<ImageTag>({
    image: undefined,
    tag: undefined,
  });
  const [sizeDropdownOpen, setSizeDropdownOpen] = React.useState<boolean>(false);
  const [selectedSize, setSelectedSize] = React.useState<string>('');
  const [gpuDropdownOpen, setGpuDropdownOpen] = React.useState<boolean>(false);
  const [selectedGpu, setSelectedGpu] = React.useState<string>('0');
  const [gpuSize, setGpuSize] = React.useState<number>(0);
  const [variableRows, setVariableRows] = React.useState<VariableRow[]>([]);
  const [createInProgress, setCreateInProgress] = React.useState<boolean>(false);
  const [shouldRedirect, setShouldRedirect] = React.useState<boolean>(true);

  const onModalClose = () => {
    setStartShown(false);
    if (notebook) {
      deleteNotebook(projectName, notebook.metadata.name).catch((e) =>
        notification.error(`Error delete notebook ${notebook.metadata.name}`, e.message),
      );
    }
  };

  React.useEffect(() => {
    setIsNavOpen(false);
  }, [setIsNavOpen]);

  React.useEffect(() => {
    if (shouldRedirect) {
      if (notebookLoaded && notebook) {
        if (!isNotebookRunning) {
          setStartShown(true);
        } else {
          history.replace('/notebookController');
        }
      }
    }
  }, [notebookLoaded, notebook, isNotebookRunning, history, shouldRedirect]);

  React.useEffect(() => {
    let cancelled = false;
    const setGpu = async () => {
      const size = await getGPU();
      if (!cancelled) {
        setGpuSize(size);
      }
    };
    setGpu().catch((e) => console.error(e));
    return () => {
      cancelled = true;
    };
  }, []);

  React.useEffect(() => {
    const setFirstValidImage = () => {
      const getDefaultImageTag = () => {
        let found = false;
        let i = 0;
        while (!found && i < images.length) {
          const image = images[i++];
          if (image) {
            const tag = getDefaultTag(buildStatuses, image);
            if (tag) {
              setSelectedImageTag({ image, tag });
              found = true;
            }
          }
        }
      };
      if (currentUserState?.lastSelectedImage) {
        const [imageName, tagName] = [...currentUserState?.lastSelectedImage.split(':')];
        const image = images.find((image) => image.name === imageName);
        const tag = image?.tags.find((tag) => tag.name === tagName);
        if (image && tag && isImageTagBuildValid(buildStatuses, image, tag)) {
          setSelectedImageTag({ image, tag });
        } else {
          getDefaultImageTag();
        }
      } else {
        getDefaultImageTag();
      }
    };
    if (images && currentUserState) {
      setFirstValidImage();
    }
  }, [currentUserState, images, buildStatuses]);

  React.useEffect(() => {
    if (dashboardConfig?.spec.notebookSizes) {
      if (currentUserState?.lastSelectedSize) {
        const size = dashboardConfig.spec.notebookSizes.find(
          (notebookSize) => notebookSize.name === currentUserState.lastSelectedSize,
        );
        if (size) {
          setSelectedSize(size.name);
        } else {
          setSelectedSize(dashboardConfig.spec.notebookSizes[0].name);
        }
      } else {
        setSelectedSize(dashboardConfig.spec.notebookSizes[0].name);
      }
    }
  }, [dashboardConfig, currentUserState]);

  const mapRows = React.useCallback(
    async (fetchFunc: (namespace: string, name: string) => Promise<ConfigMap | Secret>) => {
      if (!username) {
        return [];
      }
      let fetchedVariableRows: VariableRow[] = [];
      const envVarFileName = generateEnvVarFileNameFromUsername(username);
      const response = await verifyResource(envVarFileName, projectName, fetchFunc);
      if (response && response.data) {
        const isSecret = response.kind === EnvVarResourceType.Secret;
        fetchedVariableRows = Object.entries(response.data).map(([key, value]) => {
          const errors = fetchedVariableRows.find((variableRow) =>
            variableRow.variables.find((variable) => variable.name === key),
          )
            ? { [key]: 'That name is already in use. Try a different name.' }
            : {};
          return {
            variableType: CUSTOM_VARIABLE,
            variables: [
              {
                name: key,
                value: isSecret ? Buffer.from(value, 'base64').toString() : value,
                type: isSecret ? 'password' : 'text',
              },
            ],
            errors,
          };
        });
      }
      return fetchedVariableRows;
    },
    [username, projectName],
  );

  React.useEffect(() => {
    let cancelled = false;
    const mapEnvironmentVariableRows = async () => {
      const fetchedVariableRowsConfigMap = await mapRows(getConfigMap);
      const fetchedVariableRowsSecret = await mapRows(getSecret);
      if (!cancelled) {
        setVariableRows([...fetchedVariableRowsConfigMap, ...fetchedVariableRowsSecret]);
      }
    };
    mapEnvironmentVariableRows().catch((e) => console.error(e));
    return () => {
      cancelled = true;
    };
  }, [mapRows]);

  const handleImageTagSelection = (image: ImageInfo, tag: ImageTagInfo, checked: boolean) => {
    if (checked) {
      setSelectedImageTag({ image, tag });
    }
  };

  const handleSizeSelection = (e, selection) => {
    setSelectedSize(selection);
    setSizeDropdownOpen(false);
  };

  const handleGpuSelection = (e, selection) => {
    setSelectedGpu(selection);
    setGpuDropdownOpen(false);
  };

  const sizeOptions = React.useMemo(() => {
    const sizes = dashboardConfig?.spec?.notebookSizes;
    if (!sizes?.length) {
      return [<SelectOption key="Default" value="Default" description="No Size Limits" />];
    }

    return sizes.map((size) => {
      const name = size.name;
      const desc =
        `Limits: ${size?.resources?.limits?.cpu || '??'} CPU, ` +
        `${size?.resources?.limits?.memory || '??'} Memory ` +
        `Requests: ${size?.resources?.requests?.cpu || '??'} CPU, ` +
        `${size?.resources?.requests?.memory || '??'} Memory`;
      return <SelectOption key={name} value={name} description={desc} />;
    });
  }, [dashboardConfig]);

  const gpuOptions = React.useMemo(() => {
    const values: number[] = [];
    const start = 0;
    for (let i = start; i <= gpuSize; i++) {
      values.push(i);
    }
    return values?.map((size) => <SelectOption key={size} value={`${size}`} />);
  }, [gpuSize]);

  const renderEnvironmentVariableRows = () => {
    if (!variableRows?.length) {
      return null;
    }
    return variableRows.map((row, index) => (
      <EnvironmentVariablesRow
        key={`environment-variable-row-${index}`}
        categories={[]}
        variableRow={row}
        onUpdate={(updatedRow) => onUpdateRow(index, updatedRow)}
      />
    ));
  };

  const onUpdateRow = (index: number, updatedRow?: VariableRow) => {
    const updatedRows = [...variableRows];

    if (!updatedRow) {
      updatedRows.splice(index, 1); // remove the whole variable at the index
      setVariableRows(updatedRows);
      return;
    }

    updatedRows[index] = { ...updatedRow };
    updatedRows[index].errors = {};
    for (let i = 0; i < updatedRows.length; i++) {
      if (i !== index) {
        updatedRow.variables.forEach((variable) => {
          if (updatedRows[i].variables.find((v) => v.name === variable.name)) {
            updatedRows[index].errors[variable.name] =
              'That name is already in use. Try a different name.';
          }
        });
      }
    }
    setVariableRows(updatedRows);
  };

  const addEnvironmentVariableRow = () => {
    const newRow: VariableRow = {
      variableType: CUSTOM_VARIABLE,
      variables: [
        {
          name: EMPTY_KEY,
          type: 'text',
          value: '',
        },
      ],
      errors: {},
    };
    setVariableRows([...variableRows, newRow]);
  };

  const handleNotebookAction = async () => {
    const notebookSize = dashboardConfig?.spec?.notebookSizes?.find(
      (ns) => ns.name === selectedSize,
    );
    const pvcName = generatePvcNameFromUsername(username);
<<<<<<< HEAD
    const requestedPvcSize = dashboardConfig?.spec?.notebookController?.pvcSize;
    const pvcBody = generatePvc(pvcName, requestedPvcSize ?? DEFAULT_PVC_SIZE);
    await verifyResource(pvcName, getPvc, createPvc, pvcBody).catch((e) =>
=======
    const pvcBody = generatePvc(pvcName, projectName, '20Gi');
    await verifyResource(pvcName, projectName, getPvc, createPvc, pvcBody).catch((e) =>
>>>>>>> 5a4e4ace
      console.error(`Something wrong with PVC ${pvcName}: ${e}`),
    );
    const volumes = [{ name: pvcName, persistentVolumeClaim: { claimName: pvcName } }];
    const volumeMounts = [{ mountPath: MOUNT_PATH, name: pvcName }];
    const notebookName = generateNotebookNameFromUsername(username);
    const imageUrl = `${selectedImageTag.image?.dockerImageRepo}:${selectedImageTag.tag?.name}`;
    setCreateInProgress(true);
    const envVars = await checkEnvVarFile(username, projectName, variableRows);
    await createNotebook(
      projectName,
      notebookName,
      username,
      imageUrl,
      notebookSize,
      parseInt(selectedGpu),
      envVars,
      volumes,
      volumeMounts,
    );
    setCreateInProgress(false);
    setShouldRedirect(false);
    setStartShown(true);
    const updatedUserState = {
      ...currentUserState,
      lastSelectedImage: `${selectedImageTag.image?.name}:${selectedImageTag.tag?.name}`,
      lastSelectedSize: selectedSize,
    };
    setCurrentUserState(updatedUserState);
    const otherUsersStates = dashboardConfig?.status?.notebookControllerState?.filter(
      (state) => state.user !== username,
    );
    const dashboardConfigPatch = {
      status: {
        notebookControllerState: otherUsersStates
          ? [...otherUsersStates, updatedUserState]
          : [updatedUserState],
      },
    };
    await patchDashboardConfig(dashboardConfigPatch);
  };

  return (
    <ApplicationsPage
      title="Start a Notebook server"
      description="Select options for your Notebook server."
      loaded={loaded}
      loadError={loadError}
      empty={!images || images.length === 0}
    >
      <Form className="odh-notebook-controller__page odh-notebook-controller__page-form">
        <FormSection title="Notebook image">
          <FormGroup fieldId="modal-notebook-image">
            <Grid sm={12} md={12} lg={12} xl={6} xl2={6} hasGutter>
              {images.sort(checkOrder).map((image) => (
                <GridItem key={image.name}>
                  <ImageSelector
                    image={image}
                    selectedImage={selectedImageTag.image}
                    selectedTag={selectedImageTag.tag}
                    handleSelection={handleImageTagSelection}
                  />
                </GridItem>
              ))}
            </Grid>
          </FormGroup>
        </FormSection>
        <FormSection title="Deployment size">
          {sizeOptions && (
            <FormGroup label="Container size" fieldId="modal-notebook-container-size">
              <Select
                isOpen={sizeDropdownOpen}
                onToggle={() => setSizeDropdownOpen(!sizeDropdownOpen)}
                aria-labelledby="container-size"
                selections={selectedSize}
                onSelect={handleSizeSelection}
                menuAppendTo="parent"
              >
                {sizeOptions}
              </Select>
            </FormGroup>
          )}
          {gpuOptions && (
            <FormGroup label="Number of GPUs" fieldId="modal-notebook-gpu-number">
              <Select
                isOpen={gpuDropdownOpen}
                onToggle={() => setGpuDropdownOpen(!gpuDropdownOpen)}
                aria-labelledby="gpu-numbers"
                selections={selectedGpu}
                onSelect={handleGpuSelection}
                menuAppendTo="parent"
              >
                {gpuOptions}
              </Select>
            </FormGroup>
          )}
        </FormSection>
        <FormSection title="Environment variables" className="odh-notebook-controller__env-var">
          {renderEnvironmentVariableRows()}
          <Button
            className="odh-notebook-controller__env-var-add-button"
            isInline
            variant="link"
            onClick={addEnvironmentVariableRow}
          >
            <PlusCircleIcon />
            {` Add more variables`}
          </Button>
        </FormSection>
        <ActionGroup>
          <Button
            variant="primary"
            onClick={() => {
              handleNotebookAction().catch((e) => {
                setCreateInProgress(false);
                setStartShown(false);
                console.error(e);
              });
            }}
            isDisabled={createInProgress}
          >
            Start server
          </Button>
          <Button variant="secondary" onClick={() => history.push('/')}>
            Cancel
          </Button>
        </ActionGroup>
      </Form>
      <StartServerModal
        notebook={notebook}
        startShown={startShown}
        setStartModalShown={setStartShown}
        onClose={onModalClose}
      />
    </ApplicationsPage>
  );
});

SpawnerPage.displayName = 'SpawnerPage';

export default SpawnerPage;<|MERGE_RESOLUTION|>--- conflicted
+++ resolved
@@ -325,14 +325,9 @@
       (ns) => ns.name === selectedSize,
     );
     const pvcName = generatePvcNameFromUsername(username);
-<<<<<<< HEAD
     const requestedPvcSize = dashboardConfig?.spec?.notebookController?.pvcSize;
-    const pvcBody = generatePvc(pvcName, requestedPvcSize ?? DEFAULT_PVC_SIZE);
-    await verifyResource(pvcName, getPvc, createPvc, pvcBody).catch((e) =>
-=======
-    const pvcBody = generatePvc(pvcName, projectName, '20Gi');
+    const pvcBody = generatePvc(pvcName, projectName, requestedPvcSize ?? DEFAULT_PVC_SIZE);
     await verifyResource(pvcName, projectName, getPvc, createPvc, pvcBody).catch((e) =>
->>>>>>> 5a4e4ace
       console.error(`Something wrong with PVC ${pvcName}: ${e}`),
     );
     const volumes = [{ name: pvcName, persistentVolumeClaim: { claimName: pvcName } }];
