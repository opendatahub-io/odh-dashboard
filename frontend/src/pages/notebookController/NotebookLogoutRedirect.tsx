import * as React from 'react';
import { useParams, useNavigate } from 'react-router-dom';
import { getNotebook } from '#~/services/notebookService';
import ApplicationsPage from '#~/pages/ApplicationsPage';
import useNotification from '#~/utilities/useNotification';
import useRouteForNotebook from '#~/concepts/notebooks/apiHooks/useRouteForNotebook';
import { getRoute } from '#~/services/routeService';
import { FAST_POLL_INTERVAL } from '#~/utilities/const';
import useNamespaces from './useNamespaces';

const NotebookLogoutRedirect: React.FC = () => {
  const { namespace, notebookName } = useParams<{ namespace: string; notebookName: string }>();
  const notification = useNotification();
  const navigate = useNavigate();
<<<<<<< HEAD
  const { workbenchNamespace } = useNamespaces();
  const [routeLink, loaded, error] = useRouteForNotebook(notebookName, namespace, true);
=======
  const { notebookNamespace } = useNamespaces();
  const {
    data: notebookRoute,
    loaded,
    error,
  } = useRouteForNotebook(notebookName, namespace, true, FAST_POLL_INTERVAL);
>>>>>>> d423a32e

  React.useEffect(() => {
    let cancelled = false;
    if (namespace && notebookName && namespace === workbenchNamespace) {
      getNotebook(namespace, notebookName)
        .then(() => {
          if (cancelled) {
            return;
          }
          getRoute(workbenchNamespace, notebookName)
            .then((route) => {
              const location = new URL(
                `https://${route.spec.host}/notebook/${workbenchNamespace}/${notebookName}`,
              );
              window.location.href = `${location.origin}/oauth/sign_out`;
            })
            .catch((e) => {
              notification.error('Error fetching notebook URL.', e.message);
              navigate('not-found');
            });
        })
        .catch((e) => {
          if (cancelled) {
            return;
          }
          /* eslint-disable-next-line no-console */
          console.error(e);
        });
    }
    return () => {
      cancelled = true;
    };
  }, [namespace, notebookName, navigate, notification, workbenchNamespace]);

  React.useEffect(() => {
<<<<<<< HEAD
    if (namespace && notebookName && namespace !== workbenchNamespace) {
      if (loaded) {
        if (error) {
          notification.error(`Error when logging out ${notebookName}`, error.message);
          navigate(`/projects/${namespace}`);
        } else if (routeLink) {
          const location = new URL(routeLink);
          window.location.href = `${location.origin}/oauth/sign_out`;
        }
=======
    if (namespace && notebookName && namespace !== notebookNamespace) {
      if (error) {
        notification.error(`Error when logging out ${notebookName}`, error.message);
        navigate(`/projects/${namespace}`);
      }
      if (loaded && notebookRoute) {
        const location = new URL(notebookRoute);
        window.location.href = `${location.origin}/oauth/sign_out`;
>>>>>>> d423a32e
      }
    }
  }, [
    notebookRoute,
    loaded,
    error,
    notification,
    namespace,
    notebookName,
    navigate,
    workbenchNamespace,
  ]);

  return (
    <ApplicationsPage title="Logging out..." description={null} loaded={false} empty={false} />
  );
};

export default NotebookLogoutRedirect;<|MERGE_RESOLUTION|>--- conflicted
+++ resolved
@@ -12,17 +12,12 @@
   const { namespace, notebookName } = useParams<{ namespace: string; notebookName: string }>();
   const notification = useNotification();
   const navigate = useNavigate();
-<<<<<<< HEAD
   const { workbenchNamespace } = useNamespaces();
-  const [routeLink, loaded, error] = useRouteForNotebook(notebookName, namespace, true);
-=======
-  const { notebookNamespace } = useNamespaces();
   const {
     data: notebookRoute,
     loaded,
     error,
   } = useRouteForNotebook(notebookName, namespace, true, FAST_POLL_INTERVAL);
->>>>>>> d423a32e
 
   React.useEffect(() => {
     let cancelled = false;
@@ -58,18 +53,7 @@
   }, [namespace, notebookName, navigate, notification, workbenchNamespace]);
 
   React.useEffect(() => {
-<<<<<<< HEAD
     if (namespace && notebookName && namespace !== workbenchNamespace) {
-      if (loaded) {
-        if (error) {
-          notification.error(`Error when logging out ${notebookName}`, error.message);
-          navigate(`/projects/${namespace}`);
-        } else if (routeLink) {
-          const location = new URL(routeLink);
-          window.location.href = `${location.origin}/oauth/sign_out`;
-        }
-=======
-    if (namespace && notebookName && namespace !== notebookNamespace) {
       if (error) {
         notification.error(`Error when logging out ${notebookName}`, error.message);
         navigate(`/projects/${namespace}`);
@@ -77,7 +61,6 @@
       if (loaded && notebookRoute) {
         const location = new URL(notebookRoute);
         window.location.href = `${location.origin}/oauth/sign_out`;
->>>>>>> d423a32e
       }
     }
   }, [
