import * as React from 'react';
import { FormGroup, Select, SelectOption, Skeleton } from '@patternfly/react-core';
import { getGPU } from '../../../../services/gpuService';
import useNotification from '../../../../utilities/useNotification';

type GPUSelectFieldProps = {
  value: string;
  setValue: (newValue: string) => void;
};

const GPUSelectField: React.FC<GPUSelectFieldProps> = ({ value, setValue }) => {
  const [gpuDropdownOpen, setGpuDropdownOpen] = React.useState<boolean>(false);
  const [gpuSize, setGpuSize] = React.useState<number>();
  const [gpuScale, setGpuScale] = React.useState<number>();
  const [isFetching, setFetching] = React.useState(true);
  const [areGpusAvailable, setAreGpusAvailable] = React.useState<boolean>(false);
  const notification = useNotification();

  React.useEffect(() => {
    let lastCall = 0;
    let cancelled = false;
    const fetchGPU = () => {
      setFetching(true);
      lastCall = Date.now();
<<<<<<< HEAD
      return getGPU().then((gpuInfo) => {
        if (cancelled) return;
        setGpuSize(gpuInfo.available || 0);
        setGpuScale(gpuInfo.scaleMax || 0);
=======
      return getGPU().then(([areGpusAvailable, size]) => {
        if (cancelled) return;
        setAreGpusAvailable(areGpusAvailable);
        setGpuSize(size || 0);
>>>>>>> 07188dd7
        setFetching(false);
      });
    };

    const errorCatch = (e: Error) => {
      if (cancelled) return;
      setFetching(false);
      setAreGpusAvailable(false);
      setGpuSize(0);
      setGpuScale(0);
      console.error(e);
      notification.error('Failed to fetch GPU', e.message);
    };

    fetchGPU().catch(errorCatch);

    const onUserClick = (): void => {
      const now = Date.now();
      if (now - lastCall > 60_000) {
        // User has been idle for a while, let us check on GPUs again
        fetchGPU().catch(errorCatch);
      }
    };
    if (areGpusAvailable) {
      window.addEventListener('click', onUserClick);
    }

    return () => {
      cancelled = true;
      window.removeEventListener('click', onUserClick);
    };
  }, [notification, areGpusAvailable]);

  if (!areGpusAvailable) {
    return null;
  }

  const gpuOptions = gpuSize === undefined ? [] : Array.from(Array(gpuSize + 1).keys());
  const noAvailableGPUs = gpuOptions.length === 1;

  return (
    <FormGroup
      label="Number of GPUs"
      fieldId="modal-notebook-gpu-number"
      helperText={noAvailableGPUs ? 'All GPUs are currently in use, try again later.' : undefined}
    >
      {isFetching ? (
        <Skeleton height="36px" width="70%" />
      ) : (
        <Select
          isDisabled={isFetching || noAvailableGPUs}
          isOpen={gpuDropdownOpen}
          onToggle={() => setGpuDropdownOpen(!gpuDropdownOpen)}
          aria-labelledby="gpu-numbers"
          selections={value}
          onSelect={(event, selection) => {
            // We know we are setting values as a string
            if (typeof selection === 'string') {
              setGpuDropdownOpen(false);
              setValue(selection);
            }
          }}
          menuAppendTo="parent"
        >
          {gpuOptions.map((size) => (
            <SelectOption key={size} value={`${size}`} />
          ))}
        </Select>
      )}
    </FormGroup>
  );
};

export default GPUSelectField;<|MERGE_RESOLUTION|>--- conflicted
+++ resolved
@@ -22,21 +22,15 @@
     const fetchGPU = () => {
       setFetching(true);
       lastCall = Date.now();
-<<<<<<< HEAD
       return getGPU().then((gpuInfo) => {
         if (cancelled) return;
         setGpuSize(gpuInfo.available || 0);
+        setAreGpusAvailable(areGpusAvailable);
         setGpuScale(gpuInfo.scaleMax || 0);
-=======
-      return getGPU().then(([areGpusAvailable, size]) => {
-        if (cancelled) return;
-        setAreGpusAvailable(areGpusAvailable);
-        setGpuSize(size || 0);
->>>>>>> 07188dd7
         setFetching(false);
       });
-    };
-
+    }
+    
     const errorCatch = (e: Error) => {
       if (cancelled) return;
       setFetching(false);
