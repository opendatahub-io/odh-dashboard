import * as React from 'react';
import {
  Alert,
  AlertVariant,
  Button,
  ExpandableSection,
  List,
  ListItem,
  Modal,
  ModalVariant,
  Progress,
  ProgressVariant,
} from '@patternfly/react-core';
import { useDeepCompareMemoize } from '../../../../utilities/useDeepCompareMemoize';
import { useNotebookStatus } from '../../../../utilities/notebookControllerUtils';
import { EventStatus } from '../../../../types';
import { NotebookControllerContext } from '../../NotebookControllerContext';

import '../../NotebookController.scss';

type StartServerModalProps = {
  open: boolean;
  onClose: () => void;
};

type SpawnStatus = {
  status: AlertVariant;
  title: string;
  description: React.ReactNode;
};

const StartServerModal: React.FC<StartServerModalProps> = ({ open, onClose }) => {
  const { currentUserNotebook: notebook, currentUserNotebookIsRunning: isNotebookRunning } =
    React.useContext(NotebookControllerContext);
  const spawnInProgress = open;
  const [logsExpanded, setLogsExpanded] = React.useState<boolean>(false);
  const [spawnPercentile, setSpawnPercentile] = React.useState<number>(0);
  const [spawnStatus, setSpawnStatus] = React.useState<SpawnStatus | null>(null);
  const [unstableNotebookStatus, events] = useNotebookStatus(spawnInProgress);
  const notebookStatus = useDeepCompareMemoize(unstableNotebookStatus);

  const onBeforeClose = () => {
    // Notify
    onClose();
  };
  React.useEffect(() => {
    // TODO: Improve this, hack to just not update the modal while it is open
    if (!spawnInProgress && (spawnPercentile || spawnStatus)) {
      // Reset the modal
      setLogsExpanded(false);
      setSpawnPercentile(0);
      setSpawnStatus(null);
    }
  }, [spawnInProgress, spawnPercentile, spawnStatus]);

  const notebookLink = notebook?.metadata.annotations?.['opendatahub.io/link'];

  const spawnFailed =
    spawnStatus?.status === AlertVariant.danger || spawnStatus?.status === AlertVariant.warning;

  React.useEffect(() => {
    let timer;
    if (isNotebookRunning) {
      setSpawnPercentile(100);
      setSpawnStatus({
        status: AlertVariant.success,
        title: 'Success',
        description: 'The notebook server is up and running. This page will update momentarily.',
      });
      timer = setTimeout(() => {
        if (notebookLink) {
          window.location.href = notebookLink;
        } else {
          setSpawnStatus({
            status: AlertVariant.danger,
            title: 'Failed to redirect',
            description:
              'For unknown reasons the notebook server was unable to be redirected to. Please check your notebook status.',
          });
        }
      }, 6000);
    }
    return () => {
      clearTimeout(timer);
    };
  }, [isNotebookRunning, notebookLink]);

  React.useEffect(() => {
    if (spawnInProgress && !isNotebookRunning) {
      if (!notebookStatus) {
        return;
      }
      if (notebookStatus.currentStatus === EventStatus.IN_PROGRESS) {
        setSpawnPercentile(notebookStatus.percentile);
        setSpawnStatus(null);
      } else if (notebookStatus.currentStatus === EventStatus.ERROR) {
        setSpawnStatus({
          status: AlertVariant.danger,
          title: notebookStatus.currentEventReason,
          description: notebookStatus.currentEventDescription,
        });
      }
    }
  }, [notebookStatus, spawnInProgress, isNotebookRunning]);

  const renderProgress = () => {
    let variant;
    switch (spawnStatus?.status) {
      case AlertVariant.danger:
        variant = ProgressVariant.danger;
        break;
      case AlertVariant.success:
        variant = ProgressVariant.success;
        break;
      case AlertVariant.warning:
        variant = ProgressVariant.warning;
        break;
      default:
        variant = undefined;
    }

    const currentEvent = notebookStatus?.currentEvent;
    return (
      <Progress
        id="progress-bar"
        value={spawnPercentile}
        title={
          events.length > 0 && currentEvent
            ? currentEvent
            : 'Waiting for server request to start...'
        }
        variant={variant}
      />
    );
  };

  const renderStatus = () => {
    if (!spawnStatus) {
      return null;
    }
    return (
      <Alert isInline variant={spawnStatus.status} title={spawnStatus.title}>
        <p>{spawnStatus.description}</p>
      </Alert>
    );
  };

  const renderButtons = () =>
    !isNotebookRunning ? (
<<<<<<< HEAD
      <Button data-id="close-spawn" key="cancel" variant="secondary" onClick={onClose}>
=======
      <Button key="cancel" variant={spawnFailed ? 'primary' : 'secondary'} onClick={onBeforeClose}>
>>>>>>> 1a9a728e
        {spawnFailed ? 'Close' : 'Cancel'}
      </Button>
    ) : null;

  const renderLogs = () => (
    <ExpandableSection
      data-id="expand-logs"
      toggleText={`${logsExpanded ? 'Collapse' : 'Expand'} event log`}
      onToggle={(isExpanded) => setLogsExpanded(isExpanded)}
      isExpanded={logsExpanded}
      isIndented
    >
      <List isPlain isBordered>
        {events.reverse().map((event, index) => (
          <ListItem key={`notebook-event-${event.metadata.uid ?? index}`}>
            {`${event.lastTimestamp} [${event.type}] ${event.message}`}
          </ListItem>
        ))}
        <ListItem>Server requested</ListItem>
      </List>
    </ExpandableSection>
  );

  return (
    <Modal
      aria-label="Starting server modal"
      className="odh-notebook-controller__start-server-modal"
      description="Depending on the size and resources requested, this can take several minutes. To track progress, expand the event log."
      appendTo={document.body}
      variant={ModalVariant.small}
      title="Starting server"
      isOpen={open}
      showClose={spawnFailed}
      onClose={onBeforeClose}
    >
      {renderProgress()}
      {renderStatus()}
      {renderButtons()}
      {renderLogs()}
    </Modal>
  );
};

StartServerModal.displayName = 'StartServerModal';

export default StartServerModal;<|MERGE_RESOLUTION|>--- conflicted
+++ resolved
@@ -147,11 +147,7 @@
 
   const renderButtons = () =>
     !isNotebookRunning ? (
-<<<<<<< HEAD
-      <Button data-id="close-spawn" key="cancel" variant="secondary" onClick={onClose}>
-=======
-      <Button key="cancel" variant={spawnFailed ? 'primary' : 'secondary'} onClick={onBeforeClose}>
->>>>>>> 1a9a728e
+      <Button data-id="close-spawn" key="cancel" variant={spawnFailed ? 'primary' : 'secondary'} onClick={onBeforeClose}>
         {spawnFailed ? 'Close' : 'Cancel'}
       </Button>
     ) : null;
