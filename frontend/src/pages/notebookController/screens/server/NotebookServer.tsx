import * as React from 'react';
import { Redirect, useHistory } from 'react-router-dom';
import { Button, ActionList, ActionListItem, Stack, StackItem } from '@patternfly/react-core';
import { Notebook } from '../../../../types';
import ApplicationsPage from '../../../ApplicationsPage';
import { NotebookControllerContext } from '../../NotebookControllerContext';
import ImpersonateAlert from '../admin/ImpersonateAlert';
import NotebookServerDetails from './NotebookServerDetails';
import StopServerModal from './StopServerModal';

import '../../NotebookController.scss';

export const NotebookServer: React.FC = () => {
  const history = useHistory();
  const {
    currentUserNotebook: notebook,
    currentUserNotebookIsRunning,
    requestNotebookRefresh,
  } = React.useContext(NotebookControllerContext);
  const [notebooksToStop, setNotebooksToStop] = React.useState<Notebook[]>([]);

  const onNotebooksStop = React.useCallback(
    (didStop: boolean) => {
      if (didStop) {
        // Refresh the context so the spawner page knows the full state
        requestNotebookRefresh();
        history.push(`/notebookController/spawner`);
      } else {
        setNotebooksToStop([]);
      }
    },
    [requestNotebookRefresh, history],
  );

  return (
    <>
      <ImpersonateAlert />
      <ApplicationsPage
        title="Notebook server control panel"
        description={null}
        loaded
        empty={!currentUserNotebookIsRunning}
        emptyStatePage={<Redirect to={`/notebookController/spawner`} />}
      >
        {notebook && (
<<<<<<< HEAD
          <div className="odh-notebook-controller__page">
            <ActionList>
              <ActionListItem onClick={() => setNotebooksToStop([notebook])}>
                <Button data-id="stop-nb-button" variant="primary">
                  Stop notebook server
                </Button>
              </ActionListItem>
              <ActionListItem
                onClick={() => {
                  if (notebook.metadata.annotations?.['opendatahub.io/link']) {
                    window.location.href = notebook.metadata.annotations['opendatahub.io/link'];
                  }
                }}
              >
                <Button data-id="return-button" variant="secondary">
                  Return to server
                </Button>
              </ActionListItem>
            </ActionList>
            <NotebookServerDetails notebook={notebook} images={images} />
            <StopServerModal notebooksToStop={notebooksToStop} onNotebooksStop={onNotebooksStop} />
          </div>
=======
          <Stack hasGutter className="odh-notebook-controller__page">
            <StackItem>
              <StopServerModal
                notebooksToStop={notebooksToStop}
                onNotebooksStop={onNotebooksStop}
              />
              <ActionList>
                <ActionListItem onClick={() => setNotebooksToStop([notebook])}>
                  <Button variant="primary">Stop notebook server</Button>
                </ActionListItem>
                <ActionListItem
                  onClick={() => {
                    if (notebook.metadata.annotations?.['opendatahub.io/link']) {
                      window.location.href = notebook.metadata.annotations['opendatahub.io/link'];
                    }
                  }}
                >
                  <Button variant="secondary">Return to server</Button>
                </ActionListItem>
              </ActionList>
            </StackItem>
            <StackItem>
              <NotebookServerDetails />
            </StackItem>
          </Stack>
>>>>>>> 1a9a728e
        )}
      </ApplicationsPage>
    </>
  );
};

NotebookServer.displayName = 'NotebookController';

export default NotebookServer;<|MERGE_RESOLUTION|>--- conflicted
+++ resolved
@@ -43,30 +43,6 @@
         emptyStatePage={<Redirect to={`/notebookController/spawner`} />}
       >
         {notebook && (
-<<<<<<< HEAD
-          <div className="odh-notebook-controller__page">
-            <ActionList>
-              <ActionListItem onClick={() => setNotebooksToStop([notebook])}>
-                <Button data-id="stop-nb-button" variant="primary">
-                  Stop notebook server
-                </Button>
-              </ActionListItem>
-              <ActionListItem
-                onClick={() => {
-                  if (notebook.metadata.annotations?.['opendatahub.io/link']) {
-                    window.location.href = notebook.metadata.annotations['opendatahub.io/link'];
-                  }
-                }}
-              >
-                <Button data-id="return-button" variant="secondary">
-                  Return to server
-                </Button>
-              </ActionListItem>
-            </ActionList>
-            <NotebookServerDetails notebook={notebook} images={images} />
-            <StopServerModal notebooksToStop={notebooksToStop} onNotebooksStop={onNotebooksStop} />
-          </div>
-=======
           <Stack hasGutter className="odh-notebook-controller__page">
             <StackItem>
               <StopServerModal
@@ -75,7 +51,7 @@
               />
               <ActionList>
                 <ActionListItem onClick={() => setNotebooksToStop([notebook])}>
-                  <Button variant="primary">Stop notebook server</Button>
+                  <Button data-id="stop-nb-button" variant="primary">Stop notebook server</Button>
                 </ActionListItem>
                 <ActionListItem
                   onClick={() => {
@@ -84,7 +60,7 @@
                     }
                   }}
                 >
-                  <Button variant="secondary">Return to server</Button>
+                  <Button data-id="return-nb-button" variant="secondary">Return to server</Button>
                 </ActionListItem>
               </ActionList>
             </StackItem>
@@ -92,7 +68,6 @@
               <NotebookServerDetails />
             </StackItem>
           </Stack>
->>>>>>> 1a9a728e
         )}
       </ApplicationsPage>
     </>
