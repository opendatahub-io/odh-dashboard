--- conflicted
+++ resolved
@@ -18,11 +18,7 @@
   ConfigMap,
   Secret,
   EnvVarResourceType,
-<<<<<<< HEAD
-  PersistentVolumeClaim,
-=======
   VolumeMount,
->>>>>>> 155cf4f5
 } from '../../../../types';
 import ImageSelector from './ImageSelector';
 import EnvironmentVariablesRow from './EnvironmentVariablesRow';
@@ -249,38 +245,6 @@
 
   const handleNotebookAction = async () => {
     setSubmitError(null);
-<<<<<<< HEAD
-    const notebookSize = dashboardConfig?.spec?.notebookSizes?.find(
-      (ns) => ns.name === selectedSize,
-    );
-    if (!notebookSize) {
-      setSubmitError(
-        new Error(
-          'There was an unknown issue selecting your notebook size -- refresh and try again',
-        ),
-      );
-      console.error(
-        `Failed to associate selected notebook size (${selectedSize}) with list of notebook sizes`,
-        dashboardConfig?.spec?.notebookSizes,
-      );
-      return;
-    }
-    const pvcName = generatePvcNameFromUsername(username);
-    const requestedPvcSize = dashboardConfig?.spec?.notebookController?.pvcSize;
-    const pvcBody = generatePvc(pvcName, projectName, requestedPvcSize ?? DEFAULT_PVC_SIZE);
-    await verifyResource<PersistentVolumeClaim>(
-      pvcName,
-      projectName,
-      getPvc,
-      createPvc,
-      pvcBody,
-    ).catch((e) => console.error(`Something wrong with PVC ${pvcName}: ${e}`));
-    const volumes = [{ name: pvcName, persistentVolumeClaim: { claimName: pvcName } }];
-    const volumeMounts = [{ mountPath: MOUNT_PATH, name: pvcName }];
-    const notebookName = generateNotebookNameFromUsername(username);
-    const imageUrl = `${selectedImageTag.image?.dockerImageRepo}:${selectedImageTag.tag?.name}`;
-=======
->>>>>>> 155cf4f5
     setCreateInProgress(true);
     const pvcName = generatePvcNameFromUsername(username);
     const envVarFileName = generateEnvVarFileNameFromUsername(username);
