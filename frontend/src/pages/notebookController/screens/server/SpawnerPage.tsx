import * as React from 'react';
import {
  ActionGroup,
  Alert,
  Button,
  Form,
  FormGroup,
  FormSection,
  Grid,
  GridItem,
} from '@patternfly/react-core';
import { checkOrder, getDefaultTag, isImageTagBuildValid } from '../../../../utilities/imageUtils';
import {
  ImageInfo,
  ImageTag,
  VariableRow,
  ImageTagInfo,
  ConfigMap,
  Secret,
  EnvVarResourceType,
} from '../../../../types';
import ImageSelector from './ImageSelector';
import EnvironmentVariablesRow from './EnvironmentVariablesRow';
import { CUSTOM_VARIABLE, EMPTY_KEY, MOUNT_PATH, DEFAULT_PVC_SIZE } from '../../const';
import { PlusCircleIcon } from '@patternfly/react-icons';
import { useHistory } from 'react-router-dom';
import { startNotebook, stopNotebook } from '../../../../services/notebookService';
import { createPvc, getPvc } from '../../../../services/pvcService';
import {
  generateNotebookNameFromUsername,
  generatePvcNameFromUsername,
  generateEnvVarFileNameFromUsername,
  verifyResource,
  checkEnvVarFile,
  generatePvc,
  useNotebookUserState,
} from '../../../../utilities/notebookControllerUtils';
import { useAppContext } from '../../../../app/AppContext';
import { getSecret } from '../../../../services/secretsService';
import { getConfigMap } from '../../../../services/configMapService';
import { useWatchImages } from '../../../../utilities/useWatchImages';
import ApplicationsPage from '../../../ApplicationsPage';
import StartServerModal from './StartServerModal';
import { usePreferredNotebookSize } from './usePreferredNotebookSize';
import useNotification from '../../../../utilities/useNotification';
import { NotebookControllerContext } from '../../NotebookControllerContext';
import ImpersonateAlert from '../admin/ImpersonateAlert';
import useNamespaces from '../../useNamespaces';
import GPUSelectField from './GPUSelectField';
import SizeSelectField from './SizeSelectField';
import { fireTrackingEvent } from '../../../../utilities/segmentIOUtils';
import useSpawnerNotebookModalState from './useSpawnerNotebookModalState';

import '../../NotebookController.scss';

const SpawnerPage: React.FC = () => {
  const history = useHistory();
  const notification = useNotification();
  const { images, loaded, loadError } = useWatchImages();
  const { buildStatuses, dashboardConfig } = useAppContext();
  const { currentUserNotebook, requestNotebookRefresh, impersonatedUsername, setImpersonating } =
    React.useContext(NotebookControllerContext);
  const { notebookNamespace: projectName } = useNamespaces();
  const currentUserState = useNotebookUserState();
  const username = currentUserState.user;
  const [startShown, setStartShown] = useSpawnerNotebookModalState();
  const [selectedImageTag, setSelectedImageTag] = React.useState<ImageTag>({
    image: undefined,
    tag: undefined,
  });
  const { selectedSize, setSelectedSize, sizes } = usePreferredNotebookSize();
  const [selectedGpu, setSelectedGpu] = React.useState<string>('0');
  const [variableRows, setVariableRows] = React.useState<VariableRow[]>([]);
  const [createInProgress, setCreateInProgress] = React.useState<boolean>(false);
  const [submitError, setSubmitError] = React.useState<Error | null>(null);

  React.useEffect(() => {
    const setFirstValidImage = () => {
      const getDefaultImageTag = () => {
        let found = false;
        let i = 0;
        while (!found && i < images.length) {
          const image = images[i++];
          if (image) {
            const tag = getDefaultTag(buildStatuses, image);
            if (tag) {
              setSelectedImageTag({ image, tag });
              found = true;
            }
          }
        }
      };
      if (currentUserState?.lastSelectedImage) {
        const [imageName, tagName] = [...currentUserState?.lastSelectedImage.split(':')];
        const image = images.find((image) => image.name === imageName);
        const tag = image?.tags.find((tag) => tag.name === tagName);
        if (image && tag && isImageTagBuildValid(buildStatuses, image, tag)) {
          setSelectedImageTag({ image, tag });
        } else {
          getDefaultImageTag();
        }
      } else {
        getDefaultImageTag();
      }
    };
    if (images && currentUserState) {
      setFirstValidImage();
    }
  }, [currentUserState, images, buildStatuses]);

  const mapRows = React.useCallback(
    async (fetchFunc: (namespace: string, name: string) => Promise<ConfigMap | Secret>) => {
      if (!username) {
        return [];
      }
      let fetchedVariableRows: VariableRow[] = [];
      const envVarFileName = generateEnvVarFileNameFromUsername(username);
      const response = await verifyResource(envVarFileName, projectName, fetchFunc);
      if (response && response.data) {
        const isSecret = response.kind === EnvVarResourceType.Secret;
        fetchedVariableRows = Object.entries(response.data).map(([key, value]) => {
          const errors = fetchedVariableRows.find((variableRow) =>
            variableRow.variables.find((variable) => variable.name === key),
          )
            ? { [key]: 'That name is already in use. Try a different name.' }
            : {};
          return {
            variableType: CUSTOM_VARIABLE,
            variables: [
              {
                name: key,
                value: isSecret ? Buffer.from(value, 'base64').toString() : value,
                type: isSecret ? 'password' : 'text',
              },
            ],
            errors,
          };
        });
      }
      return fetchedVariableRows;
    },
    [username, projectName],
  );

  React.useEffect(() => {
    let cancelled = false;
    const mapEnvironmentVariableRows = async () => {
      const fetchedVariableRowsConfigMap = await mapRows(getConfigMap);
      const fetchedVariableRowsSecret = await mapRows(getSecret);
      if (!cancelled) {
        setVariableRows([...fetchedVariableRowsConfigMap, ...fetchedVariableRowsSecret]);
      }
    };
    mapEnvironmentVariableRows().catch((e) => console.error(e));
    return () => {
      cancelled = true;
    };
  }, [mapRows]);

  const handleImageTagSelection = (image: ImageInfo, tag: ImageTagInfo, checked: boolean) => {
    if (checked) {
      setSelectedImageTag({ image, tag });
    }
  };

  const renderEnvironmentVariableRows = () => {
    if (!variableRows?.length) {
      return null;
    }
    return variableRows.map((row, index) => (
      <EnvironmentVariablesRow
        key={`environment-variable-row-${index}`}
        rowIndex={`environment-variable-row-${index}`}
        categories={[]}
        variableRow={row}
        onUpdate={(updatedRow) => onUpdateRow(index, updatedRow)}
      />
    ));
  };

  const onUpdateRow = (index: number, updatedRow?: VariableRow) => {
    const updatedRows = [...variableRows];

    if (!updatedRow) {
      updatedRows.splice(index, 1); // remove the whole variable at the index
      setVariableRows(updatedRows);
      return;
    }

    updatedRows[index] = { ...updatedRow };
    updatedRows[index].errors = {};
    for (let i = 0; i < updatedRows.length; i++) {
      if (i !== index) {
        updatedRow.variables.forEach((variable) => {
          if (updatedRows[i].variables.find((v) => v.name === variable.name)) {
            updatedRows[index].errors[variable.name] =
              'That name is already in use. Try a different name.';
          }
        });
      }
    }
    setVariableRows(updatedRows);
  };

  const addEnvironmentVariableRow = () => {
    const newRow: VariableRow = {
      variableType: CUSTOM_VARIABLE,
      variables: [
        {
          name: EMPTY_KEY,
          type: 'text',
          value: '',
        },
      ],
      errors: {},
    };
    setVariableRows([...variableRows, newRow]);
  };

  const fireStartServerEvent = () => {
    fireTrackingEvent('Notebook Server Started', {
      GPU: parseInt(selectedGpu),
      lastSelectedSize: selectedSize.name,
      lastSelectedImage: `${selectedImageTag.image?.name}:${selectedImageTag.tag?.name}`,
    });
  };

  const handleNotebookAction = async () => {
    setSubmitError(null);
    const pvcName = generatePvcNameFromUsername(username);
    const requestedPvcSize = dashboardConfig.spec.notebookController?.pvcSize;
    const pvcBody = generatePvc(pvcName, projectName, requestedPvcSize ?? DEFAULT_PVC_SIZE);
    await verifyResource(pvcName, projectName, getPvc, createPvc, pvcBody).catch((e) =>
      console.error(`Something wrong with PVC ${pvcName}: ${e}`),
    );
    const volumes = [{ name: pvcName, persistentVolumeClaim: { claimName: pvcName } }];
    const volumeMounts = [{ mountPath: MOUNT_PATH, name: pvcName }];
    const notebookName = generateNotebookNameFromUsername(username);
    const imageUrl = `${selectedImageTag.image?.dockerImageRepo}:${selectedImageTag.tag?.name}`;
    setCreateInProgress(true);
    const envVars = await checkEnvVarFile(username, projectName, variableRows);
    await startNotebook({
      projectName,
      notebookName,
      username,
      imageUrl,
      notebookSize: selectedSize,
      imageSelection: `${selectedImageTag.image?.name}:${selectedImageTag.tag?.name}`,
      gpus: parseInt(selectedGpu),
      envVars,
      tolerationSettings: dashboardConfig.spec.notebookController?.notebookTolerationSettings,
      volumes,
      volumeMounts,
    })
      .then(() => {
        fireStartServerEvent();
        return true;
      })
      .catch((e) => {
        setSubmitError(e);
        return false;
      });
    requestNotebookRefresh();
  };

  return (
    <>
      <ImpersonateAlert />
      <ApplicationsPage
        title="Start a notebook server"
        description="Select options for your notebook server."
        loaded={loaded}
        loadError={loadError}
        empty={!images || images.length === 0}
      >
        <Form className="odh-notebook-controller__page odh-notebook-controller__page-content">
          <FormSection title="Notebook image">
            <FormGroup fieldId="modal-notebook-image">
              <Grid sm={12} md={12} lg={12} xl={6} xl2={6} hasGutter>
                {[...images].sort(checkOrder).map((image) => (
                  <GridItem key={image.name}>
                    <ImageSelector
                      data-id="image-selector"
                      image={image}
                      selectedImage={selectedImageTag.image}
                      selectedTag={selectedImageTag.tag}
                      handleSelection={handleImageTagSelection}
                    />
                  </GridItem>
                ))}
              </Grid>
            </FormGroup>
          </FormSection>
          <FormSection title="Deployment size">
            <SizeSelectField
<<<<<<< HEAD
              data-id="container-size"
              value={selectedSize}
              setValue={setSelectedSize}
=======
              value={selectedSize}
              setValue={(size) => setSelectedSize(size)}
              sizes={sizes}
>>>>>>> 1d5c2f63
            />
            <GPUSelectField value={selectedGpu} setValue={(size) => setSelectedGpu(size)} />
          </FormSection>
          <FormSection title="Environment variables" className="odh-notebook-controller__env-var">
            {renderEnvironmentVariableRows()}
            <Button
              className="odh-notebook-controller__env-var-add-button"
              isInline
              variant="link"
              onClick={addEnvironmentVariableRow}
            >
              <PlusCircleIcon />
              {` Add more variables`}
            </Button>
          </FormSection>
          <div>
            {submitError && (
              <Alert
                variant="danger"
                isInline
                title="Failed to create the notebook, please try again later"
              >
                {submitError.message}
              </Alert>
            )}
            <ActionGroup>
              <Button
                data-id="start-server-button"
                variant="primary"
                onClick={() => {
                  handleNotebookAction().catch((e) => {
                    setCreateInProgress(false);
                    setStartShown(false);
                    console.error(e);
                  });
                }}
                isDisabled={createInProgress}
              >
                Start server
              </Button>
              <Button
                data-id="cancel-button"
                variant="secondary"
                onClick={() => {
                  if (impersonatedUsername) {
                    setImpersonating();
                  } else {
                    history.push('/');
                  }
                }}
              >
                Cancel
              </Button>
            </ActionGroup>
          </div>
        </Form>
        <StartServerModal
          open={startShown}
          onClose={() => {
            if (currentUserNotebook) {
              const notebookName = currentUserNotebook.metadata.name;
              stopNotebook(projectName, notebookName)
                .then(() => requestNotebookRefresh())
                .catch((e) => notification.error(`Error stop notebook ${notebookName}`, e.message));
            } else {
              // Shouldn't happen, but if we don't have a notebook, there is nothing to stop
              setStartShown(false);
            }
            setCreateInProgress(false);
          }}
        />
      </ApplicationsPage>
    </>
  );
};

export default SpawnerPage;<|MERGE_RESOLUTION|>--- conflicted
+++ resolved
@@ -293,15 +293,10 @@
           </FormSection>
           <FormSection title="Deployment size">
             <SizeSelectField
-<<<<<<< HEAD
               data-id="container-size"
-              value={selectedSize}
-              setValue={setSelectedSize}
-=======
               value={selectedSize}
               setValue={(size) => setSelectedSize(size)}
               sizes={sizes}
->>>>>>> 1d5c2f63
             />
             <GPUSelectField value={selectedGpu} setValue={(size) => setSelectedGpu(size)} />
           </FormSection>
