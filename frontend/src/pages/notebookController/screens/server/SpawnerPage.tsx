import * as React from 'react';
import {
  ActionGroup,
  Alert,
  Button,
  Form,
  FormGroup,
  FormSection,
  Grid,
  GridItem,
} from '@patternfly/react-core';
import { PlusCircleIcon } from '@patternfly/react-icons';
import { useNavigate } from 'react-router-dom';
import { CUSTOM_VARIABLE, EMPTY_KEY, ENV_VAR_NAME_REGEX } from '~/pages/notebookController/const';
import {
  ImageInfo,
  ImageTag,
  VariableRow,
  ImageTagInfo,
  ConfigMap,
  Secret,
  EnvVarResourceType,
  NotebookState,
} from '~/types';
import { checkOrder, getDefaultTag, isImageTagBuildValid } from '~/utilities/imageUtils';
import { enableNotebook, stopNotebook } from '~/services/notebookService';
import {
  generateEnvVarFileNameFromUsername,
  verifyResource,
  useNotebookUserState,
  classifyEnvVars,
} from '~/utilities/notebookControllerUtils';
import { useAppContext } from '~/app/AppContext';
import { useWatchImages } from '~/utilities/useWatchImages';
import ApplicationsPage from '~/pages/ApplicationsPage';
import useNotification from '~/utilities/useNotification';
import { NotebookControllerContext } from '~/pages/notebookController/NotebookControllerContext';
import ImpersonateAlert from '~/pages/notebookController/screens/admin/ImpersonateAlert';
import useNamespaces from '~/pages/notebookController/useNamespaces';
import { fireTrackingEvent } from '~/utilities/segmentIOUtils';
import { getEnvConfigMap, getEnvSecret } from '~/services/envService';
import useNotebookAcceleratorProfile from '~/pages/projects/screens/detail/notebooks/useNotebookAcceleratorProfile';
import SizeSelectField from './SizeSelectField';
import useSpawnerNotebookModalState from './useSpawnerNotebookModalState';
import BrowserTabPreferenceCheckbox from './BrowserTabPreferenceCheckbox';
import EnvironmentVariablesRow from './EnvironmentVariablesRow';
import ImageSelector from './ImageSelector';
import { usePreferredNotebookSize } from './usePreferredNotebookSize';
import StartServerModal from './StartServerModal';

import '~/pages/notebookController/NotebookController.scss';
import AcceleratorProfileSelectField from './AcceleratorProfileSelectField';

const SpawnerPage: React.FC = () => {
  const navigate = useNavigate();
  const notification = useNotification();
  const { images, loaded, loadError } = useWatchImages();
  const { buildStatuses } = useAppContext();
  const { currentUserNotebook, requestNotebookRefresh, impersonatedUsername, setImpersonating } =
    React.useContext(NotebookControllerContext);
  const { notebookNamespace: projectName } = useNamespaces();
  const currentUserState = useNotebookUserState();
  const username = currentUserState.user;
  const [createInProgress, setCreateInProgress] = React.useState(false);
  const { startShown, hideStartShown, refreshNotebookForStart } =
    useSpawnerNotebookModalState(createInProgress);
  const [selectedImageTag, setSelectedImageTag] = React.useState<ImageTag>({
    image: undefined,
    tag: undefined,
  });
  const { selectedSize, setSelectedSize, sizes } = usePreferredNotebookSize();
  const [acceleratorProfile, setAcceleratorProfile] =
    useNotebookAcceleratorProfile(currentUserNotebook);
  const [variableRows, setVariableRows] = React.useState<VariableRow[]>([]);
  const [submitError, setSubmitError] = React.useState<Error | null>(null);

  const disableSubmit =
    createInProgress || variableRows.some(({ errors }) => Object.keys(errors).length > 0);

  React.useEffect(() => {
    const setFirstValidImage = () => {
      const getDefaultImageTag = () => {
        let found = false;
        let i = 0;
        while (!found && i < images.length) {
          const image = images[i++];
          if (image) {
            const tag = getDefaultTag(buildStatuses, image);
            if (tag) {
              setSelectedImageTag({ image, tag });
              found = true;
            }
          }
        }
      };
      if (currentUserState?.lastSelectedImage) {
        const [imageName, tagName] = [...currentUserState.lastSelectedImage.split(':')];
        const image = images.find((image) => image.name === imageName);
        const tag = image?.tags.find((tag) => tag.name === tagName);
        if (image && tag && isImageTagBuildValid(buildStatuses, image, tag)) {
          setSelectedImageTag({ image, tag });
        } else {
          getDefaultImageTag();
        }
      } else {
        getDefaultImageTag();
      }
    };
    if (images && currentUserState) {
      setFirstValidImage();
    }
  }, [currentUserState, images, buildStatuses]);

  const mapRows = React.useCallback(
    async (fetchFunc: (namespace: string, name: string) => Promise<ConfigMap | Secret>) => {
      if (!username) {
        return [];
      }
      let fetchedVariableRows: VariableRow[] = [];
      const envVarFileName = generateEnvVarFileNameFromUsername(username);
      const response = await verifyResource<ConfigMap | Secret>(
        envVarFileName,
        projectName,
        fetchFunc,
      );
      if (response && response.data) {
        const isSecret = response.kind === EnvVarResourceType.Secret;
        fetchedVariableRows = Object.entries(response.data).map(([key, value]) => {
          const errors = fetchedVariableRows.find((variableRow) =>
            variableRow.variables.find((variable) => variable.name === key),
          )
            ? { [key]: 'That name is already in use. Try a different name.' }
            : {};
          return {
            variableType: CUSTOM_VARIABLE,
            variables: [
              {
                name: key,
                value: isSecret ? atob(value) : value,
                type: isSecret ? 'password' : 'text',
              },
            ],
            errors,
          };
        });
      }
      return fetchedVariableRows;
    },
    [username, projectName],
  );

  React.useEffect(() => {
    let cancelled = false;
    const mapEnvironmentVariableRows = async () => {
      const fetchedVariableRowsConfigMap = await mapRows(getEnvConfigMap);
      const fetchedVariableRowsSecret = await mapRows(getEnvSecret);
      if (!cancelled) {
        setVariableRows([...fetchedVariableRowsConfigMap, ...fetchedVariableRowsSecret]);
      }
    };
    /* eslint-disable-next-line no-console */
    mapEnvironmentVariableRows().catch((e) => console.error(e));
    return () => {
      cancelled = true;
    };
  }, [mapRows]);

  const handleImageTagSelection = (image: ImageInfo, tag: ImageTagInfo, checked: boolean) => {
    if (checked) {
      setSelectedImageTag({ image, tag });
    }
  };

  const renderEnvironmentVariableRows = () => {
    if (!variableRows?.length) {
      return null;
    }
    return variableRows.map((row, index) => (
      <EnvironmentVariablesRow
        key={`environment-variable-row-${index}`}
        rowIndex={`environment-variable-row-${index}`}
        categories={[]}
        variableRow={row}
        onUpdate={(updatedRow) => onUpdateRow(index, updatedRow)}
      />
    ));
  };

  const onUpdateRow = (index: number, updatedRow?: VariableRow) => {
    const updatedRows = [...variableRows];

    if (!updatedRow) {
      updatedRows.splice(index, 1); // remove the whole variable at the index
      setVariableRows(updatedRows);
      return;
    }

    updatedRows[index] = { ...updatedRow };
    updatedRows[index].errors = {};
    for (let i = 0; i < updatedRows.length; i++) {
      if (i !== index) {
        updatedRow.variables.forEach((variable) => {
          if (updatedRows[i].variables.find((v) => v.name === variable.name)) {
            updatedRows[index].errors[variable.name] =
              'That name is already in use. Try a different name.';
          }
        });
      }
    }
    updatedRow.variables.forEach((variable) => {
      if (!ENV_VAR_NAME_REGEX.test(variable.name)) {
        updatedRows[index].errors[variable.name] =
          "Invalid variable name. The name must consist of alphabetic characters, digits, '_', '-', or '.', and must not start with a digit.";
      }
    });
    setVariableRows(updatedRows);
  };

  const addEnvironmentVariableRow = () => {
    const newRow: VariableRow = {
      variableType: CUSTOM_VARIABLE,
      variables: [
        {
          name: EMPTY_KEY,
          type: 'text',
          value: '',
        },
      ],
      errors: {},
    };
    setVariableRows([...variableRows, newRow]);
  };

  const fireStartServerEvent = () => {
    fireTrackingEvent('Notebook Server Started', {
      accelerator: acceleratorProfile.acceleratorProfile
        ? `${acceleratorProfile.acceleratorProfile.spec.displayName} (${acceleratorProfile.acceleratorProfile.metadata.name}): ${acceleratorProfile.acceleratorProfile.spec.identifier}`
        : acceleratorProfile.useExisting
        ? 'Unknown'
        : 'None',
      acceleratorCount: acceleratorProfile.useExisting ? undefined : acceleratorProfile.count,
      lastSelectedSize: selectedSize.name,
      lastSelectedImage: `${selectedImageTag.image?.name}:${selectedImageTag.tag?.name}`,
    });
  };

  const handleNotebookAction = async () => {
    setSubmitError(null);
    setCreateInProgress(true);
    const envVars = classifyEnvVars(variableRows);

    enableNotebook({
      notebookSizeName: selectedSize.name,
      imageName: selectedImageTag.image?.name || '',
      imageTagName: selectedImageTag.tag?.name || '',
<<<<<<< HEAD
      acceleratorProfile: acceleratorProfile,
      envVars: envVars,
=======
      accelerator,
      envVars,
>>>>>>> 0cf51235
      state: NotebookState.Started,
      username: impersonatedUsername || undefined,
    })
      .then(() => {
        fireStartServerEvent();
        refreshNotebookForStart();
      })
      .catch((e) => {
        setSubmitError(e);
        setCreateInProgress(false);
        // We had issues spawning the notebook -- try to stop it
        stopNotebook(impersonatedUsername || undefined).catch(() =>
          notification.error(
            'Error creating notebook',
            'Error spawning notebook and unable to properly stop it',
          ),
        );
      });
  };

  return (
    <>
      <ImpersonateAlert />
      <ApplicationsPage
        title="Start a notebook server"
        description="Select options for your notebook server."
        provideChildrenPadding
        loaded={loaded}
        loadError={loadError}
        empty={!images || images.length === 0}
      >
        <Form maxWidth="1000px">
          <FormSection title="Notebook image">
            <FormGroup fieldId="modal-notebook-image">
              <Grid sm={12} md={12} lg={12} xl={6} xl2={6} hasGutter>
                {[...images]
                  .filter((image) => !image.error)
                  .sort(checkOrder)
                  .map((image) => (
                    <GridItem key={image.name}>
                      <ImageSelector
                        data-id="image-selector"
                        image={image}
                        selectedImage={selectedImageTag.image}
                        selectedTag={selectedImageTag.tag}
                        handleSelection={handleImageTagSelection}
                      />
                    </GridItem>
                  ))}
              </Grid>
            </FormGroup>
          </FormSection>
          <FormSection title="Deployment size">
            <SizeSelectField
              data-id="container-size"
              value={selectedSize}
              setValue={(size) => setSelectedSize(size)}
              sizes={sizes}
            />
            <AcceleratorProfileSelectField
              acceleratorProfileState={acceleratorProfile}
              setAcceleratorProfileState={setAcceleratorProfile}
            />
          </FormSection>
          <FormSection title="Environment variables" className="odh-notebook-controller__env-var">
            {renderEnvironmentVariableRows()}
            <Button
              className="odh-notebook-controller__env-var-add-button"
              isInline
              variant="link"
              onClick={addEnvironmentVariableRow}
            >
              <PlusCircleIcon />
              {` Add more variables`}
            </Button>
          </FormSection>
          <div>
            {submitError && (
              <Alert
                variant="danger"
                isInline
                title="Failed to create the notebook, please try again later"
              >
                {submitError.message}
              </Alert>
            )}
            <ActionGroup>
              <Button
                data-id="start-server-button"
                variant="primary"
                onClick={() => {
                  handleNotebookAction().catch((e) => {
                    setCreateInProgress(false);
                    hideStartShown();
                    /* eslint-disable-next-line no-console */
                    console.error('Error submitting resources around starting a notebook', e);
                    setSubmitError(e);
                  });
                }}
                isDisabled={disableSubmit}
              >
                Start server
              </Button>
              <Button
                data-id="cancel-button"
                variant="secondary"
                onClick={() => {
                  if (impersonatedUsername) {
                    setImpersonating();
                  } else {
                    navigate('/');
                  }
                }}
              >
                Cancel
              </Button>
            </ActionGroup>
          </div>
          <BrowserTabPreferenceCheckbox />
        </Form>
        <StartServerModal
          spawnInProgress={startShown}
          open={createInProgress}
          onClose={() => {
            if (currentUserNotebook) {
              const notebookName = currentUserNotebook.metadata.name;
              stopNotebook(impersonatedUsername || undefined)
                .then(() => requestNotebookRefresh())
                .catch((e) => notification.error(`Error stop notebook ${notebookName}`, e.message));
            } else {
              // Shouldn't happen, but if we don't have a notebook, there is nothing to stop
              hideStartShown();
            }
            setCreateInProgress(false);
          }}
        />
      </ApplicationsPage>
    </>
  );
};

export default SpawnerPage;<|MERGE_RESOLUTION|>--- conflicted
+++ resolved
@@ -253,13 +253,8 @@
       notebookSizeName: selectedSize.name,
       imageName: selectedImageTag.image?.name || '',
       imageTagName: selectedImageTag.tag?.name || '',
-<<<<<<< HEAD
-      acceleratorProfile: acceleratorProfile,
-      envVars: envVars,
-=======
-      accelerator,
+      acceleratorProfile,
       envVars,
->>>>>>> 0cf51235
       state: NotebookState.Started,
       username: impersonatedUsername || undefined,
     })
