import * as React from 'react';
import {
  Alert,
  EmptyState,
  EmptyStateVariant,
  Spinner,
  Stack,
  StackItem,
  Title,
} from '@patternfly/react-core';
import { Td, Tr } from '@patternfly/react-table';
import { Table } from '#~/components/table';
import ExternalLink from '#~/components/ExternalLink';
import ApplicationsPage from '#~/pages/ApplicationsPage';
import { ODH_PRODUCT_NAME } from '#~/utilities/const';
import useRouteForNotebook from '#~/pages/projects/notebook/useRouteForNotebook.ts';
import { columns } from './data';
import StopAllServersButton from './StopAllServersButton';
import UserTableCellTransform from './UserTableCellTransform';
import useAdminUsers from './useAdminUsers';

const NotebookAdminControl: React.FC = () => {
  const [users, loaded, loadError] = useAdminUsers();
<<<<<<< HEAD
  const { serverStatuses, setServerStatuses } = React.useContext(NotebookAdminContext);
  const [selectedNotebook, setSelectedNotebook] = React.useState<Notebook | undefined>(undefined);
  const [currentNotebookLink, currentNotebookLinkLoaded, currentNotebookLinkError] =
    useRouteForNotebook(selectedNotebook?.metadata.name, selectedNotebook?.metadata.namespace);

  const onNotebooksStop = React.useCallback(
    (didStop: boolean) => {
      if (didStop) {
        serverStatuses.forEach((serverStatus) => {
          serverStatus.forceRefresh();
        });
      }
      setServerStatuses([]);
    },
    [serverStatuses, setServerStatuses],
  );

  const notebooksToStop = React.useMemo(
    () =>
      serverStatuses
        .map((serverStatus) => serverStatus.notebook)
        .filter((notebook): notebook is Notebook => !!notebook),
    [serverStatuses],
  );
=======
>>>>>>> 6b03b017

  React.useEffect(() => {
    if (notebooksToStop.length === 1) {
      setSelectedNotebook(notebooksToStop[0]);
    } else {
      setSelectedNotebook(undefined);
    }
  }, [notebooksToStop]);

  return (
    <ApplicationsPage
      title="Administration"
      description="Manage workbenches for your organization."
      provideChildrenPadding
      loaded={loaded}
      loadingContent={
        <EmptyState
          headingLevel="h1"
          titleText="Loading"
          variant={EmptyStateVariant.lg}
          data-id="loading-empty-state"
        >
          <Spinner size="xl" />
        </EmptyState>
      }
      loadError={loadError}
      empty={false}
      headerAction={<StopAllServersButton users={users} />}
    >
      <Stack hasGutter>
        <StackItem>
          <Alert
            title="Manage users in OpenShift"
            component="h2"
            isInline
            data-testid="manage-users-alert"
          >
            Create, delete, and manage permissions for {ODH_PRODUCT_NAME} users in OpenShift.{' '}
            <ExternalLink
              text="Learn more about OpenShift user management"
              to="https://docs.redhat.com/en/documentation/red_hat_openshift_ai_cloud_service/1/html/managing_openshift_ai/managing-users-and-groups"
            />
          </Alert>
        </StackItem>
        <StackItem>
          <Title headingLevel="h2">Users</Title>
        </StackItem>
        <StackItem>
          <Table
            aria-label="Users table"
            variant="compact"
            data={users}
            data-testid="administration-users-table"
            enablePagination
            columns={columns}
            rowRenderer={(user) => (
              <Tr key={user.name}>
                {columns.map((column) => (
                  <Td
                    key={column.field}
                    dataLabel={column.field}
                    isActionCell={column.field === 'actions'}
                  >
                    <UserTableCellTransform user={user} userProperty={column.field} />
                  </Td>
                ))}
              </Tr>
            )}
          />
        </StackItem>
      </Stack>
<<<<<<< HEAD
      {(currentNotebookLinkLoaded && notebooksToStop.length === 1) || notebooksToStop.length > 1 ? (
        <StopServerModal
          notebooksToStop={notebooksToStop}
          onNotebooksStop={onNotebooksStop}
          link={currentNotebookLinkError || !currentNotebookLink ? '#' : currentNotebookLink}
        />
      ) : null}
=======
>>>>>>> 6b03b017
    </ApplicationsPage>
  );
};

export default NotebookAdminControl;<|MERGE_RESOLUTION|>--- conflicted
+++ resolved
@@ -21,7 +21,6 @@
 
 const NotebookAdminControl: React.FC = () => {
   const [users, loaded, loadError] = useAdminUsers();
-<<<<<<< HEAD
   const { serverStatuses, setServerStatuses } = React.useContext(NotebookAdminContext);
   const [selectedNotebook, setSelectedNotebook] = React.useState<Notebook | undefined>(undefined);
   const [currentNotebookLink, currentNotebookLinkLoaded, currentNotebookLinkError] =
@@ -46,8 +45,6 @@
         .filter((notebook): notebook is Notebook => !!notebook),
     [serverStatuses],
   );
-=======
->>>>>>> 6b03b017
 
   React.useEffect(() => {
     if (notebooksToStop.length === 1) {
@@ -119,7 +116,6 @@
           />
         </StackItem>
       </Stack>
-<<<<<<< HEAD
       {(currentNotebookLinkLoaded && notebooksToStop.length === 1) || notebooksToStop.length > 1 ? (
         <StopServerModal
           notebooksToStop={notebooksToStop}
@@ -127,8 +123,6 @@
           link={currentNotebookLinkError || !currentNotebookLink ? '#' : currentNotebookLink}
         />
       ) : null}
-=======
->>>>>>> 6b03b017
     </ApplicationsPage>
   );
 };
