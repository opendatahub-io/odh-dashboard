--- conflicted
+++ resolved
@@ -14,15 +14,7 @@
       title={`This notebook server is being created for "${impersonatedUsername}"`}
       isInline
     >
-<<<<<<< HEAD
-      <Button
-        data-id="return-admin-view-button"
-        variant="link"
-        onClick={() => setImpersonatingUsername(null)}
-      >
-=======
-      <Button variant="link" onClick={() => setImpersonating()}>
->>>>>>> 1a9a728e
+      <Button data-id="return-admin-view-button" variant="link" onClick={() => setImpersonating()}>
         Return to administration view
       </Button>
     </Alert>
