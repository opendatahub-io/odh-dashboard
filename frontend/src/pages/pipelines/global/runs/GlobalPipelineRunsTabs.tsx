--- conflicted
+++ resolved
@@ -26,22 +26,14 @@
       }}
       aria-label="Pipeline run page tabs"
       role="region"
-<<<<<<< HEAD
-      className="odh-tabs-fix"
-=======
       className="odh-pipeline-runs-page-tabs"
->>>>>>> a20b504a
       data-testid="pipeline-runs-global-tabs"
     >
       <Tab
         eventKey={PipelineRunType.Scheduled}
         title={<TabTitleText>Scheduled</TabTitleText>}
         aria-label="Scheduled runs tab"
-<<<<<<< HEAD
-        className="odh-tabcontent-fix"
-=======
         className="odh-pipeline-runs-page-tabs__content"
->>>>>>> a20b504a
         data-testid="scheduled-runs-tab"
       >
         <PageSection isFilled variant="light">
@@ -52,11 +44,7 @@
         eventKey={PipelineRunType.Triggered}
         title={<TabTitleText>Triggered</TabTitleText>}
         aria-label="Triggered runs tab"
-<<<<<<< HEAD
-        className="odh-tabcontent-fix"
-=======
         className="odh-pipeline-runs-page-tabs__content"
->>>>>>> a20b504a
         data-testid="triggered-runs-tab"
       >
         <PageSection isFilled variant="light">
