import {
  Split,
  SplitItem,
  Label,
  FormGroup,
  Alert,
  FormHelperText,
  HelperText,
  HelperTextItem,
} from '@patternfly/react-core';
import { ExclamationTriangleIcon } from '@patternfly/react-icons';
import React from 'react';
import SimpleSelect, { SimpleSelectOption } from '~/components/SimpleSelect';
import useStorageClasses from '~/concepts/k8s/useStorageClasses';
import { getStorageClassConfig } from '~/pages/storageClasses/utils';
import useDefaultStorageClass from './useDefaultStorageClass';

type StorageClassSelectProps = {
  storageClassName?: string;
  setStorageClassName: (name: string) => void;
  disableStorageClassSelect?: boolean;
  menuAppendTo?: HTMLElement;
};

const StorageClassSelect: React.FC<StorageClassSelectProps> = ({
  storageClassName,
  setStorageClassName,
  disableStorageClassSelect,
  menuAppendTo,
}) => {
  const [storageClasses, storageClassesLoaded] = useStorageClasses();
  const hasStorageClassConfigs = storageClasses.some((sc) => !!getStorageClassConfig(sc));
  const defaultSc = useDefaultStorageClass();

  const enabledStorageClasses = storageClasses
    .filter((sc) => getStorageClassConfig(sc)?.isEnabled === true)
    .toSorted((a, b) => {
      const aConfig = getStorageClassConfig(a);
      const bConfig = getStorageClassConfig(b);
      if (aConfig?.isDefault) {
        return -1;
      }
      if (bConfig?.isDefault) {
        return 1;
      }
      return (aConfig?.displayName || a.metadata.name).localeCompare(
        bConfig?.displayName || b.metadata.name,
      );
    });

  const selectedStorageClass = storageClasses.find((sc) => sc.metadata.name === storageClassName);
  const selectedStorageClassConfig = selectedStorageClass
    ? getStorageClassConfig(selectedStorageClass)
    : undefined;

  const options: SimpleSelectOption[] = (
    disableStorageClassSelect ? storageClasses : enabledStorageClasses
  ).map((sc) => {
    const config = getStorageClassConfig(sc);

    return {
      key: sc.metadata.name,
      label: config?.displayName || sc.metadata.name,
      description: config?.description,
      isDisabled: !config?.isEnabled,
      dropdownLabel: (
        <Split>
          <SplitItem>{config?.displayName || sc.metadata.name}</SplitItem>
          <SplitItem isFilled />
          <SplitItem>
<<<<<<< HEAD
            {config?.isDefault && (
              <Label isCompact color="green" data-testid="is-default-label">
=======
            {/* If multiple storage classes have `isDefault` set to true, 
            prioritize the one returned by useDefaultStorageClass() as the default class */}
            {sc.metadata.name === defaultSc?.metadata.name && (
              <Label isCompact color="green">
>>>>>>> 41ea0396
                Default class
              </Label>
            )}
          </SplitItem>
        </Split>
      ),
    };
  });

  return hasStorageClassConfigs ? (
    <FormGroup label="Storage class" fieldId="storage-class">
      <SimpleSelect
        dataTestId="storage-classes-selector"
        id="storage-classes-selector"
        isFullWidth
        value={storageClassName}
        options={options}
        onChange={(selection) => {
          setStorageClassName(selection);
        }}
        isDisabled={
          disableStorageClassSelect || !storageClassesLoaded || enabledStorageClasses.length <= 1
        }
        placeholder="Select storage class"
        popperProps={{ appendTo: menuAppendTo }}
      />
      <FormHelperText>
        {selectedStorageClassConfig && !selectedStorageClassConfig.isEnabled ? (
          <HelperText>
            <HelperTextItem
              data-testid="deprecated-storage-warning"
              variant="warning"
              icon={<ExclamationTriangleIcon />}
            >
              The selected storage class is deprecated.
            </HelperTextItem>
          </HelperText>
        ) : (
          <Alert
            variant="info"
            title="The storage class cannot be changed after creation."
            isInline
            isPlain
          />
        )}
      </FormHelperText>
    </FormGroup>
  ) : null;
};

export default StorageClassSelect;<|MERGE_RESOLUTION|>--- conflicted
+++ resolved
@@ -68,15 +68,10 @@
           <SplitItem>{config?.displayName || sc.metadata.name}</SplitItem>
           <SplitItem isFilled />
           <SplitItem>
-<<<<<<< HEAD
-            {config?.isDefault && (
-              <Label isCompact color="green" data-testid="is-default-label">
-=======
             {/* If multiple storage classes have `isDefault` set to true, 
             prioritize the one returned by useDefaultStorageClass() as the default class */}
             {sc.metadata.name === defaultSc?.metadata.name && (
-              <Label isCompact color="green">
->>>>>>> 41ea0396
+              <Label isCompact color="green" data-testid="is-default-label">
                 Default class
               </Label>
             )}
