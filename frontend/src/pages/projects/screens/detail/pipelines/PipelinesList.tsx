import * as React from 'react';
import { Bullseye, Button, Spinner, Stack, StackItem } from '@patternfly/react-core';
import { useNavigate } from 'react-router-dom';
import { TableVariant } from '@patternfly/react-table';
import EmptyDetailsList from '~/pages/projects/screens/detail/EmptyDetailsList';
import PipelinesTable from '~/concepts/pipelines/content/tables/pipeline/PipelinesTable';
import IndentSection from '~/pages/projects/components/IndentSection';
import { usePipelinesAPI } from '~/concepts/pipelines/context';
import EmptyStateErrorMessage from '~/components/EmptyStateErrorMessage';
import { TABLE_CONTENT_LIMIT } from '~/concepts/pipelines/const';
import usePipelinesTable from '~/concepts/pipelines/content/tables/pipeline/usePipelinesTable';

type PipelinesListProps = {
  setIsPipelinesEmpty: (isEmpty: boolean) => void;
};

const PipelinesList: React.FC<PipelinesListProps> = ({ setIsPipelinesEmpty }) => {
  const { namespace } = usePipelinesAPI();
  const [
    [{ items: pipelines, totalSize }, loaded, loadError, refresh],
    { initialLoaded, ...tableProps },
  ] = usePipelinesTable(TABLE_CONTENT_LIMIT);
  const navigate = useNavigate();

  const isPipelinesEmpty = pipelines.length === 0;

  React.useEffect(() => {
    setIsPipelinesEmpty(isPipelinesEmpty);
  }, [isPipelinesEmpty, setIsPipelinesEmpty]);

  if (loadError) {
    return (
      <EmptyStateErrorMessage title="Error displaying pipelines" bodyText={loadError.message} />
    );
  }

  if (!loaded && !initialLoaded) {
    return (
      <Bullseye style={{ minHeight: 150 }}>
        <Spinner />
      </Bullseye>
    );
  }

<<<<<<< HEAD
  if (loaded && totalSize === 0 && !tableProps.filter) {
=======
  if (loaded && pipelines.length === 0 && !tableProps.filter) {
>>>>>>> 0cf51235
    return <EmptyDetailsList title="No pipelines" />;
  }

  return (
    <Stack hasGutter>
      <StackItem>
        <PipelinesTable
          {...tableProps}
          totalSize={totalSize}
          loading={!loaded}
          pipelines={pipelines}
          pipelineDetailsPath={(namespace, id) => `/projects/${namespace}/pipeline/view/${id}`}
          refreshPipelines={refresh}
          variant={TableVariant.compact}
        />
      </StackItem>
      {totalSize > TABLE_CONTENT_LIMIT && (
        <StackItem>
          <IndentSection>
            <Button variant="link" onClick={() => navigate(`/pipelines/${namespace}`)}>
              View all pipelines
            </Button>
          </IndentSection>
        </StackItem>
      )}
    </Stack>
  );
};

export default PipelinesList;<|MERGE_RESOLUTION|>--- conflicted
+++ resolved
@@ -42,11 +42,7 @@
     );
   }
 
-<<<<<<< HEAD
-  if (loaded && totalSize === 0 && !tableProps.filter) {
-=======
   if (loaded && pipelines.length === 0 && !tableProps.filter) {
->>>>>>> 0cf51235
     return <EmptyDetailsList title="No pipelines" />;
   }
 
