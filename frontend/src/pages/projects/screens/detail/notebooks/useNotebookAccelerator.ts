<<<<<<< HEAD
import React, { useRef } from 'react';
import { AcceleratorKind, NotebookKind } from '~/k8sTypes';
import useAccelerators from '~/pages/notebookController/screens/server/useAccelerators';
import { Notebook, PodContainer } from '~/types';
import useGenericObjectState, { GenericObjectState } from '~/utilities/useGenericObjectState';

export type AcceleratorState = {
  accelerator?: AcceleratorKind;
  count: number;
};
=======
import { NotebookKind } from '~/k8sTypes';
import { Notebook } from '~/types';
import useAcceleratorState, { AcceleratorState } from '~/utilities/useAcceleratorState';
import { GenericObjectState } from '~/utilities/useGenericObjectState';
>>>>>>> dcd23ec6

const useNotebookAccelerator = (
  notebook?: NotebookKind | Notebook | null,
): GenericObjectState<AcceleratorState> => {
<<<<<<< HEAD
  const [acceleratorState, setData, resetData] = useGenericObjectState<AcceleratorState>({
    accelerator: undefined,
    count: 0,
  });

  const hasSet = useRef(false);

  const [accelerators, loaded, loadError] = useAccelerators();

  React.useEffect(() => {
    if (
      loaded &&
      !loadError &&
      notebook &&
      notebook?.metadata?.annotations?.['opendatahub.io/accelerator-name'] &&
      !hasSet.current
    ) {
      notebook.spec.template;
      const name = notebook.metadata.annotations['opendatahub.io/accelerator-name'];
      const accelerator = accelerators.find((accelerator) => accelerator.metadata.name === name);
      const container: PodContainer | undefined = notebook?.spec.template.spec.containers.find(
        (container) => container.name === notebook.metadata.name,
      );
      if (accelerator && container) {
        hasSet.current = true;
        setData('accelerator', accelerator);
        setData('count', Number(container.resources?.limits?.[accelerator.spec.identifier] ?? 0));
      }
    }
  }, [accelerators, loaded, loadError, notebook, setData]);
=======
  const acceleratorName = notebook?.metadata.annotations?.['opendatahub.io/accelerator-name'];
  const resources = notebook?.spec.template.spec.containers.find(
    (container) => container.name === notebook.metadata.name,
  )?.resources;
  const tolerations = notebook?.spec.template.spec.tolerations;
>>>>>>> dcd23ec6

  return useAcceleratorState(resources, tolerations, acceleratorName);
};

export default useNotebookAccelerator;<|MERGE_RESOLUTION|>--- conflicted
+++ resolved
@@ -1,62 +1,16 @@
-<<<<<<< HEAD
-import React, { useRef } from 'react';
-import { AcceleratorKind, NotebookKind } from '~/k8sTypes';
-import useAccelerators from '~/pages/notebookController/screens/server/useAccelerators';
-import { Notebook, PodContainer } from '~/types';
-import useGenericObjectState, { GenericObjectState } from '~/utilities/useGenericObjectState';
-
-export type AcceleratorState = {
-  accelerator?: AcceleratorKind;
-  count: number;
-};
-=======
 import { NotebookKind } from '~/k8sTypes';
 import { Notebook } from '~/types';
 import useAcceleratorState, { AcceleratorState } from '~/utilities/useAcceleratorState';
 import { GenericObjectState } from '~/utilities/useGenericObjectState';
->>>>>>> dcd23ec6
 
 const useNotebookAccelerator = (
   notebook?: NotebookKind | Notebook | null,
 ): GenericObjectState<AcceleratorState> => {
-<<<<<<< HEAD
-  const [acceleratorState, setData, resetData] = useGenericObjectState<AcceleratorState>({
-    accelerator: undefined,
-    count: 0,
-  });
-
-  const hasSet = useRef(false);
-
-  const [accelerators, loaded, loadError] = useAccelerators();
-
-  React.useEffect(() => {
-    if (
-      loaded &&
-      !loadError &&
-      notebook &&
-      notebook?.metadata?.annotations?.['opendatahub.io/accelerator-name'] &&
-      !hasSet.current
-    ) {
-      notebook.spec.template;
-      const name = notebook.metadata.annotations['opendatahub.io/accelerator-name'];
-      const accelerator = accelerators.find((accelerator) => accelerator.metadata.name === name);
-      const container: PodContainer | undefined = notebook?.spec.template.spec.containers.find(
-        (container) => container.name === notebook.metadata.name,
-      );
-      if (accelerator && container) {
-        hasSet.current = true;
-        setData('accelerator', accelerator);
-        setData('count', Number(container.resources?.limits?.[accelerator.spec.identifier] ?? 0));
-      }
-    }
-  }, [accelerators, loaded, loadError, notebook, setData]);
-=======
   const acceleratorName = notebook?.metadata.annotations?.['opendatahub.io/accelerator-name'];
   const resources = notebook?.spec.template.spec.containers.find(
     (container) => container.name === notebook.metadata.name,
   )?.resources;
   const tolerations = notebook?.spec.template.spec.tolerations;
->>>>>>> dcd23ec6
 
   return useAcceleratorState(resources, tolerations, acceleratorName);
 };
