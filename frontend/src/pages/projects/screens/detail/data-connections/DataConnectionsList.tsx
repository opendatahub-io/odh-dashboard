--- conflicted
+++ resolved
@@ -13,27 +13,10 @@
   const [open, setOpen] = React.useState(false);
 
   return (
-<<<<<<< HEAD
-    <DetailsSection
-      id={ProjectSectionID.DATA_CONNECTIONS}
-      title={ProjectSectionTitles[ProjectSectionID.DATA_CONNECTIONS] || ''}
-      actions={[
-        <Button key={`action-${ProjectSectionID.DATA_CONNECTIONS}`} variant="secondary">
-          Add data connection
-        </Button>,
-      ]}
-      isLoading={!loaded}
-      isEmpty={connections.length === 0}
-      loadError={error}
-      emptyState={
-        <EmptyDetailsList
-          title="No data connections"
-          description="To get started, add data to your project."
-=======
     <>
       <DetailsSection
         id={ProjectSectionID.DATA_CONNECTIONS}
-        title={ProjectSectionTitles[ProjectSectionID.DATA_CONNECTIONS]}
+        title={ProjectSectionTitles[ProjectSectionID.DATA_CONNECTIONS] || ''}
         actions={[
           <Button
             key={`action-${ProjectSectionID.DATA_CONNECTIONS}`}
@@ -50,13 +33,13 @@
           <EmptyDetailsList
             title="No data connections"
             description="To get started, add data to your project."
+            includeDivider
           />
         }
       >
         <DataConnectionsTable
           connections={connections}
           refreshDataConnections={refreshDataConnections}
->>>>>>> 93c197e8
         />
       </DetailsSection>
       <AddDataConnectionModal
