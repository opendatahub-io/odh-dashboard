--- conflicted
+++ resolved
@@ -9,7 +9,6 @@
 import ProjectSharing from '~/pages/projects/projectSharing/ProjectSharing';
 import { useAccessReview } from '~/api';
 import { AccessReviewResourceAttributes } from '~/k8sTypes';
-import ProjectSettingsPage from '~/pages/projects/projectSettings/ProjectSettingsPage';
 import { SupportedArea, useIsAreaAvailable } from '~/concepts/areas';
 import ProjectSettingsPage from '~/pages/projects/projectSettings/ProjectSettingsPage';
 import useCheckLogoutParams from './useCheckLogoutParams';
@@ -54,13 +53,9 @@
           sections={[
             { title: 'Components', component: <ProjectDetailsComponents />, icon: <CubeIcon /> },
             { title: 'Permissions', component: <ProjectSharing />, icon: <UsersIcon /> },
-<<<<<<< HEAD
-            { title: 'Settings', component: <ProjectSettingsPage />, icon: <CogIcon /> },
-=======
             ...(biasMetricsAreaAvailable
               ? [{ title: 'Settings', component: <ProjectSettingsPage />, icon: <CogIcon /> }]
               : []),
->>>>>>> 7c9d2b6a
           ]}
         />
       ) : (
