--- conflicted
+++ resolved
@@ -2,24 +2,16 @@
 import * as React from 'react';
 import { Link } from 'react-router-dom';
 import ApplicationsPage from '../../../ApplicationsPage';
-<<<<<<< HEAD
-import { useCurrentProjectDisplayName } from '../../utils';
-=======
-import { ProjectSectionTitles } from './const';
->>>>>>> 93c197e8
 import DataConnectionsList from './data-connections/DataConnectionsList';
 import { ProjectSectionTitles, ProjectSectionTitlesExtended } from './const';
 import GenericSidebar from '../../components/GenericSidebar';
 import StorageList from './storage/StorageList';
 import { ProjectSectionID } from './types';
 import WorkspacesList from './workspaces/WorkspacesList';
-<<<<<<< HEAD
 import { useAppContext } from 'app/AppContext';
 import ModelServerList from './ModelServerList';
-=======
 import { ProjectDetailsContext } from '../../ProjectDetailsContext';
 import { getProjectDescription, getProjectDisplayName } from '../../utils';
->>>>>>> 93c197e8
 
 type SectionType = {
   id: ProjectSectionID;
@@ -27,16 +19,11 @@
 };
 
 const ProjectDetails: React.FC = () => {
-<<<<<<< HEAD
-  const scrollableSelectorID = 'project-details-list';
-  const displayName = useCurrentProjectDisplayName();
   const { dashboardConfig } = useAppContext();
-  const modelServingEnabled = dashboardConfig.spec.dashboardConfig.disableModelServing;
-=======
   const { currentProject } = React.useContext(ProjectDetailsContext);
   const displayName = getProjectDisplayName(currentProject);
   const description = getProjectDescription(currentProject);
->>>>>>> 93c197e8
+  const modelServingEnabled = dashboardConfig.spec.dashboardConfig.disableModelServing;
 
   const scrollableSelectorID = 'project-details-list';
   const sections: SectionType[] = [
