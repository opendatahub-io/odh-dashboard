import * as React from 'react';
import { Button } from '@patternfly/react-core';
import EmptyDetailsList from '../EmptyDetailsList';
import DetailsSection from '../DetailsSection';
import { ProjectSectionID } from '../types';
import { ProjectSectionTitles } from '../const';
import ManageStorageModal from './ManageStorageModal';
import useProjectPvcs from './useProjectPvcs';
import { ProjectDetailsContext } from '../../../ProjectDetailsContext';
import StorageTable from './StorageTable';

const StorageList: React.FC = () => {
  const [isOpen, setOpen] = React.useState<boolean>(false);
  const { currentProject } = React.useContext(ProjectDetailsContext);
  const projectName = currentProject.metadata.name;
  const [pvcs, loaded, loadError, forceRefresh] = useProjectPvcs(projectName);

  return (
    <>
      <DetailsSection
<<<<<<< HEAD
        id={ProjectSectionID.STORAGE}
        title={ProjectSectionTitles[ProjectSectionID.STORAGE] || ''}
=======
        id={ProjectSectionID.STORAGES}
        title={ProjectSectionTitles[ProjectSectionID.STORAGES]}
>>>>>>> 93c197e8
        actions={[
          <Button
            onClick={() => setOpen(true)}
            key={`action-${ProjectSectionID.STORAGES}`}
            variant="secondary"
          >
            Add storage
          </Button>,
        ]}
        isLoading={!loaded}
        isEmpty={pvcs.length === 0}
        loadError={loadError}
        emptyState={
          <EmptyDetailsList
            title="No storage"
            description="Choose existing, or add new on cluster storage."
            includeDivider
          />
        }
      >
        <StorageTable pvcs={pvcs} refreshPVCs={forceRefresh} />
      </DetailsSection>
      <ManageStorageModal
        isOpen={isOpen}
        onClose={(submit: boolean) => {
          setOpen(false);
          if (submit) {
            forceRefresh();
          }
        }}
      />
    </>
  );
};

export default StorageList;<|MERGE_RESOLUTION|>--- conflicted
+++ resolved
@@ -18,13 +18,8 @@
   return (
     <>
       <DetailsSection
-<<<<<<< HEAD
-        id={ProjectSectionID.STORAGE}
-        title={ProjectSectionTitles[ProjectSectionID.STORAGE] || ''}
-=======
         id={ProjectSectionID.STORAGES}
-        title={ProjectSectionTitles[ProjectSectionID.STORAGES]}
->>>>>>> 93c197e8
+        title={ProjectSectionTitles[ProjectSectionID.STORAGES] || ''}
         actions={[
           <Button
             onClick={() => setOpen(true)}
