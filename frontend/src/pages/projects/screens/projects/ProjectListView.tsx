import * as React from 'react';
import { ButtonVariant, ToolbarItem } from '@patternfly/react-core';
import { useNavigate } from 'react-router-dom';
import { Table } from '~/components/table';
import { ProjectKind } from '~/k8sTypes';
import { getProjectDisplayName, getProjectOwner } from '~/pages/projects/utils';
import { useAppContext } from '~/app/AppContext';
import LaunchJupyterButton from '~/pages/projects/screens/projects/LaunchJupyterButton';
import { ProjectsContext } from '~/concepts/projects/ProjectsContext';
<<<<<<< HEAD
import DashboardSearchField, { SearchType } from '~/concepts/dashboard/DashboardSearchField';
import DashboardEmptyTableView from '~/concepts/dashboard/DashboardEmptyTableView';
=======
import { ProjectScope } from '~/pages/projects/types';
>>>>>>> b1bcc05f
import NewProjectButton from './NewProjectButton';
import { columns } from './tableData';
import ProjectTableRow from './ProjectTableRow';
import DeleteProjectModal from './DeleteProjectModal';
import ManageProjectModal from './ManageProjectModal';

type ProjectListViewProps = {
  allowCreate: boolean;
  scope: ProjectScope;
};

const ProjectListView: React.FC<ProjectListViewProps> = ({ allowCreate, scope }) => {
  const { dashboardConfig } = useAppContext();
  const { projects, dataScienceProjects, refresh } = React.useContext(ProjectsContext);
  const navigate = useNavigate();
  const [searchType, setSearchType] = React.useState<SearchType>(SearchType.NAME);
  const [search, setSearch] = React.useState('');
  const filteredProjects = (
    scope === ProjectScope.ALL_PROJECTS ? projects : dataScienceProjects
  ).filter((project) => {
    if (!search) {
      return true;
    }

    switch (searchType) {
      case SearchType.NAME:
        return getProjectDisplayName(project).toLowerCase().includes(search.toLowerCase());
      case SearchType.USER:
        return getProjectOwner(project).toLowerCase().includes(search.toLowerCase());
      default:
        return true;
    }
  });

  const resetFilters = () => {
    setSearch('');
  };

  const searchTypes = React.useMemo(
    () => [SearchType.NAME, SearchType.PROJECT, SearchType.USER],
    [],
  );

  const [deleteData, setDeleteData] = React.useState<ProjectKind | undefined>();
  const [editData, setEditData] = React.useState<ProjectKind | undefined>();
  const [refreshIds, setRefreshIds] = React.useState<string[]>([]);

  return (
    <>
      <Table
        enablePagination
        data={filteredProjects}
        columns={columns}
<<<<<<< HEAD
        emptyTableView={<DashboardEmptyTableView onClearFilters={resetFilters} />}
=======
        emptyTableView={
          <>
            No projects match your filters.{' '}
            <Button variant="link" isInline onClick={resetFilters}>
              Clear filters
            </Button>
          </>
        }
        data-id="project-view-table"
>>>>>>> b1bcc05f
        rowRenderer={(project) => (
          <ProjectTableRow
            key={project.metadata.uid}
            obj={project}
            isRefreshing={refreshIds.includes(project.metadata.uid || '')}
            setEditData={(data) => setEditData(data)}
            setDeleteData={(data) => setDeleteData(data)}
          />
        )}
        toolbarContent={
          <React.Fragment>
            <ToolbarItem>
              <DashboardSearchField
                types={searchTypes}
                searchType={searchType}
                searchValue={search}
                onSearchTypeChange={(searchType) => {
                  setSearchType(searchType);
                }}
                onSearchValueChange={(searchValue) => {
                  setSearch(searchValue);
                }}
              />
            </ToolbarItem>
            {allowCreate && (
              <ToolbarItem>
                <NewProjectButton
                  onProjectCreated={(projectName) => navigate(`/projects/${projectName}`)}
                />
              </ToolbarItem>
            )}
            {dashboardConfig.spec.notebookController?.enabled && (
              <ToolbarItem>
                <LaunchJupyterButton variant={ButtonVariant.link} />
              </ToolbarItem>
            )}
          </React.Fragment>
        }
      />
      <ManageProjectModal
        open={!!editData}
        onClose={(newProjectName) => {
          if (newProjectName) {
            navigate(`/projects/${newProjectName}`);
            return;
          }

          const refreshId = editData?.metadata.uid;
          if (refreshId) {
            setRefreshIds((otherIds) => [...otherIds, refreshId]);
          }

          setEditData(undefined);

          setRefreshIds((ids) => ids.filter((id) => id !== refreshId));
        }}
        editProjectData={editData}
      />
      <DeleteProjectModal
        deleteData={deleteData}
        onClose={(deleted) => {
          if (deleted) {
            refresh();
          }
          setDeleteData(undefined);
        }}
      />
    </>
  );
};

export default ProjectListView;<|MERGE_RESOLUTION|>--- conflicted
+++ resolved
@@ -1,18 +1,14 @@
 import * as React from 'react';
-import { ButtonVariant, ToolbarItem } from '@patternfly/react-core';
+import { Button, ButtonVariant, ToolbarItem } from '@patternfly/react-core';
 import { useNavigate } from 'react-router-dom';
 import { Table } from '~/components/table';
+import SearchField, { SearchType } from '~/pages/projects/components/SearchField';
 import { ProjectKind } from '~/k8sTypes';
 import { getProjectDisplayName, getProjectOwner } from '~/pages/projects/utils';
 import { useAppContext } from '~/app/AppContext';
 import LaunchJupyterButton from '~/pages/projects/screens/projects/LaunchJupyterButton';
 import { ProjectsContext } from '~/concepts/projects/ProjectsContext';
-<<<<<<< HEAD
-import DashboardSearchField, { SearchType } from '~/concepts/dashboard/DashboardSearchField';
-import DashboardEmptyTableView from '~/concepts/dashboard/DashboardEmptyTableView';
-=======
 import { ProjectScope } from '~/pages/projects/types';
->>>>>>> b1bcc05f
 import NewProjectButton from './NewProjectButton';
 import { columns } from './tableData';
 import ProjectTableRow from './ProjectTableRow';
@@ -51,10 +47,7 @@
     setSearch('');
   };
 
-  const searchTypes = React.useMemo(
-    () => [SearchType.NAME, SearchType.PROJECT, SearchType.USER],
-    [],
-  );
+  const searchTypes = React.useMemo(() => Object.values(SearchType), []);
 
   const [deleteData, setDeleteData] = React.useState<ProjectKind | undefined>();
   const [editData, setEditData] = React.useState<ProjectKind | undefined>();
@@ -66,9 +59,6 @@
         enablePagination
         data={filteredProjects}
         columns={columns}
-<<<<<<< HEAD
-        emptyTableView={<DashboardEmptyTableView onClearFilters={resetFilters} />}
-=======
         emptyTableView={
           <>
             No projects match your filters.{' '}
@@ -78,7 +68,6 @@
           </>
         }
         data-id="project-view-table"
->>>>>>> b1bcc05f
         rowRenderer={(project) => (
           <ProjectTableRow
             key={project.metadata.uid}
@@ -91,7 +80,7 @@
         toolbarContent={
           <React.Fragment>
             <ToolbarItem>
-              <DashboardSearchField
+              <SearchField
                 types={searchTypes}
                 searchType={searchType}
                 searchValue={search}
