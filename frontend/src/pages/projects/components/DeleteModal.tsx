import * as React from 'react';
import { Alert, Button, Modal, Stack, StackItem, TextInput } from '@patternfly/react-core';

type DeleteModalProps = {
  title: string;
  isOpen: boolean;
  onClose: () => void;
  deleting: boolean;
  onDelete: () => void;
  deleteName: string;
  submitButtonLabel?: string;
  error?: Error;
  children: React.ReactNode;
};

const DeleteModal: React.FC<DeleteModalProps> = ({
  children,
  title,
  isOpen,
  onClose,
  deleting,
  onDelete,
  deleteName,
  error,
  submitButtonLabel = 'Delete',
}) => {
  const [value, setValue] = React.useState('');

  const deleteNameSanitized = React.useMemo(
    () => deleteName.trim().replace(/\s+/g, ' '),
    [deleteName],
  );

  const onBeforeClose = (deleted: boolean) => {
    if (deleted) {
      onDelete();
    } else {
      onClose();
    }
  };

  React.useEffect(() => {
    if (!isOpen) {
      setValue('');
    }
  }, [isOpen]);

  return (
    <Modal
      title={title}
      titleIconVariant="warning"
      isOpen={isOpen}
      onClose={() => onBeforeClose(false)}
      actions={[
        <Button
          key="delete-button"
          variant="danger"
          isLoading={deleting}
          isDisabled={deleting || value !== deleteNameSanitized}
          onClick={() => onBeforeClose(true)}
        >
          {submitButtonLabel}
        </Button>,
        <Button key="cancel-button" variant="secondary" onClick={() => onBeforeClose(false)}>
          Cancel
        </Button>,
      ]}
      variant="small"
    >
      <Stack hasGutter>
        <StackItem>{children}</StackItem>
        <StackItem>
<<<<<<< HEAD
          Type <strong>{deleteNameSanitized}</strong> to confirm deletion:
=======
          Type <strong>{deleteNameSanitized}</strong> to confirm deletion.
>>>>>>> 301bd138
        </StackItem>
        <StackItem>
          <TextInput
            id="delete-modal-input"
            aria-label="Delete modal input"
            value={value}
            onChange={(e, newValue) => setValue(newValue)}
            onKeyDown={(event) => {
              if (event.key === 'Enter' && value === deleteNameSanitized && !deleting) {
                onDelete();
              }
            }}
          />
        </StackItem>
        {error && (
          <StackItem>
            <Alert title={`Error deleting ${deleteNameSanitized}`} isInline variant="danger">
              {error.message}
            </Alert>
          </StackItem>
        )}
      </Stack>
    </Modal>
  );
};

export default DeleteModal;<|MERGE_RESOLUTION|>--- conflicted
+++ resolved
@@ -70,11 +70,7 @@
       <Stack hasGutter>
         <StackItem>{children}</StackItem>
         <StackItem>
-<<<<<<< HEAD
-          Type <strong>{deleteNameSanitized}</strong> to confirm deletion:
-=======
           Type <strong>{deleteNameSanitized}</strong> to confirm deletion.
->>>>>>> 301bd138
         </StackItem>
         <StackItem>
           <TextInput
