import * as React from 'react';
import { Navigate, Route } from 'react-router-dom';
import ProjectModelMetricsWrapper from '~/pages/modelServing/screens/projects/ProjectModelMetricsWrapper';
import ProjectServerMetricsWrapper from '~/pages/modelServing/screens/projects/ProjectServerMetricsWrapper';
import useModelMetricsEnabled from '~/pages/modelServing/useModelMetricsEnabled';
import ProjectsRoutes from '~/concepts/projects/ProjectsRoutes';
import ProjectPipelineBreadcrumbPage from '~/pages/projects/screens/detail/pipelines/ProjectPipelineBreadcrumbPage';
import PipelineDetails from '~/concepts/pipelines/content/pipelinesDetails/pipeline/PipelineDetails';
import PipelineRunDetails from '~/concepts/pipelines/content/pipelinesDetails/pipelineRun/PipelineRunDetails';
import CreateRunPage from '~/concepts/pipelines/content/createRun/CreateRunPage';
import CloneRunPage from '~/concepts/pipelines/content/createRun/CloneRunPage';
import ProjectModelMetricsConfigurationPage from '~/pages/modelServing/screens/projects/ProjectModelMetricsConfigurationPage';
import ProjectModelMetricsPage from '~/pages/modelServing/screens/projects/ProjectModelMetricsPage';
<<<<<<< HEAD
import useBiasMetricsEnabled from '~/concepts/explainability/useBiasMetricsEnabled';
import usePerformanceMetricsEnabled from '~/pages/modelServing/screens/metrics/usePerformanceMetricsEnabled';
import ProjectInferenceExplainabilityWrapper from '~/pages/modelServing/screens/projects/ProjectInferenceExplainabilityWrapper';
=======
import ProjectInferenceExplainabilityWrapper from '~/pages/modelServing/screens/projects/ProjectInferenceExplainabilityWrapper';
import { SupportedArea, useIsAreaAvailable } from '~/concepts/areas';
>>>>>>> 7c9d2b6a
import ProjectDetails from './screens/detail/ProjectDetails';
import ProjectView from './screens/projects/ProjectView';
import ProjectDetailsContextProvider from './ProjectDetailsContext';
import SpawnerPage from './screens/spawner/SpawnerPage';
import EditSpawnerPage from './screens/spawner/EditSpawnerPage';

const ProjectViewRoutes: React.FC = () => {
  const [modelMetricsEnabled] = useModelMetricsEnabled();
<<<<<<< HEAD
  const biasMetricsEnabled = useBiasMetricsEnabled();
  const performanceMetricsEnabled = usePerformanceMetricsEnabled();
=======
  const biasMetricsAreaAvailable = useIsAreaAvailable(SupportedArea.BIAS_METRICS).status;
  const performanceMetricsAreaAvailable = useIsAreaAvailable(
    SupportedArea.PERFORMANCE_METRICS,
  ).status;
>>>>>>> 7c9d2b6a

  return (
    <ProjectsRoutes>
      <Route path="/" element={<ProjectView />} />
      <Route path="/:namespace/*" element={<ProjectDetailsContextProvider />}>
        <Route index element={<ProjectDetails />} />
        <Route path="spawner" element={<SpawnerPage />} />
        <Route path="spawner/:notebookName" element={<EditSpawnerPage />} />
        {modelMetricsEnabled && (
          <>
            <Route path="metrics/model" element={<ProjectInferenceExplainabilityWrapper />}>
              <Route index element={<Navigate to=".." />} />
              <Route path=":inferenceService" element={<ProjectModelMetricsWrapper />}>
                <Route path=":tab?" element={<ProjectModelMetricsPage />} />
<<<<<<< HEAD
                {biasMetricsEnabled && (
=======
                {biasMetricsAreaAvailable && (
>>>>>>> 7c9d2b6a
                  <Route path="configure" element={<ProjectModelMetricsConfigurationPage />} />
                )}
              </Route>
              <Route path="*" element={<Navigate to="." />} />
            </Route>
<<<<<<< HEAD
            {performanceMetricsEnabled && (
=======
            {performanceMetricsAreaAvailable && (
>>>>>>> 7c9d2b6a
              <Route
                path="metrics/server/:servingRuntime"
                element={<ProjectServerMetricsWrapper />}
              />
            )}
          </>
        )}
        <Route
          path="pipeline/view/:pipelineId"
          element={<ProjectPipelineBreadcrumbPage BreadcrumbDetailsComponent={PipelineDetails} />}
        />
        <Route
          path="pipelineRun/view/:pipelineRunId"
          element={
            <ProjectPipelineBreadcrumbPage BreadcrumbDetailsComponent={PipelineRunDetails} />
          }
        />
        <Route
          path="pipelineRun/create"
          element={<ProjectPipelineBreadcrumbPage BreadcrumbDetailsComponent={CreateRunPage} />}
        />
        <Route
          path="pipelineRun/clone/:pipelineRunId"
          element={<ProjectPipelineBreadcrumbPage BreadcrumbDetailsComponent={CloneRunPage} />}
        />

        <Route path="*" element={<Navigate to="." />} />
      </Route>
      <Route path="*" element={<Navigate to="." />} />
    </ProjectsRoutes>
  );
};

export default ProjectViewRoutes;<|MERGE_RESOLUTION|>--- conflicted
+++ resolved
@@ -11,14 +11,8 @@
 import CloneRunPage from '~/concepts/pipelines/content/createRun/CloneRunPage';
 import ProjectModelMetricsConfigurationPage from '~/pages/modelServing/screens/projects/ProjectModelMetricsConfigurationPage';
 import ProjectModelMetricsPage from '~/pages/modelServing/screens/projects/ProjectModelMetricsPage';
-<<<<<<< HEAD
-import useBiasMetricsEnabled from '~/concepts/explainability/useBiasMetricsEnabled';
-import usePerformanceMetricsEnabled from '~/pages/modelServing/screens/metrics/usePerformanceMetricsEnabled';
-import ProjectInferenceExplainabilityWrapper from '~/pages/modelServing/screens/projects/ProjectInferenceExplainabilityWrapper';
-=======
 import ProjectInferenceExplainabilityWrapper from '~/pages/modelServing/screens/projects/ProjectInferenceExplainabilityWrapper';
 import { SupportedArea, useIsAreaAvailable } from '~/concepts/areas';
->>>>>>> 7c9d2b6a
 import ProjectDetails from './screens/detail/ProjectDetails';
 import ProjectView from './screens/projects/ProjectView';
 import ProjectDetailsContextProvider from './ProjectDetailsContext';
@@ -27,15 +21,11 @@
 
 const ProjectViewRoutes: React.FC = () => {
   const [modelMetricsEnabled] = useModelMetricsEnabled();
-<<<<<<< HEAD
-  const biasMetricsEnabled = useBiasMetricsEnabled();
-  const performanceMetricsEnabled = usePerformanceMetricsEnabled();
-=======
+
   const biasMetricsAreaAvailable = useIsAreaAvailable(SupportedArea.BIAS_METRICS).status;
   const performanceMetricsAreaAvailable = useIsAreaAvailable(
     SupportedArea.PERFORMANCE_METRICS,
   ).status;
->>>>>>> 7c9d2b6a
 
   return (
     <ProjectsRoutes>
@@ -50,21 +40,13 @@
               <Route index element={<Navigate to=".." />} />
               <Route path=":inferenceService" element={<ProjectModelMetricsWrapper />}>
                 <Route path=":tab?" element={<ProjectModelMetricsPage />} />
-<<<<<<< HEAD
-                {biasMetricsEnabled && (
-=======
                 {biasMetricsAreaAvailable && (
->>>>>>> 7c9d2b6a
                   <Route path="configure" element={<ProjectModelMetricsConfigurationPage />} />
                 )}
               </Route>
               <Route path="*" element={<Navigate to="." />} />
             </Route>
-<<<<<<< HEAD
-            {performanceMetricsEnabled && (
-=======
             {performanceMetricsAreaAvailable && (
->>>>>>> 7c9d2b6a
               <Route
                 path="metrics/server/:servingRuntime"
                 element={<ProjectServerMetricsWrapper />}
