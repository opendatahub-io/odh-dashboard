import * as React from 'react';
import {
  Checkbox,
  Form,
  FormGroup,
  FormHelperText,
  HelperText,
  HelperTextItem,
  Popover,
  TextArea,
  TextInput,
  Modal,
  ModalBody,
  ModalHeader,
  ModalFooter,
} from '@patternfly/react-core';
import { OutlinedQuestionCircleIcon, WarningTriangleIcon } from '@patternfly/react-icons';
import DashboardModalFooter from '~/concepts/dashboard/DashboardModalFooter';
import {
  ConnectionTypeDataField,
  connectionTypeDataFields,
  ConnectionTypeField,
  ConnectionTypeFieldType,
} from '~/concepts/connectionTypes/types';
import {
  fieldNameToEnvVar,
  fieldTypeToString,
  isConnectionTypeDataField,
  isValidEnvVar,
} from '~/concepts/connectionTypes/utils';
import { isEnumMember } from '~/utilities/utils';
import DashboardPopupIconButton from '~/concepts/dashboard/DashboardPopupIconButton';
import DataFieldPropertiesForm from '~/pages/connectionTypes/manage/DataFieldPropertiesForm';
import { prepareFieldForSave } from '~/pages/connectionTypes/manage/manageFieldUtils';
import useGenericObjectState from '~/utilities/useGenericObjectState';
import SimpleSelect, { SimpleSelectOption } from '~/components/SimpleSelect';

const isConnectionTypeFieldType = (
  fieldType: string | number | undefined,
): fieldType is ConnectionTypeFieldType =>
  isEnumMember(fieldType?.toString(), ConnectionTypeFieldType);

type Props = {
  field?: ConnectionTypeDataField;
  onClose: () => void;
  onSubmit: (field: ConnectionTypeDataField) => void;
  isEdit?: boolean;
  fields?: ConnectionTypeField[];
};

export const ConnectionTypeDataFieldModal: React.FC<Props> = ({
  field,
  onClose,
  onSubmit,
  isEdit,
  fields,
}) => {
  const [data, setData] = useGenericObjectState({
    name: field?.name || '',
    description: field?.description,
    envVar: field?.envVar || '',
    fieldType: field?.type
      ? // Cast from specific type to generic type
        // eslint-disable-next-line @typescript-eslint/consistent-type-assertions,@typescript-eslint/no-explicit-any
        (field.type as ConnectionTypeFieldType)
      : ConnectionTypeFieldType.ShortText,
    required: field?.required,
    properties: field?.properties || {},
  });
  const canSubmit = React.useRef(data).current !== data || !isEdit;
  const { name, description, envVar, fieldType, required, properties } = data;

  const [isPropertiesValid, setPropertiesValid] = React.useState(true);
  const [autoGenerateEnvVar, setAutoGenerateEnvVar] = React.useState(!envVar);

  const isEnvVarConflict = React.useMemo(
    () => !!fields?.find((f) => f !== field && isConnectionTypeDataField(f) && f.envVar === envVar),
    [fields, field, envVar],
  );

  const isEnvVarValid = !envVar || isValidEnvVar(envVar);

  const isValid = isPropertiesValid && !!name && !!envVar;

  // Cast from specific type to generic type
  // eslint-disable-next-line @typescript-eslint/consistent-type-assertions,@typescript-eslint/no-explicit-any
  const newField = {
    type: fieldType,
    name,
    description,
    envVar,
    required,
    properties,
  } as ConnectionTypeDataField;

  const handleSubmit = () => {
    if (isValid) {
      onSubmit(prepareFieldForSave(newField));
      onClose();
    }
  };

  return (
    <Modal
      isOpen
      variant="medium"
      onClose={onClose}
      data-testid="archive-model-version-modal"
      elementToFocus="#name"
    >
      <ModalHeader title={isEdit ? 'Edit field' : 'Add field'} />
      <ModalBody>
        <Form>
          <FormGroup fieldId="name" label="Name" isRequired>
            <TextInput
              id="name"
              value={name}
              onChange={(_ev, value) => {
                setData('name', value);
                if (autoGenerateEnvVar) {
                  setData('envVar', fieldNameToEnvVar(value));
                }
              }}
              data-testid="field-name-input"
            />
          </FormGroup>
          <FormGroup
            fieldId="description"
            label="Description"
            labelHelp={
              <Popover
                aria-label="description help"
                headerContent="Description"
                bodyContent="Use the description to provide users in your organization with additional information about a field, or instructions for completing the field. Your input will appear in a popover, like this one."
              >
                <DashboardPopupIconButton
                  icon={<OutlinedQuestionCircleIcon />}
                  aria-label="More info for section heading"
                />
              </Popover>
            }
          >
            <TextArea
              id="description"
              data-testid="field-description-input"
              value={description}
              onChange={(_ev, value) => setData('description', value)}
            />
          </FormGroup>
          <FormGroup
            fieldId="envVar"
            label="Environment variable"
            labelHelp={
              <Popover
                aria-label="environment variable help"
                headerContent="Environment variable"
                bodyContent="Environment variables are how the system references the field value in a workbench or model server. Your input will appear in a popover, like this one. "
              >
                <DashboardPopupIconButton
                  icon={<OutlinedQuestionCircleIcon />}
                  aria-label="More info for section heading"
                />
              </Popover>
            }
            isRequired
          >
            <TextInput
              id="envVar"
              value={envVar}
              onChange={(_ev, value) => {
                if (autoGenerateEnvVar) {
                  setAutoGenerateEnvVar(false);
                }
                setData('envVar', value);
              }}
              data-testid="field-env-var-input"
              validated={!isEnvVarValid || isEnvVarConflict ? 'warning' : 'default'}
            />
            <FormHelperText>
              <HelperText>
                <HelperTextItem
                  variant={isEnvVarValid ? 'default' : 'warning'}
                  icon={isEnvVarValid ? undefined : <WarningTriangleIcon />}
                >
                  For highest compatibility, field must consist of alphanumeric characters, ( - ), (
                  _ ), or ( . )
                </HelperTextItem>
              </HelperText>
<<<<<<< HEAD
            ) : undefined}
          </FormHelperText>
        </FormGroup>
        <FormGroup fieldId="fieldType" label="Type" isRequired data-testid="field-type-select">
          <SimpleSelect
            id="fieldType"
            onChange={(selection) => {
              if (isConnectionTypeFieldType(selection)) {
                setPropertiesValid(true);
                setData('properties', {});
                // setProperties({});
                setData('fieldType', selection);
                // setFieldType(selection);
              }
            }}
            options={connectionTypeDataFields
              .map((value) => ({ label: fieldTypeToString(value), value }))
              .toSorted((a, b) => a.label.localeCompare(b.label))
              .map(
                ({ value, label }): SimpleSelectOption => ({
=======
              {isEnvVarConflict ? (
                <HelperText data-testid="envvar-conflict-warning">
                  <HelperTextItem icon={<WarningTriangleIcon />} variant="warning">
                    {envVar} already exists within this connection type. Try a different name.
                  </HelperTextItem>
                </HelperText>
              ) : undefined}
            </FormHelperText>
          </FormGroup>
          <FormGroup fieldId="fieldType" label="Type" isRequired data-testid="field-type-select">
            <SimpleSelect
              id="fieldType"
              onChange={(selection) => {
                if (isConnectionTypeFieldType(selection)) {
                  setPropertiesValid(true);
                  setData('properties', {});
                  // setProperties({});
                  setData('fieldType', selection);
                  // setFieldType(selection);
                }
              }}
              options={connectionTypeDataFields
                .map((value) => ({ label: fieldTypeToString(value), value }))
                .toSorted((a, b) => a.label.localeCompare(b.label))
                .map(({ value, label }) => ({
>>>>>>> ee9301e9
                  key: value,
                  label: value,
                  dropdownLabel: label,
                  dataTestId: `field-${value}-select`,
<<<<<<< HEAD
                }),
              )}
            shouldFocusToggleOnSelect
            isFullWidth
            value={fieldType}
            toggleLabel={fieldTypeToString(fieldType)}
=======
                }))}
              shouldFocusToggleOnSelect
              isFullWidth
              value={fieldType}
              toggleLabel={fieldTypeToString(fieldType)}
            />
          </FormGroup>
          <DataFieldPropertiesForm
            field={newField}
            onChange={(value) => setData('properties', value)}
            onValidate={setPropertiesValid}
>>>>>>> ee9301e9
          />
          <FormGroup fieldId="isRequired">
            <Checkbox
              id="isRequired"
              data-testid="field-required-checkbox"
              label="Field is required"
              isChecked={required || false}
              onChange={(_ev, checked) => {
                setData('required', checked);
              }}
            />
          </FormGroup>
        </Form>
      </ModalBody>
      <ModalFooter>
        <DashboardModalFooter
          onCancel={onClose}
          onSubmit={handleSubmit}
          submitLabel={isEdit ? 'Save' : 'Add'}
          isSubmitDisabled={!canSubmit || !isValid}
          alertTitle="Error"
        />
      </ModalFooter>
    </Modal>
  );
};<|MERGE_RESOLUTION|>--- conflicted
+++ resolved
@@ -186,28 +186,6 @@
                   _ ), or ( . )
                 </HelperTextItem>
               </HelperText>
-<<<<<<< HEAD
-            ) : undefined}
-          </FormHelperText>
-        </FormGroup>
-        <FormGroup fieldId="fieldType" label="Type" isRequired data-testid="field-type-select">
-          <SimpleSelect
-            id="fieldType"
-            onChange={(selection) => {
-              if (isConnectionTypeFieldType(selection)) {
-                setPropertiesValid(true);
-                setData('properties', {});
-                // setProperties({});
-                setData('fieldType', selection);
-                // setFieldType(selection);
-              }
-            }}
-            options={connectionTypeDataFields
-              .map((value) => ({ label: fieldTypeToString(value), value }))
-              .toSorted((a, b) => a.label.localeCompare(b.label))
-              .map(
-                ({ value, label }): SimpleSelectOption => ({
-=======
               {isEnvVarConflict ? (
                 <HelperText data-testid="envvar-conflict-warning">
                   <HelperTextItem icon={<WarningTriangleIcon />} variant="warning">
@@ -232,21 +210,14 @@
               options={connectionTypeDataFields
                 .map((value) => ({ label: fieldTypeToString(value), value }))
                 .toSorted((a, b) => a.label.localeCompare(b.label))
-                .map(({ value, label }) => ({
->>>>>>> ee9301e9
-                  key: value,
-                  label: value,
-                  dropdownLabel: label,
-                  dataTestId: `field-${value}-select`,
-<<<<<<< HEAD
-                }),
-              )}
-            shouldFocusToggleOnSelect
-            isFullWidth
-            value={fieldType}
-            toggleLabel={fieldTypeToString(fieldType)}
-=======
-                }))}
+                .map(
+                  ({ value, label }): SimpleSelectOption => ({
+                    key: value,
+                    label: value,
+                    dropdownLabel: label,
+                    dataTestId: `field-${value}-select`,
+                  }),
+                )}
               shouldFocusToggleOnSelect
               isFullWidth
               value={fieldType}
@@ -257,7 +228,6 @@
             field={newField}
             onChange={(value) => setData('properties', value)}
             onValidate={setPropertiesValid}
->>>>>>> ee9301e9
           />
           <FormGroup fieldId="isRequired">
             <Checkbox
