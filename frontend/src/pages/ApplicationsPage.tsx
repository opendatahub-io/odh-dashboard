--- conflicted
+++ resolved
@@ -60,13 +60,9 @@
           >
             <>
               <TextContent>
-<<<<<<< HEAD
-                <Text component="h1">{title}</Text>
-=======
                 <Text component="h1" data-testid="app-page-title">
                   {title}
                 </Text>
->>>>>>> 0cf51235
                 {jobReferenceName}
                 {description && <Text component="p">{description}</Text>}
               </TextContent>
