--- conflicted
+++ resolved
@@ -24,28 +24,15 @@
 import { useDashboardNamespace } from '#~/redux/selectors';
 import { ProjectObjectType } from '#~/concepts/design/utils';
 import TitleWithIcon from '#~/concepts/design/TitleWithIcon';
-<<<<<<< HEAD
-=======
 import { useApplicationSettings } from '#~/app/useApplicationSettings.tsx';
-import useMigratedHardwareProfiles from './migration/useMigratedHardwareProfiles';
->>>>>>> 362c92a0
 
 const description =
   'Manage hardware profiles for your organization. Administrators can use hardware profiles to determine resource allocation strategies for specific workloads or to explicitly define hardware configurations for users.';
 
 const HardwareProfiles: React.FC = () => {
   const { dashboardNamespace } = useDashboardNamespace();
-<<<<<<< HEAD
+  const { dashboardConfig, refresh: refreshDashboardConfig } = useApplicationSettings();
 
-=======
-  const { dashboardConfig, refresh: refreshDashboardConfig } = useApplicationSettings();
-  const {
-    data: migratedHardwareProfiles,
-    loaded: loadedMigratedHardwareProfiles,
-    loadError: loadErrorMigratedHardwareProfiles,
-    getMigrationAction,
-  } = useMigratedHardwareProfiles(dashboardNamespace);
->>>>>>> 362c92a0
   const [hardwareProfiles, loadedHardwareProfiles, loadErrorHardwareProfiles] =
     useWatchHardwareProfiles(dashboardNamespace);
 
@@ -150,37 +137,6 @@
             noHardwareProfilePageSection
           )}
         </StackItem>
-<<<<<<< HEAD
-=======
-        {migratedHardwareProfiles.length > 0 && (
-          <>
-            <StackItem>
-              <Title headingLevel="h2">Migrate your legacy profiles</Title>
-            </StackItem>
-            <StackItem>
-              Your accelerator profiles and existing custom workbench and model deployment container
-              sizes have been converted to legacy profiles. Migrate them to hardware profiles, which
-              offer more flexibility. Deployed workloads using legacy profiles will be unaffected by
-              the migration.
-            </StackItem>
-            <StackItem>
-              <ExpandableSection
-                data-testid="migrated-hardware-profiles-section"
-                toggleTextExpanded={`Hide legacy profiles (${migratedHardwareProfiles.length})`}
-                toggleTextCollapsed={`Show legacy profiles (${migratedHardwareProfiles.length})`}
-              >
-                <HardwareProfilesTable
-                  isMigratedTable
-                  hardwareProfiles={migratedHardwareProfiles}
-                  getMigrationAction={getMigrationAction}
-                  hardwareProfileOrder={hardwareProfileOrder}
-                  setHardwareProfileOrder={setHardwareProfileOrder}
-                />
-              </ExpandableSection>
-            </StackItem>
-          </>
-        )}
->>>>>>> 362c92a0
       </Stack>
     </ApplicationsPage>
   );
