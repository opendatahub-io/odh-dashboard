import React from 'react';
import {
  Alert,
  Flex,
  FlexItem,
  Form,
  FormGroup,
  InputGroup,
  InputGroupText,
  Popover,
  Radio,
  Stack,
  StackItem,
  TextInput,
  Modal,
  ModalBody,
  ModalHeader,
  ModalFooter,
} from '@patternfly/react-core';
import { OutlinedQuestionCircleIcon } from '@patternfly/react-icons';
import DashboardModalFooter from '~/concepts/dashboard/DashboardModalFooter';
import { Toleration, TolerationEffect, TolerationOperator } from '~/types';
import useGenericObjectState from '~/utilities/useGenericObjectState';
import SimpleSelect from '~/components/SimpleSelect';
import DashboardPopupIconButton from '~/concepts/dashboard/DashboardPopupIconButton';
import NumberInputWrapper from '~/components/NumberInputWrapper';
import { asEnumMember } from '~/utilities/utils';
import { useValidation } from '~/utilities/useValidation';
import { tolerationSchema } from '~/pages/hardwareProfiles/manage/validationUtils';
import { effectDropdownOptions, EMPTY_TOLERATION, operatorDropdownOptions } from './const';

type ManageTolerationModalProps = {
  onClose: () => void;
  existingToleration?: Toleration;
  onSave: (toleration: Toleration) => void;
};

const ManageTolerationModal: React.FC<ManageTolerationModalProps> = ({
  onClose,
  existingToleration,
  onSave,
}) => {
  const [toleration, setToleration] = useGenericObjectState<Toleration>(
    existingToleration || EMPTY_TOLERATION,
  );
  const showAlertForValue = toleration.operator === TolerationOperator.EXISTS && toleration.value;
  const showAlertForTolerationSeconds =
    toleration.effect !== TolerationEffect.NO_EXECUTE && toleration.tolerationSeconds !== undefined;

  const handleSubmit = () => {
    onSave(toleration);
    onClose();
  };

  const isValidated = useValidation(toleration, tolerationSchema);

  return (
<<<<<<< HEAD
    <Modal
      title={existingToleration ? 'Edit toleration' : 'Add toleration'}
      variant="medium"
      isOpen
      onClose={onClose}
      footer={
        <DashboardModalFooter
          submitLabel={existingToleration ? 'Update' : 'Add'}
          onSubmit={handleSubmit}
          onCancel={onClose}
          isSubmitDisabled={!isValidated.validationResult.success}
        />
      }
    >
      <Form>
        <FormGroup label="Operator" fieldId="operator-select">
          <SimpleSelect
            isFullWidth
            options={operatorDropdownOptions}
            value={toleration.operator || ''}
            onChange={(key) => {
              const operator = asEnumMember(key, TolerationOperator);
              setToleration('operator', operator ?? undefined);
            }}
            dataTestId="toleration-operator-select"
          />
        </FormGroup>
        <FormGroup label="Effect" fieldId="effect-select">
          <SimpleSelect
            isFullWidth
            options={effectDropdownOptions}
            value={toleration.effect}
            onChange={(key) => {
              const effect = asEnumMember(key, TolerationEffect);
              setToleration('effect', effect ?? undefined);
            }}
            dataTestId="toleration-effect-select"
          />
        </FormGroup>
        <FormGroup label="Key" isRequired fieldId="toleration-key">
          <TextInput
            id="toleration-key"
            value={toleration.key}
            onChange={(_, value) => setToleration('key', value)}
            aria-label="Toleration key field"
            data-testid="toleration-key-input"
          />
        </FormGroup>
        <FormGroup label="Value" fieldId="toleration-value">
          <Stack hasGutter>
            <StackItem>
              <TextInput
                id="toleration-value"
                value={toleration.value || ''}
                onChange={(_, value) => setToleration('value', value)}
                aria-label="Toleration value field"
                data-testid="toleration-value-input"
              />
            </StackItem>
            {showAlertForValue && (
=======
    <Modal variant="medium" isOpen onClose={onClose}>
      <ModalHeader title={existingToleration ? 'Edit toleration' : 'Add toleration'} />
      <ModalBody>
        <Form>
          <FormGroup label="Operator" fieldId="operator-select">
            <SimpleSelect
              isFullWidth
              options={operatorDropdownOptions}
              value={toleration.operator || ''}
              onChange={(key) => {
                const operator = asEnumMember(key, TolerationOperator);
                setToleration('operator', operator ?? undefined);
              }}
              dataTestId="toleration-operator-select"
            />
          </FormGroup>
          <FormGroup label="Effect" fieldId="effect-select">
            <SimpleSelect
              isFullWidth
              options={effectDropdownOptions}
              value={toleration.effect || ''}
              onChange={(key) => {
                const effect = asEnumMember(key, TolerationEffect);
                setToleration('effect', effect ?? undefined);
              }}
              dataTestId="toleration-effect-select"
            />
          </FormGroup>
          <FormGroup label="Key" isRequired fieldId="toleration-key">
            <TextInput
              id="toleration-key"
              value={toleration.key}
              onChange={(_, value) => setToleration('key', value)}
              aria-label="Toleration key field"
              data-testid="toleration-key-input"
            />
          </FormGroup>
          <FormGroup label="Value" fieldId="toleration-value">
            <Stack hasGutter>
>>>>>>> ee9301e9
              <StackItem>
                <TextInput
                  id="toleration-value"
                  value={toleration.value || ''}
                  onChange={(_, value) => setToleration('value', value)}
                  aria-label="Toleration value field"
                  data-testid="toleration-value-input"
                />
              </StackItem>
              {showAlertForValue && (
                <StackItem>
                  <Alert
                    variant="info"
                    isPlain
                    isInline
                    title="Value should be empty when operator is Exists."
                    data-testid="toleration-value-alert"
                  />
                </StackItem>
              )}
            </Stack>
          </FormGroup>
          <FormGroup
            label="Toleration seconds"
            fieldId="toleration-seconds"
            labelHelp={
              <Popover bodyContent="Toleration seconds specifies how long a pod can remain bound to a node before being evicted.">
                <DashboardPopupIconButton
                  icon={<OutlinedQuestionCircleIcon />}
                  aria-label="More info for toleration seconds field"
                />
              </Popover>
            }
          >
            <Stack hasGutter>
              <StackItem>
                <Flex>
                  <FlexItem>
                    <Radio
                      id="forever"
                      name="tolerationSeconds"
                      label="Forever"
                      isChecked={toleration.tolerationSeconds === undefined}
                      onChange={() => setToleration('tolerationSeconds', undefined)}
                    />
                  </FlexItem>
                  <FlexItem>
                    <Radio
                      id="custom-value"
                      name="tolerationSeconds"
                      label="Custom value"
                      isChecked={toleration.tolerationSeconds !== undefined}
                      onChange={() => {
                        setToleration('tolerationSeconds', 0);
                      }}
                      data-testid="toleration-seconds-radio-custom"
                    />
                  </FlexItem>
                </Flex>
              </StackItem>
              {toleration.tolerationSeconds !== undefined && (
                <StackItem>
                  <InputGroup>
                    <NumberInputWrapper
                      min={0}
                      value={toleration.tolerationSeconds}
                      onChange={(value) => {
                        setToleration('tolerationSeconds', value || 0);
                      }}
                    />
                    <InputGroupText isPlain>second(s)</InputGroupText>
                  </InputGroup>
                </StackItem>
              )}
              {showAlertForTolerationSeconds && (
                <StackItem>
                  <Alert
                    variant="info"
                    isInline
                    isPlain
                    title="Toleration seconds are ignored unless effect is NoExecute"
                    data-testid="toleration-seconds-alert"
                  />
                </StackItem>
              )}
            </Stack>
          </FormGroup>
        </Form>
      </ModalBody>
      <ModalFooter>
        <DashboardModalFooter
          submitLabel={existingToleration ? 'Update' : 'Add'}
          onSubmit={handleSubmit}
          onCancel={onClose}
          isSubmitDisabled={!isValidated.validationResult.success}
        />
      </ModalFooter>
    </Modal>
  );
};

export default ManageTolerationModal;<|MERGE_RESOLUTION|>--- conflicted
+++ resolved
@@ -55,68 +55,6 @@
   const isValidated = useValidation(toleration, tolerationSchema);
 
   return (
-<<<<<<< HEAD
-    <Modal
-      title={existingToleration ? 'Edit toleration' : 'Add toleration'}
-      variant="medium"
-      isOpen
-      onClose={onClose}
-      footer={
-        <DashboardModalFooter
-          submitLabel={existingToleration ? 'Update' : 'Add'}
-          onSubmit={handleSubmit}
-          onCancel={onClose}
-          isSubmitDisabled={!isValidated.validationResult.success}
-        />
-      }
-    >
-      <Form>
-        <FormGroup label="Operator" fieldId="operator-select">
-          <SimpleSelect
-            isFullWidth
-            options={operatorDropdownOptions}
-            value={toleration.operator || ''}
-            onChange={(key) => {
-              const operator = asEnumMember(key, TolerationOperator);
-              setToleration('operator', operator ?? undefined);
-            }}
-            dataTestId="toleration-operator-select"
-          />
-        </FormGroup>
-        <FormGroup label="Effect" fieldId="effect-select">
-          <SimpleSelect
-            isFullWidth
-            options={effectDropdownOptions}
-            value={toleration.effect}
-            onChange={(key) => {
-              const effect = asEnumMember(key, TolerationEffect);
-              setToleration('effect', effect ?? undefined);
-            }}
-            dataTestId="toleration-effect-select"
-          />
-        </FormGroup>
-        <FormGroup label="Key" isRequired fieldId="toleration-key">
-          <TextInput
-            id="toleration-key"
-            value={toleration.key}
-            onChange={(_, value) => setToleration('key', value)}
-            aria-label="Toleration key field"
-            data-testid="toleration-key-input"
-          />
-        </FormGroup>
-        <FormGroup label="Value" fieldId="toleration-value">
-          <Stack hasGutter>
-            <StackItem>
-              <TextInput
-                id="toleration-value"
-                value={toleration.value || ''}
-                onChange={(_, value) => setToleration('value', value)}
-                aria-label="Toleration value field"
-                data-testid="toleration-value-input"
-              />
-            </StackItem>
-            {showAlertForValue && (
-=======
     <Modal variant="medium" isOpen onClose={onClose}>
       <ModalHeader title={existingToleration ? 'Edit toleration' : 'Add toleration'} />
       <ModalBody>
@@ -125,7 +63,7 @@
             <SimpleSelect
               isFullWidth
               options={operatorDropdownOptions}
-              value={toleration.operator || ''}
+              value={toleration.operator}
               onChange={(key) => {
                 const operator = asEnumMember(key, TolerationOperator);
                 setToleration('operator', operator ?? undefined);
@@ -137,7 +75,7 @@
             <SimpleSelect
               isFullWidth
               options={effectDropdownOptions}
-              value={toleration.effect || ''}
+              value={toleration.effect}
               onChange={(key) => {
                 const effect = asEnumMember(key, TolerationEffect);
                 setToleration('effect', effect ?? undefined);
@@ -156,7 +94,6 @@
           </FormGroup>
           <FormGroup label="Value" fieldId="toleration-value">
             <Stack hasGutter>
->>>>>>> ee9301e9
               <StackItem>
                 <TextInput
                   id="toleration-value"
