--- conflicted
+++ resolved
@@ -37,25 +37,17 @@
   rowIndex: number;
   hardwareProfile: HardwareProfileKind;
   handleDelete: (cr: HardwareProfileKind) => void;
-<<<<<<< HEAD
-=======
-  handleMigrate: (migrationAction: MigrationAction) => void;
   isExpanded: boolean;
   onToggleExpansion: () => void;
->>>>>>> 362c92a0
 };
 
 const HardwareProfilesTableRow: React.FC<HardwareProfilesTableRowProps> = ({
   hardwareProfile,
   rowIndex,
   handleDelete,
-<<<<<<< HEAD
-=======
-  handleMigrate,
   isExpanded,
   onToggleExpansion,
   ...props
->>>>>>> 362c92a0
 }) => {
   const modifiedDate = hardwareProfile.metadata.annotations?.['opendatahub.io/modified-date'];
   const navigate = useNavigate();
