import * as _ from 'lodash-es';
import { DeepPartial } from 'redux';
import {
  AcceleratorProfileKind,
  HardwareProfileKind,
  HardwareProfileFeatureVisibility,
} from '#~/k8sTypes';
import {
  IdentifierResourceType,
  Toleration,
  Identifier,
  NotebookSize,
  SchedulingType,
  DisplayNameAnnotation,
} from '#~/types';
import { isCpuLarger, isMemoryLarger } from '#~/utilities/valueUnits';
import { HardwareProfileModel } from '#~/api';
import { kindApiVersion, translateDisplayNameForK8s } from '#~/concepts/k8s/utils';
import { ContainerSizeLimits } from './types';

export const getMinMaxResourceSize = (containerSizes: NotebookSize[]): ContainerSizeLimits => {
  const maxMemory = containerSizes.reduce<string | undefined>((max, size) => {
    let maxRequestLimit;
    if (
      size.resources.requests?.memory !== undefined &&
      size.resources.limits?.memory !== undefined
    ) {
      maxRequestLimit = isMemoryLarger(size.resources.requests.memory, size.resources.limits.memory)
        ? size.resources.requests.memory
        : size.resources.limits.memory;
    } else {
      maxRequestLimit = size.resources.requests?.memory || size.resources.limits?.memory;
    }

    if (!maxRequestLimit || !max) {
      return maxRequestLimit || max;
    }

    return isMemoryLarger(maxRequestLimit, max) ? maxRequestLimit : max;
  }, undefined);

  const minMemory = containerSizes.reduce<string | undefined>((min, size) => {
    let minRequestLimit;
    if (
      size.resources.requests?.memory !== undefined &&
      size.resources.limits?.memory !== undefined
    ) {
      minRequestLimit = isMemoryLarger(size.resources.requests.memory, size.resources.limits.memory)
        ? size.resources.limits.memory
        : size.resources.requests.memory;
    } else {
      minRequestLimit = size.resources.requests?.memory || size.resources.limits?.memory;
    }

    if (!minRequestLimit || !min) {
      return minRequestLimit || min;
    }

    return isMemoryLarger(minRequestLimit, min) ? min : minRequestLimit;
  }, undefined);

  const maxCpu = containerSizes.reduce<string | number | undefined>((max, size) => {
    let maxRequestLimit;
    if (size.resources.requests?.cpu !== undefined && size.resources.limits?.cpu !== undefined) {
      maxRequestLimit = isCpuLarger(size.resources.requests.cpu, size.resources.limits.cpu)
        ? size.resources.requests.cpu
        : size.resources.limits.cpu;
    } else {
      maxRequestLimit = size.resources.requests?.cpu || size.resources.limits?.cpu;
    }

    if (!maxRequestLimit || !max) {
      return maxRequestLimit || max;
    }

    return isCpuLarger(maxRequestLimit, max) ? maxRequestLimit : max;
  }, undefined);

  const minCpu = containerSizes.reduce<string | number | undefined>((min, size) => {
    let minRequestLimit;
    if (size.resources.requests?.cpu !== undefined && size.resources.limits?.cpu !== undefined) {
      minRequestLimit = isCpuLarger(size.resources.requests.cpu, size.resources.limits.cpu)
        ? size.resources.limits.cpu
        : size.resources.requests.cpu;
    } else {
      minRequestLimit = size.resources.requests?.cpu || size.resources.limits?.cpu;
    }

    if (!minRequestLimit || !min) {
      return minRequestLimit || min;
    }

    return isCpuLarger(minRequestLimit, min) ? min : minRequestLimit;
  }, undefined);

  return { maxMemory, minMemory: minMemory || '1Mi', maxCpu, minCpu: minCpu || '1' };
};

const createHardwareProfileIdentifier = (
  type: IdentifierResourceType,
  defaultCount: number | string,
  minCount: number | string,
  maxCount?: number | string,
): Identifier => ({
  displayName: type,
  resourceType: type,
  identifier: type === IdentifierResourceType.CPU ? 'cpu' : 'memory',
  minCount,
  maxCount,
  defaultCount,
});

const createCpuMemoryIdentifiers = (sizes: ContainerSizeLimits) => [
  createHardwareProfileIdentifier(
    IdentifierResourceType.CPU,
    sizes.minCpu,
    sizes.minCpu,
    sizes.maxCpu,
  ),
  createHardwareProfileIdentifier(
    IdentifierResourceType.MEMORY,
    sizes.minMemory,
    sizes.minMemory,
    sizes.maxMemory,
  ),
];

const transformAcceleratorProfileToHardwareProfile = (
  acceleratorProfile: AcceleratorProfileKind,
  hardwareProfile?: DeepPartial<HardwareProfileKind>,
  visibleIn: HardwareProfileFeatureVisibility[] = [],
): HardwareProfileKind => {
  const baseProfile = {
    apiVersion: kindApiVersion(HardwareProfileModel),
    kind: HardwareProfileModel.kind,
    metadata: {
      name: acceleratorProfile.metadata.name,
      namespace: acceleratorProfile.metadata.namespace,
      annotations: {
        ...acceleratorProfile.metadata.annotations,
        'opendatahub.io/dashboard-feature-visibility': JSON.stringify(visibleIn),
        'opendatahub.io/modified-date': new Date().toISOString(),
<<<<<<< HEAD
        'opendatahub.io/is-legacy-profile': 'true',
=======
        [DisplayNameAnnotation.ODH_DISP_NAME]: acceleratorProfile.spec.displayName,
        [DisplayNameAnnotation.ODH_DESC]: acceleratorProfile.spec.description ?? '',
        'opendatahub.io/disabled': (!acceleratorProfile.spec.enabled).toString(),
>>>>>>> 82bc33b1
      },
    },
    spec: {
      identifiers: [
        {
          identifier: acceleratorProfile.spec.identifier,
          displayName: acceleratorProfile.spec.identifier,
          minCount: 1,
          defaultCount: 1,
        },
      ],
      ...(acceleratorProfile.spec.tolerations?.length && {
        scheduling: {
          type: SchedulingType.NODE,
          node: {
            tolerations: acceleratorProfile.spec.tolerations,
          },
        },
      }),
    },
  };

  if (!hardwareProfile) {
    return baseProfile;
  }

  return _.mergeWith({}, baseProfile, hardwareProfile, (obj, src) =>
    Array.isArray(obj) && Array.isArray(src) ? [...src, ...obj] : undefined,
  );
};

export const createAcceleratorHardwareProfiles = (
  acceleratorProfile: AcceleratorProfileKind,
  name: string,
  notebookMaxSizes: ContainerSizeLimits,
  servingMaxSizes: ContainerSizeLimits,
  notebooksOnlyToleration?: Toleration,
): [HardwareProfileKind, HardwareProfileKind] => [
  transformAcceleratorProfileToHardwareProfile(
    acceleratorProfile,
    {
      metadata: { name: translateDisplayNameForK8s(`${name}-notebooks`) },
      spec: {
        identifiers: createCpuMemoryIdentifiers(notebookMaxSizes),
        ...(notebooksOnlyToleration && {
          scheduling: {
            type: SchedulingType.NODE,
            node: {
              tolerations: [notebooksOnlyToleration],
            },
          },
        }),
      },
    },
    [HardwareProfileFeatureVisibility.WORKBENCH],
  ),
  transformAcceleratorProfileToHardwareProfile(
    acceleratorProfile,
    {
      metadata: { name: translateDisplayNameForK8s(`${name}-serving`) },
      spec: {
        identifiers: createCpuMemoryIdentifiers(servingMaxSizes),
      },
    },
    [HardwareProfileFeatureVisibility.MODEL_SERVING, HardwareProfileFeatureVisibility.PIPELINES],
  ),
];

export const transformContainerSizeToHardwareProfile = (
  containerSize: NotebookSize,
  name: string,
  namespace: string,
  hardwareProfile?: DeepPartial<HardwareProfileKind>,
  visibleIn: HardwareProfileFeatureVisibility[] = [],
): HardwareProfileKind => {
  const sizes = getMinMaxResourceSize([containerSize]);
  const baseProfile = {
    apiVersion: kindApiVersion(HardwareProfileModel),
    kind: HardwareProfileModel.kind,
    metadata: {
      name: translateDisplayNameForK8s(name),
      namespace,
      annotations: {
        [DisplayNameAnnotation.ODH_DISP_NAME]: containerSize.name,
        'opendatahub.io/disabled': 'false',
        'opendatahub.io/dashboard-feature-visibility': JSON.stringify(visibleIn),
        'opendatahub.io/modified-date': new Date().toISOString(),
        'opendatahub.io/is-legacy-profile': 'true',
      },
    },
    spec: {
      identifiers: createCpuMemoryIdentifiers(sizes),
    },
  };

  if (!hardwareProfile) {
    return baseProfile;
  }

  return _.mergeWith({}, baseProfile, hardwareProfile, (obj, src) =>
    Array.isArray(obj) && Array.isArray(src) ? [...src, ...obj] : undefined,
  );
};<|MERGE_RESOLUTION|>--- conflicted
+++ resolved
@@ -140,13 +140,10 @@
         ...acceleratorProfile.metadata.annotations,
         'opendatahub.io/dashboard-feature-visibility': JSON.stringify(visibleIn),
         'opendatahub.io/modified-date': new Date().toISOString(),
-<<<<<<< HEAD
         'opendatahub.io/is-legacy-profile': 'true',
-=======
         [DisplayNameAnnotation.ODH_DISP_NAME]: acceleratorProfile.spec.displayName,
         [DisplayNameAnnotation.ODH_DESC]: acceleratorProfile.spec.description ?? '',
         'opendatahub.io/disabled': (!acceleratorProfile.spec.enabled).toString(),
->>>>>>> 82bc33b1
       },
     },
     spec: {
