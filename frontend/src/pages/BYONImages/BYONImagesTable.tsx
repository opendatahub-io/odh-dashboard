--- conflicted
+++ resolved
@@ -40,17 +40,7 @@
   };
 
   const searchTypes = React.useMemo(
-<<<<<<< HEAD
-    () =>
-      Object.keys(SearchType).filter(
-        (key) =>
-          SearchType[key] === SearchType.NAME ||
-          SearchType[key] === SearchType.DESCRIPTION ||
-          SearchType[key] === SearchType.PROVIDER,
-      ),
-=======
     () => [SearchType.NAME, SearchType.DESCRIPTION, SearchType.PROVIDER],
->>>>>>> 74092d3e
     [],
   );
 
