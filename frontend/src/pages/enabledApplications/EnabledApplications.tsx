--- conflicted
+++ resolved
@@ -18,15 +18,11 @@
   loadError?: Error;
   components: OdhApplication[];
 };
-<<<<<<< HEAD
 
 // use to record the current enabled components
-let enabledComponents: ODHApp[] = [];
+let enabledComponents: OdhApplication[] = [];
 
-const EnabledApplicationsInner: React.FC<EnabledApplicationsInnerProps> = React.memo(
-=======
 export const EnabledApplicationsInner: React.FC<EnabledApplicationsInnerProps> = React.memo(
->>>>>>> 6c4c8a73
   ({ loaded, loadError, components }) => {
     const isEmpty = !components || components.length === 0;
 
