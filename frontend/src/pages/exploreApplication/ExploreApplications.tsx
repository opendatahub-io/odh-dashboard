--- conflicted
+++ resolved
@@ -45,13 +45,8 @@
 
     return (
       <Drawer
-<<<<<<< HEAD
         data-id="explore-applications"
-        isExpanded={!dashboardConfig.disableInfo && !!selectedComponent}
-=======
-        data-testid="explore-applications"
         isExpanded={!disableInfo && !!selectedComponent}
->>>>>>> 1d5c2f63
         isInline
       >
         <DrawerContent
