import * as React from 'react';
import {
  ActionList,
  ActionListItem,
  ActionListGroup,
  Alert,
  Button,
  ButtonVariant,
  Divider,
  DrawerActions,
  DrawerCloseButton,
  DrawerHead,
  DrawerPanelBody,
  DrawerPanelContent,
  Tooltip,
  Skeleton,
  Content,
} from '@patternfly/react-core';
import { ExternalLinkAltIcon } from '@patternfly/react-icons';
import { OdhApplication } from '~/types';
import MarkdownView from '~/components/MarkdownView';
import { markdownConverter } from '~/utilities/markdown';
import { useAppContext } from '~/app/AppContext';
import { fireMiscTrackingEvent } from '~/concepts/analyticsTracking/segmentIOUtils';
import { useIntegratedAppStatus } from '~/pages/exploreApplication/useIntegratedAppStatus';
import { useUser } from '~/redux/selectors';

const DEFAULT_BETA_TEXT =
  'This application is available for early access prior to official ' +
  ' release. It won’t appear in the *Enabled* view, but you can access it by' +
  ' [signing up for beta access.](https://www.starburst.io/platform/starburst-galaxy/).';

type GetStartedPanelProps = {
  selectedApp?: OdhApplication;
  onClose: () => void;
  onEnable: () => void;
};

const GetStartedPanel: React.FC<GetStartedPanelProps> = ({ selectedApp, onClose, onEnable }) => {
  const { dashboardConfig } = useAppContext();
  const { enablement } = dashboardConfig.spec.dashboardConfig;
<<<<<<< HEAD
  const [{ isEnabled, canInstall, error }, loaded] = useIntegratedAppStatus(selectedApp);
=======
  const [{ isInstalled, canInstall, error }, loaded] = useIntegratedAppStatus(selectedApp);
  const { isAdmin } = useUser();
>>>>>>> 065da14c

  if (!selectedApp) {
    return null;
  }

  const renderEnableButton = () => {
<<<<<<< HEAD
    if (!selectedApp.spec.enable || selectedApp.spec.isEnabled || isEnabled) {
=======
    if (!selectedApp.spec.enable || selectedApp.spec.isEnabled || isInstalled || !isAdmin) {
>>>>>>> 065da14c
      return null;
    }

    if (!loaded && !error) {
      return <Skeleton style={{ minWidth: 100 }} fontSize="3xl" />;
    }

    const button = (
      <Button
        variant={ButtonVariant.secondary}
        onClick={onEnable}
        isDisabled={!enablement || !canInstall}
      >
        Enable
      </Button>
    );

    if (!enablement || !canInstall) {
      return (
        <Tooltip content="This feature has been disabled by an administrator.">
          <span>{button}</span>
        </Tooltip>
      );
    }
    return button;
  };

  return (
    <DrawerPanelContent
      data-testid="explore-drawer-panel"
      className="odh-get-started"
      isResizable
      minSize="350px"
    >
      <DrawerHead>
        <Content>
          <Content component="h2" style={{ marginBottom: 0 }}>
            {selectedApp.spec.displayName}
          </Content>
          {selectedApp.spec.provider ? (
            <Content component="small">by {selectedApp.spec.provider}</Content>
          ) : null}
        </Content>
        <DrawerActions>
          <DrawerCloseButton onClick={onClose} />
        </DrawerActions>
      </DrawerHead>
      {selectedApp.spec.getStartedLink && (
        <DrawerPanelBody>
          <ActionList>
            <ActionListGroup>
              <ActionListItem>
                <Button
                  icon={<ExternalLinkAltIcon />}
                  onClick={() =>
                    fireMiscTrackingEvent('Explore card get started clicked', {
                      name: selectedApp.metadata.name,
                    })
                  }
                  iconPosition="end"
                  href={selectedApp.spec.getStartedLink}
                  target="_blank"
                  rel="noopener noreferrer"
                  component="a"
                >
                  Get started
                </Button>
              </ActionListItem>
              <ActionListItem>{renderEnableButton()}</ActionListItem>
            </ActionListGroup>
          </ActionList>
        </DrawerPanelBody>
      )}
      <Divider />
      <DrawerPanelBody style={{ paddingTop: 0 }}>
        {selectedApp.spec.beta ? (
          <Alert
            variantLabel="error"
            variant="info"
            title={
              selectedApp.spec.betaTitle || `${selectedApp.spec.displayName} is currently in beta.`
            }
            aria-live="polite"
            isInline
          >
            <div
              dangerouslySetInnerHTML={{
                __html: markdownConverter.makeHtml(selectedApp.spec.betaText || DEFAULT_BETA_TEXT),
              }}
            />
          </Alert>
        ) : null}
        <MarkdownView markdown={selectedApp.spec.getStartedMarkDown} />
      </DrawerPanelBody>
    </DrawerPanelContent>
  );
};

export default GetStartedPanel;<|MERGE_RESOLUTION|>--- conflicted
+++ resolved
@@ -39,23 +39,15 @@
 const GetStartedPanel: React.FC<GetStartedPanelProps> = ({ selectedApp, onClose, onEnable }) => {
   const { dashboardConfig } = useAppContext();
   const { enablement } = dashboardConfig.spec.dashboardConfig;
-<<<<<<< HEAD
   const [{ isEnabled, canInstall, error }, loaded] = useIntegratedAppStatus(selectedApp);
-=======
-  const [{ isInstalled, canInstall, error }, loaded] = useIntegratedAppStatus(selectedApp);
   const { isAdmin } = useUser();
->>>>>>> 065da14c
 
   if (!selectedApp) {
     return null;
   }
 
   const renderEnableButton = () => {
-<<<<<<< HEAD
-    if (!selectedApp.spec.enable || selectedApp.spec.isEnabled || isEnabled) {
-=======
-    if (!selectedApp.spec.enable || selectedApp.spec.isEnabled || isInstalled || !isAdmin) {
->>>>>>> 065da14c
+    if (!selectedApp.spec.enable || selectedApp.spec.isEnabled || isEnabled || !isAdmin) {
       return null;
     }
 
