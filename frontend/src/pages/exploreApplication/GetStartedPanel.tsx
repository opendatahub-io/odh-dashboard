--- conflicted
+++ resolved
@@ -37,30 +37,8 @@
 const GetStartedPanel: React.FC<GetStartedPanelProps> = ({ selectedApp, onClose, onEnable }) => {
   const { dashboardConfig } = useAppContext();
   const { enablement } = dashboardConfig.spec.dashboardConfig;
-<<<<<<< HEAD
   const { isIntegrationAppInstalled, isintegrationAppChecked } =
     useWatchIntegrationApp(selectedApp);
-=======
-  const [isEnableButtonDisabled, setIsEnableButtonDisabled] = React.useState(false);
-
-  React.useEffect(() => {
-    if (
-      selectedApp?.spec.internalRoute &&
-      isInternalRouteIntegrationsApp(selectedApp.spec.internalRoute)
-    ) {
-      getIntegrationAppEnablementStatus(selectedApp.spec.internalRoute)
-        .then((response) => {
-          if (response.error) {
-            setIsEnableButtonDisabled(true);
-          }
-        })
-        .catch((error) => {
-          // eslint-disable-next-line no-console
-          console.error('Error getting integration App Enablement Status', error);
-        });
-    }
-  }, [selectedApp]);
->>>>>>> ac93af3e
 
   if (!selectedApp) {
     return null;
