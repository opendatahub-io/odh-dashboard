import * as React from 'react';
import { Tr } from '@patternfly/react-table';
import ManageInferenceServiceModal from '~/pages/modelServing/screens/projects/InferenceServiceModal/ManageInferenceServiceModal';
import { Table } from '~/components/table';
import { InferenceServiceKind, ServingRuntimeKind } from '~/k8sTypes';
import { ProjectsContext } from '~/concepts/projects/ProjectsContext';
<<<<<<< HEAD
import DashboardEmptyTableView from '~/concepts/dashboard/DashboardEmptyTableView';
import { isModelMesh } from '~/pages/modelServing/utils';
import ManageKServeModal from '~/pages/modelServing/screens/projects/kServeModal/ManageKServeModal';
=======
import { isModelMesh } from '~/pages/modelServing/utils';
import ManageKServeModal from '~/pages/modelServing/screens/projects/kServeModal/ManageKServeModal';
import ResourceTr from '~/components/ResourceTr';
>>>>>>> b1ef17cb
import InferenceServiceTableRow from './InferenceServiceTableRow';
import { getGlobalInferenceServiceColumns, getProjectInferenceServiceColumns } from './data';
import DeleteInferenceServiceModal from './DeleteInferenceServiceModal';

type InferenceServiceTableProps = {
  clearFilters?: () => void;
  inferenceServices: InferenceServiceKind[];
  servingRuntimes: ServingRuntimeKind[];
  refresh: () => void;
} & Partial<Pick<React.ComponentProps<typeof Table>, 'enablePagination' | 'toolbarContent'>>;

const InferenceServiceTable: React.FC<InferenceServiceTableProps> = ({
  clearFilters,
  inferenceServices,
  servingRuntimes,
  refresh,
  enablePagination,
  toolbarContent,
}) => {
  const { modelServingProjects: projects } = React.useContext(ProjectsContext);
  const [deleteInferenceService, setDeleteInferenceService] =
    React.useState<InferenceServiceKind>();
  const [editInferenceService, setEditInferenceService] = React.useState<InferenceServiceKind>();
  const isGlobal = !!clearFilters;
  const mappedColumns = isGlobal
    ? getGlobalInferenceServiceColumns(projects)
    : getProjectInferenceServiceColumns();
  return (
    <>
      <Table
        data={inferenceServices}
        columns={mappedColumns}
        variant={isGlobal ? undefined : 'compact'}
        toolbarContent={toolbarContent}
        enablePagination={enablePagination}
        emptyTableView={
          isGlobal ? <DashboardEmptyTableView onClearFilters={clearFilters} /> : undefined
        }
        rowRenderer={(is) => (
<<<<<<< HEAD
          <Tr key={is.metadata.uid}>
=======
          <ResourceTr key={is.metadata.uid} resource={is}>
>>>>>>> b1ef17cb
            <InferenceServiceTableRow
              obj={is}
              servingRuntime={servingRuntimes.find(
                (sr) => sr.metadata.name === is.spec.predictor.model.runtime,
              )}
              isGlobal={isGlobal}
              showServingRuntime={isGlobal}
              onDeleteInferenceService={setDeleteInferenceService}
              onEditInferenceService={setEditInferenceService}
            />
<<<<<<< HEAD
          </Tr>
=======
          </ResourceTr>
>>>>>>> b1ef17cb
        )}
      />
      <DeleteInferenceServiceModal
        isOpen={!!deleteInferenceService}
        inferenceService={deleteInferenceService}
        servingRuntime={
          deleteInferenceService && !isModelMesh(deleteInferenceService)
            ? servingRuntimes.find(
                (sr) => sr.metadata.name === deleteInferenceService.spec.predictor.model.runtime,
              )
            : undefined
        }
        onClose={(deleted) => {
          if (deleted) {
            refresh();
          }
          setDeleteInferenceService(undefined);
        }}
      />
      <ManageInferenceServiceModal
        isOpen={!!editInferenceService && isModelMesh(editInferenceService)}
        editInfo={editInferenceService}
        onClose={(edited) => {
          if (edited) {
            refresh();
          }
          setEditInferenceService(undefined);
        }}
      />
      <ManageKServeModal
        isOpen={!!editInferenceService && !isModelMesh(editInferenceService)}
        editInfo={{
          inferenceServiceEditInfo: editInferenceService,
          servingRuntimeEditInfo: {
            servingRuntime: editInferenceService
              ? servingRuntimes.find(
                  (sr) => sr.metadata.name === editInferenceService.spec.predictor.model.runtime,
                )
              : undefined,
            secrets: [],
          },
        }}
        onClose={(edited) => {
          if (edited) {
            refresh();
          }
          setEditInferenceService(undefined);
        }}
      />
    </>
  );
};

export default InferenceServiceTable;<|MERGE_RESOLUTION|>--- conflicted
+++ resolved
@@ -1,18 +1,12 @@
 import * as React from 'react';
-import { Tr } from '@patternfly/react-table';
 import ManageInferenceServiceModal from '~/pages/modelServing/screens/projects/InferenceServiceModal/ManageInferenceServiceModal';
 import { Table } from '~/components/table';
 import { InferenceServiceKind, ServingRuntimeKind } from '~/k8sTypes';
 import { ProjectsContext } from '~/concepts/projects/ProjectsContext';
-<<<<<<< HEAD
 import DashboardEmptyTableView from '~/concepts/dashboard/DashboardEmptyTableView';
 import { isModelMesh } from '~/pages/modelServing/utils';
 import ManageKServeModal from '~/pages/modelServing/screens/projects/kServeModal/ManageKServeModal';
-=======
-import { isModelMesh } from '~/pages/modelServing/utils';
-import ManageKServeModal from '~/pages/modelServing/screens/projects/kServeModal/ManageKServeModal';
 import ResourceTr from '~/components/ResourceTr';
->>>>>>> b1ef17cb
 import InferenceServiceTableRow from './InferenceServiceTableRow';
 import { getGlobalInferenceServiceColumns, getProjectInferenceServiceColumns } from './data';
 import DeleteInferenceServiceModal from './DeleteInferenceServiceModal';
@@ -52,11 +46,7 @@
           isGlobal ? <DashboardEmptyTableView onClearFilters={clearFilters} /> : undefined
         }
         rowRenderer={(is) => (
-<<<<<<< HEAD
-          <Tr key={is.metadata.uid}>
-=======
           <ResourceTr key={is.metadata.uid} resource={is}>
->>>>>>> b1ef17cb
             <InferenceServiceTableRow
               obj={is}
               servingRuntime={servingRuntimes.find(
@@ -67,11 +57,7 @@
               onDeleteInferenceService={setDeleteInferenceService}
               onEditInferenceService={setEditInferenceService}
             />
-<<<<<<< HEAD
-          </Tr>
-=======
           </ResourceTr>
->>>>>>> b1ef17cb
         )}
       />
       <DeleteInferenceServiceModal
