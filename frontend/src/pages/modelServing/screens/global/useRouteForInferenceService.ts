--- conflicted
+++ resolved
@@ -2,11 +2,8 @@
 import { InferenceServiceKind } from '~/k8sTypes';
 import { getRoute } from '~/api';
 import { getUrlFromKserveInferenceService } from '~/pages/modelServing/screens/projects/utils';
-<<<<<<< HEAD
-=======
 import { InferenceServiceModelState } from '~/pages/modelServing/screens/types';
 import { getInferenceServiceActiveModelState } from './utils';
->>>>>>> b1ef17cb
 
 const useRouteForInferenceService = (
   inferenceService: InferenceServiceKind,
@@ -20,22 +17,14 @@
   const routeName = inferenceService.metadata.name;
   const routeNamespace = inferenceService.metadata.namespace;
   const kserveRoute = isKServe ? getUrlFromKserveInferenceService(inferenceService) : null;
-<<<<<<< HEAD
-=======
   const state = getInferenceServiceActiveModelState(inferenceService);
   const kserveLoaded = state === InferenceServiceModelState.LOADED;
->>>>>>> b1ef17cb
 
   React.useEffect(() => {
     if (isKServe) {
       setRoute(kserveRoute || null);
-<<<<<<< HEAD
-      setLoaded(true);
-      setLoadError(kserveRoute ? null : new Error('Route not found'));
-=======
       setLoaded(kserveLoaded);
       setLoadError(kserveLoaded ? (kserveRoute ? null : new Error('Route not found')) : null);
->>>>>>> b1ef17cb
       return;
     }
     if (!isRouteEnabled) {
@@ -52,11 +41,7 @@
         setLoadError(e);
         setLoaded(true);
       });
-<<<<<<< HEAD
-  }, [routeName, routeNamespace, isRouteEnabled, kserveRoute, isKServe]);
-=======
   }, [routeName, routeNamespace, isRouteEnabled, kserveRoute, isKServe, kserveLoaded]);
->>>>>>> b1ef17cb
 
   return [route, loaded, loadError];
 };
