import * as React from 'react';
import { useModelServingMetrics } from '~/api';
import {
  ContextResourceData,
  PrometheusQueryRangeResponseDataResult,
  PrometheusQueryRangeResultValue,
} from '~/types';
import { DEFAULT_CONTEXT_DATA } from '~/utilities/const';
import {
  PerformanceMetricType,
  RefreshIntervalTitle,
  TimeframeTitle,
} from '~/pages/modelServing/screens/types';
import useCurrentTimeframeBrowserStorage from './useCurrentTimeframeBrowserStorage';

export enum ServerMetricType {
  AVG_RESPONSE_TIME = 'runtime_avg-response-time',
  REQUEST_COUNT = 'runtime_requests-count',
  CPU_UTILIZATION = 'runtime_cpu-utilization',
  MEMORY_UTILIZATION = 'runtime_memory-utilization',
}

export enum ModelMetricType {
  REQUEST_COUNT_SUCCESS = 'inference_request-count-successes',
  REQUEST_COUNT_FAILED = 'inference_request-count-fails',
  TRUSTY_AI_SPD = 'trustyai_spd',
  TRUSTY_AI_DIR = 'trustyai_dir',
}

type ModelServingMetricsContext = {
  data: Record<
    ModelMetricType | ServerMetricType,
    ContextResourceData<PrometheusQueryRangeResultValue | PrometheusQueryRangeResponseDataResult>
  >;
  currentTimeframe: TimeframeTitle;
  setCurrentTimeframe: (timeframe: TimeframeTitle) => void;
  currentRefreshInterval: RefreshIntervalTitle;
  setCurrentRefreshInterval: (interval: RefreshIntervalTitle) => void;
  refresh: () => void;
  lastUpdateTime: number;
  setLastUpdateTime: (time: number) => void;
  namespace: string;
};

export const ModelServingMetricsContext = React.createContext<ModelServingMetricsContext>({
  data: {
    [ServerMetricType.REQUEST_COUNT]: DEFAULT_CONTEXT_DATA,
    [ServerMetricType.AVG_RESPONSE_TIME]: DEFAULT_CONTEXT_DATA,
    [ServerMetricType.CPU_UTILIZATION]: DEFAULT_CONTEXT_DATA,
    [ServerMetricType.MEMORY_UTILIZATION]: DEFAULT_CONTEXT_DATA,
    [ModelMetricType.REQUEST_COUNT_FAILED]: DEFAULT_CONTEXT_DATA,
    [ModelMetricType.REQUEST_COUNT_SUCCESS]: DEFAULT_CONTEXT_DATA,
    [ModelMetricType.TRUSTY_AI_SPD]: DEFAULT_CONTEXT_DATA,
    [ModelMetricType.TRUSTY_AI_DIR]: DEFAULT_CONTEXT_DATA,
  },
  currentTimeframe: TimeframeTitle.ONE_HOUR,
  setCurrentTimeframe: () => undefined,
  currentRefreshInterval: RefreshIntervalTitle.FIVE_MINUTES,
  setCurrentRefreshInterval: () => undefined,
  refresh: () => undefined,
  lastUpdateTime: 0,
  setLastUpdateTime: () => undefined,
  namespace: '',
});

type ModelServingMetricsProviderProps = {
  children: React.ReactNode;
  /** Prometheus query strings computed and ready to use */
  queries: { [key in ModelMetricType]: string } | { [key in ServerMetricType]: string };
  type: PerformanceMetricType;
<<<<<<< HEAD
=======
  namespace: string;
>>>>>>> 7c9d2b6a
};

export const ModelServingMetricsProvider: React.FC<ModelServingMetricsProviderProps> = ({
  queries,
  children,
  type,
<<<<<<< HEAD
=======
  namespace,
>>>>>>> 7c9d2b6a
}) => {
  const [currentTimeframe, setCurrentTimeframe] = useCurrentTimeframeBrowserStorage();

  const [currentRefreshInterval, setCurrentRefreshInterval] = React.useState<RefreshIntervalTitle>(
    RefreshIntervalTitle.FIVE_MINUTES,
  );
  const [lastUpdateTime, setLastUpdateTime] = React.useState<number>(Date.now());

  const { data, refresh } = useModelServingMetrics(
    type,
    queries,
    currentTimeframe,
    lastUpdateTime,
    setLastUpdateTime,
    currentRefreshInterval,
<<<<<<< HEAD
=======
    namespace,
>>>>>>> 7c9d2b6a
  );

  return (
    <ModelServingMetricsContext.Provider
      value={{
        data,
        currentTimeframe,
        setCurrentTimeframe,
        currentRefreshInterval,
        setCurrentRefreshInterval,
        refresh,
        lastUpdateTime,
        setLastUpdateTime,
        namespace,
      }}
    >
      {children}
    </ModelServingMetricsContext.Provider>
  );
};<|MERGE_RESOLUTION|>--- conflicted
+++ resolved
@@ -68,20 +68,14 @@
   /** Prometheus query strings computed and ready to use */
   queries: { [key in ModelMetricType]: string } | { [key in ServerMetricType]: string };
   type: PerformanceMetricType;
-<<<<<<< HEAD
-=======
   namespace: string;
->>>>>>> 7c9d2b6a
 };
 
 export const ModelServingMetricsProvider: React.FC<ModelServingMetricsProviderProps> = ({
   queries,
   children,
   type,
-<<<<<<< HEAD
-=======
   namespace,
->>>>>>> 7c9d2b6a
 }) => {
   const [currentTimeframe, setCurrentTimeframe] = useCurrentTimeframeBrowserStorage();
 
@@ -97,10 +91,7 @@
     lastUpdateTime,
     setLastUpdateTime,
     currentRefreshInterval,
-<<<<<<< HEAD
-=======
     namespace,
->>>>>>> 7c9d2b6a
   );
 
   return (
