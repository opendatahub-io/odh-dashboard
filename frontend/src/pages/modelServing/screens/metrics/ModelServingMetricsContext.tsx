--- conflicted
+++ resolved
@@ -29,13 +29,8 @@
 
 type ModelServingMetricsContext = {
   data: Record<
-<<<<<<< HEAD
-    ModelMetricType & ServerMetricType,
-    ContextResourceData<PrometheusQueryRangeResultValue>
-=======
     ModelMetricType | ServerMetricType,
     ContextResourceData<PrometheusQueryRangeResultValue | PrometheusQueryRangeResponseDataResult>
->>>>>>> f0afc013
   >;
   currentTimeframe: TimeframeTitle;
   setCurrentTimeframe: (timeframe: TimeframeTitle) => void;
@@ -69,11 +64,7 @@
 type ModelServingMetricsProviderProps = {
   children: React.ReactNode;
   /** Prometheus query strings computed and ready to use */
-<<<<<<< HEAD
-  queries: Record<ServerMetricType, string> | Record<ModelMetricType, string>;
-=======
   queries: { [key in ModelMetricType]: string } | { [key in ServerMetricType]: string };
->>>>>>> f0afc013
   type: PerformanceMetricType;
 };
 
