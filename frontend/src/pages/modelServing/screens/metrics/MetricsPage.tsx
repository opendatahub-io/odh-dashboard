import * as React from 'react';
import { Breadcrumb, Button } from '@patternfly/react-core';
import { useNavigate, useParams } from 'react-router-dom';
import { CogIcon } from '@patternfly/react-icons';
import { BreadcrumbItemType } from '~/types';
import ApplicationsPage from '~/pages/ApplicationsPage';
import MetricsPageTabs from '~/pages/modelServing/screens/metrics/MetricsPageTabs';
import { MetricsTabKeys } from '~/pages/modelServing/screens/metrics/types';
import { PerformanceMetricType } from '~/pages/modelServing/screens/types';
import { ExplainabilityContext } from '~/concepts/explainability/ExplainabilityContext';
<<<<<<< HEAD
import { getBreadcrumbItemComponents } from './utils';
import PerformanceTab from './PerformanceTab';
=======
import ServerMetricsPage from '~/pages/modelServing/screens/metrics/ServerMetricsPage';
import { getBreadcrumbItemComponents } from './utils';
>>>>>>> 4c97c0a5

type MetricsPageProps = {
  title: string;
  breadcrumbItems: BreadcrumbItemType[];
  type: PerformanceMetricType;
};

const MetricsPage: React.FC<MetricsPageProps> = ({ title, breadcrumbItems, type }) => {
  const { tab } = useParams();
  const navigate = useNavigate();

  const {
    hasCR,
    apiState: { apiAvailable },
  } = React.useContext(ExplainabilityContext);

  return (
    <ApplicationsPage
      title={title}
      breadcrumb={<Breadcrumb>{getBreadcrumbItemComponents(breadcrumbItems)}</Breadcrumb>}
      // TODO: decide whether we need to set the loaded based on the feature flag and explainability loaded
      loaded
      description={null}
      empty={false}
      headerAction={
        tab === MetricsTabKeys.BIAS && (
          <Button
            isDisabled={!hasCR || !apiAvailable}
            variant="link"
            icon={<CogIcon />}
            onClick={() => navigate('../configure', { replace: true })}
          >
            Configure
          </Button>
        )
      }
    >
<<<<<<< HEAD
      {type === PerformanceMetricType.SERVER ? <PerformanceTab type={type} /> : <MetricsPageTabs />}
=======
      {type === PerformanceMetricType.SERVER ? <ServerMetricsPage /> : <MetricsPageTabs />}
>>>>>>> 4c97c0a5
    </ApplicationsPage>
  );
};

export default MetricsPage;<|MERGE_RESOLUTION|>--- conflicted
+++ resolved
@@ -8,13 +8,8 @@
 import { MetricsTabKeys } from '~/pages/modelServing/screens/metrics/types';
 import { PerformanceMetricType } from '~/pages/modelServing/screens/types';
 import { ExplainabilityContext } from '~/concepts/explainability/ExplainabilityContext';
-<<<<<<< HEAD
-import { getBreadcrumbItemComponents } from './utils';
-import PerformanceTab from './PerformanceTab';
-=======
 import ServerMetricsPage from '~/pages/modelServing/screens/metrics/ServerMetricsPage';
 import { getBreadcrumbItemComponents } from './utils';
->>>>>>> 4c97c0a5
 
 type MetricsPageProps = {
   title: string;
@@ -52,11 +47,7 @@
         )
       }
     >
-<<<<<<< HEAD
-      {type === PerformanceMetricType.SERVER ? <PerformanceTab type={type} /> : <MetricsPageTabs />}
-=======
       {type === PerformanceMetricType.SERVER ? <ServerMetricsPage /> : <MetricsPageTabs />}
->>>>>>> 4c97c0a5
     </ApplicationsPage>
   );
 };
