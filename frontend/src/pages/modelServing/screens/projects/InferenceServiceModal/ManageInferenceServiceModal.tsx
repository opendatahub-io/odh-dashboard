import * as React from 'react';
import { Form, FormSection, Modal, Stack, StackItem } from '@patternfly/react-core';
import { EitherOrNone } from '@openshift/dynamic-plugin-sdk';
import {
  submitInferenceServiceResource,
  useCreateInferenceServiceObject,
} from '~/pages/modelServing/screens/projects/utils';
import { InferenceServiceKind, ProjectKind, ServingRuntimeKind } from '~/k8sTypes';
import { DataConnection } from '~/pages/projects/types';
import DashboardModalFooter from '~/concepts/dashboard/DashboardModalFooter';
import { InferenceServiceStorageType } from '~/pages/modelServing/screens/types';
import { isAWSValid } from '~/pages/projects/screens/spawner/spawnerUtils';
import { AWS_KEYS } from '~/pages/projects/dataConnections/const';
import { getProjectDisplayName, translateDisplayNameForK8s } from '~/pages/projects/utils';
<<<<<<< HEAD
=======
import { containsOnlySlashes, removeLeadingSlashes } from '~/utilities/string';
>>>>>>> a20b504a
import DataConnectionSection from './DataConnectionSection';
import ProjectSection from './ProjectSection';
import InferenceServiceFrameworkSection from './InferenceServiceFrameworkSection';
import InferenceServiceServingRuntimeSection from './InferenceServiceServingRuntimeSection';
import InferenceServiceNameSection from './InferenceServiceNameSection';

type ManageInferenceServiceModalProps = {
  isOpen: boolean;
  onClose: (submit: boolean) => void;
} & EitherOrNone<
  { editInfo?: InferenceServiceKind },
  {
    projectContext?: {
      currentProject: ProjectKind;
      currentServingRuntime?: ServingRuntimeKind;
      dataConnections: DataConnection[];
    };
  }
>;

const ManageInferenceServiceModal: React.FC<ManageInferenceServiceModalProps> = ({
  isOpen,
  onClose,
  editInfo,
  projectContext,
}) => {
  const [createData, setCreateData, resetData] = useCreateInferenceServiceObject(editInfo);
  const [actionInProgress, setActionInProgress] = React.useState(false);
  const [error, setError] = React.useState<Error | undefined>();
  const isInferenceServiceNameWithinLimit =
    translateDisplayNameForK8s(createData.name).length <= 253;

  React.useEffect(() => {
    if (projectContext) {
      const { currentProject, currentServingRuntime } = projectContext;
      setCreateData('project', currentProject.metadata.name);
      setCreateData('servingRuntimeName', currentServingRuntime?.metadata.name || '');
    }
  }, [projectContext, setCreateData]);

  const storageCanCreate = (): boolean => {
    if (createData.storage.type === InferenceServiceStorageType.EXISTING_STORAGE) {
      return createData.storage.dataConnection !== '';
    }
    return isAWSValid(createData.storage.awsData, [AWS_KEYS.AWS_S3_BUCKET]);
  };

  const isDisabled =
    actionInProgress ||
    createData.name.trim() === '' ||
    createData.project === '' ||
    createData.format.name === '' ||
    removeLeadingSlashes(createData.storage.path).includes('//') ||
    containsOnlySlashes(createData.storage.path) ||
    createData.storage.path === '' ||
<<<<<<< HEAD
    createData.storage.path === '/' ||
=======
>>>>>>> a20b504a
    !isInferenceServiceNameWithinLimit ||
    !storageCanCreate();

  const onBeforeClose = (submitted: boolean) => {
    onClose(submitted);
    setError(undefined);
    setActionInProgress(false);
    resetData();
  };

  const onSuccess = () => {
    onBeforeClose(true);
  };

  const setErrorModal = (error: Error) => {
    setError(error);
    setActionInProgress(false);
  };

  const submit = () => {
    setError(undefined);
    setActionInProgress(true);

    submitInferenceServiceResource(createData, editInfo, undefined, true)
      .then(() => onSuccess())
      .catch((e) => {
        setErrorModal(e);
      });
  };

  return (
    <Modal
      title="Deploy model"
      description="Configure properties for deploying your model"
      variant="medium"
      isOpen={isOpen}
      onClose={() => onBeforeClose(false)}
      footer={
        <DashboardModalFooter
          submitLabel="Deploy"
          onSubmit={submit}
          onCancel={() => onBeforeClose(false)}
          isSubmitDisabled={isDisabled}
          error={error}
          alertTitle="Error creating model server"
        />
      }
      showClose
    >
      <Form>
        <Stack hasGutter>
          <StackItem>
            <ProjectSection
              projectName={
                (projectContext?.currentProject &&
                  getProjectDisplayName(projectContext.currentProject)) ||
                editInfo?.metadata.namespace ||
                ''
              }
            />
          </StackItem>
          <StackItem>
            <InferenceServiceNameSection
              data={createData}
              setData={setCreateData}
              isNameValid={isInferenceServiceNameWithinLimit}
            />
          </StackItem>
          <StackItem>
            <InferenceServiceServingRuntimeSection
              data={createData}
              setData={setCreateData}
              currentServingRuntime={projectContext?.currentServingRuntime}
            />
          </StackItem>
          <StackItem>
            <InferenceServiceFrameworkSection
              data={createData}
              setData={setCreateData}
              modelContext={projectContext?.currentServingRuntime?.spec.supportedModelFormats}
            />
          </StackItem>
          <StackItem>
            <FormSection title="Model location" id="model-location">
              <DataConnectionSection
                data={createData}
                setData={setCreateData}
                dataConnectionContext={projectContext?.dataConnections}
              />
            </FormSection>
          </StackItem>
        </Stack>
      </Form>
    </Modal>
  );
};

export default ManageInferenceServiceModal;<|MERGE_RESOLUTION|>--- conflicted
+++ resolved
@@ -12,10 +12,7 @@
 import { isAWSValid } from '~/pages/projects/screens/spawner/spawnerUtils';
 import { AWS_KEYS } from '~/pages/projects/dataConnections/const';
 import { getProjectDisplayName, translateDisplayNameForK8s } from '~/pages/projects/utils';
-<<<<<<< HEAD
-=======
 import { containsOnlySlashes, removeLeadingSlashes } from '~/utilities/string';
->>>>>>> a20b504a
 import DataConnectionSection from './DataConnectionSection';
 import ProjectSection from './ProjectSection';
 import InferenceServiceFrameworkSection from './InferenceServiceFrameworkSection';
@@ -71,10 +68,6 @@
     removeLeadingSlashes(createData.storage.path).includes('//') ||
     containsOnlySlashes(createData.storage.path) ||
     createData.storage.path === '' ||
-<<<<<<< HEAD
-    createData.storage.path === '/' ||
-=======
->>>>>>> a20b504a
     !isInferenceServiceNameWithinLimit ||
     !storageCanCreate();
 
