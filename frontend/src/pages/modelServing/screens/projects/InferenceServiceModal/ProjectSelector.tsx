--- conflicted
+++ resolved
@@ -5,11 +5,7 @@
 import { ProjectsContext } from '~/concepts/projects/ProjectsContext';
 import { KnownLabels, ProjectKind } from '~/k8sTypes';
 import { ProjectSectionID } from '~/pages/projects/screens/detail/types';
-<<<<<<< HEAD
-import SimpleSelect, { SimpleSelectOption } from '~/components/SimpleSelect';
-=======
 import SearchSelector from '~/components/searchSelector/SearchSelector';
->>>>>>> ee9301e9
 
 type ProjectSelectorProps = {
   selectedProject: ProjectKind | null;
@@ -58,28 +54,6 @@
         <StackItem>
           <SearchSelector
             isFullWidth
-<<<<<<< HEAD
-            isScrollable
-            onChange={(selection) => {
-              const foundProject = projects.find(byName(selection));
-              if (foundProject) {
-                setSelectedProject(foundProject);
-              } else {
-                setSelectedProject(null);
-              }
-            }}
-            value={selectedProject?.metadata.name}
-            options={(isOciModel ? kserveProjects : projects).map(
-              (project): SimpleSelectOption => ({
-                key: project.metadata.name,
-                label: getDisplayNameFromK8sResource(project),
-              }),
-            )}
-            dataTestId="deploy-model-project-selector"
-            placeholder="Select target project"
-            toggleProps={{ id: 'deploy-model-project-selector' }}
-          />
-=======
             onSearchChange={(value) => setSearchText(value)}
             onSearchClear={() => setSearchText('')}
             searchValue={searchText}
@@ -107,7 +81,6 @@
               </MenuItem>
             ))}
           </SearchSelector>
->>>>>>> ee9301e9
         </StackItem>
         {error && selectedProject && (
           <StackItem>
