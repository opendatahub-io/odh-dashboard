--- conflicted
+++ resolved
@@ -151,11 +151,6 @@
                 title: 'Edit model server',
                 onClick: () => onEditServingRuntime(obj),
               },
-<<<<<<< HEAD
-              {
-                title: 'Delete model server',
-                onClick: () => onDeleteServingRuntime(obj),
-              },
               ...(performanceMetricsEnabled
                 ? [
                     {
@@ -164,13 +159,14 @@
                         navigate(
                           `/projects/${currentProject.metadata.name}/metrics/server/${obj.metadata.name}`,
                         ),
-=======
+                    },
+                  ]
+                : []),
               ...(allowDelete
                 ? [
                     {
                       title: 'Delete model server',
                       onClick: () => onDeleteServingRuntime(obj),
->>>>>>> b4d723e4
                     },
                   ]
                 : []),
