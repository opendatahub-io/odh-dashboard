import * as React from 'react';
import { Button, DropdownDirection, Icon, Skeleton, Tooltip } from '@patternfly/react-core';
import { ActionsColumn, Tbody, Td, Tr } from '@patternfly/react-table';
import { ExclamationCircleIcon } from '@patternfly/react-icons';
import { useNavigate } from 'react-router-dom';
import { ServingRuntimeKind } from '~/k8sTypes';
import EmptyTableCellForAlignment from '~/pages/projects/components/EmptyTableCellForAlignment';
import { ProjectDetailsContext } from '~/pages/projects/ProjectDetailsContext';
import { ServingRuntimeTableTabs } from '~/pages/modelServing/screens/types';
import { ProjectSectionID } from '~/pages/projects/screens/detail/types';
import { getDisplayNameFromServingRuntimeTemplate } from '~/pages/modelServing/customServingRuntimes/utils';
import usePerformanceMetricsEnabled from '~/pages/modelServing/screens/metrics/usePerformanceMetricsEnabled';
import ServingRuntimeTableExpandedSection from './ServingRuntimeTableExpandedSection';
import { getInferenceServiceFromServingRuntime, isServingRuntimeTokenEnabled } from './utils';

type ServingRuntimeTableRowProps = {
  obj: ServingRuntimeKind;
  onDeleteServingRuntime: (obj: ServingRuntimeKind) => void;
  onEditServingRuntime: (obj: ServingRuntimeKind) => void;
  onDeployModel: (obj: ServingRuntimeKind) => void;
  expandedColumn?: ServingRuntimeTableTabs;
  setExpandedColumn: (column?: ServingRuntimeTableTabs) => void;
};

const ServingRuntimeTableRow: React.FC<ServingRuntimeTableRowProps> = ({
  obj,
  onDeleteServingRuntime,
  onEditServingRuntime,
  onDeployModel,
  expandedColumn,
  setExpandedColumn,
}) => {
<<<<<<< HEAD
  const navigate = useNavigate();

  const [expandedColumn, setExpandedColumn] = React.useState<ServingRuntimeTableTabs | undefined>();

=======
>>>>>>> d61c5901
  const {
    currentProject,
    inferenceServices: {
      data: inferenceServices,
      loaded: inferenceServicesLoaded,
      error: inferenceServicesLoadError,
    },
    serverSecrets: { loaded: secretsLoaded, error: secretsLoadError },
    filterTokens,
  } = React.useContext(ProjectDetailsContext);

  const tokens = filterTokens(obj.metadata.name);

  const modelInferenceServices = getInferenceServiceFromServingRuntime(inferenceServices, obj);

  const [performanceMetricsEnabled] = usePerformanceMetricsEnabled();

  const compoundExpandParams = (
    col: ServingRuntimeTableTabs,
    isDisabled: boolean,
  ): React.ComponentProps<typeof Td>['compoundExpand'] =>
    !isDisabled
      ? {
          isExpanded: expandedColumn === col,
          onToggle: (_, __, colIndex: ServingRuntimeTableTabs) => {
            setExpandedColumn(expandedColumn === colIndex ? undefined : colIndex);
          },
          columnIndex: col,
          expandId: `expand-table-row-${obj.metadata.name}-${col}`,
        }
      : undefined;

  return (
    <Tbody isExpanded={!!expandedColumn}>
      <Tr>
        <EmptyTableCellForAlignment />
        <Td
          dataLabel="Model Server Name"
          compoundExpand={compoundExpandParams(ServingRuntimeTableTabs.TYPE, false)}
        >
          {obj.metadata.annotations?.['openshift.io/display-name'] ||
            obj.spec.builtInAdapter?.serverType ||
            'Custom Runtime'}
        </Td>
        <Td dataLabel="Serving Runtime">{getDisplayNameFromServingRuntimeTemplate(obj)}</Td>
        <Td
          dataLabel="Deployed models"
          compoundExpand={compoundExpandParams(ServingRuntimeTableTabs.DEPLOYED_MODELS, false)}
        >
          {inferenceServicesLoaded ? (
            <>
              {modelInferenceServices.length}{' '}
              {inferenceServicesLoadError && (
                <Tooltip
                  removeFindDomNode
                  aria-labelledby="Deployed models load error"
                  content={inferenceServicesLoadError.message}
                >
                  <Icon role="button" status="danger" aria-label="error icon" tabIndex={0}>
                    <ExclamationCircleIcon />
                  </Icon>
                </Tooltip>
              )}
            </>
          ) : (
            <Skeleton />
          )}
        </Td>
        <Td
          dataLabel="Tokens"
          compoundExpand={compoundExpandParams(
            ServingRuntimeTableTabs.TOKENS,
            tokens.length === 0 || !isServingRuntimeTokenEnabled(obj),
          )}
        >
          {secretsLoaded ? (
            <>
              {!isServingRuntimeTokenEnabled(obj) ? 'Tokens disabled' : tokens.length}{' '}
              {secretsLoadError && (
                <Tooltip
                  removeFindDomNode
                  aria-labelledby="Tokens load error"
                  content={secretsLoadError.message}
                >
                  <Icon role="button" status="danger" aria-label="error icon" tabIndex={0}>
                    <ExclamationCircleIcon />
                  </Icon>
                </Tooltip>
              )}
            </>
          ) : (
            <Skeleton />
          )}
        </Td>
        <Td style={{ textAlign: 'end' }}>
          <Button
            onClick={() => onDeployModel(obj)}
            key={`action-${ProjectSectionID.CLUSTER_STORAGES}`}
            variant="secondary"
          >
            Deploy model
          </Button>
        </Td>
        <Td isActionCell>
          <ActionsColumn
            dropdownDirection={DropdownDirection.up}
            items={[
              {
                title: 'Edit model server',
                onClick: () => onEditServingRuntime(obj),
              },
              {
                title: 'Delete model server',
                onClick: () => onDeleteServingRuntime(obj),
              },
              ...(performanceMetricsEnabled
                ? [
                    {
                      title: 'View metrics',
                      onClick: () =>
                        navigate(
                          `/projects/${currentProject.metadata.name}/metrics/server/${obj.metadata.name}`,
                        ),
                    },
                  ]
                : []),
            ]}
          />
        </Td>
      </Tr>
      <Tr isExpanded={!!expandedColumn}>
        <ServingRuntimeTableExpandedSection
          activeColumn={expandedColumn}
          obj={obj}
          onClose={() => setExpandedColumn(undefined)}
          onDeployModel={() => onDeployModel(obj)}
        />
      </Tr>
    </Tbody>
  );
};

export default ServingRuntimeTableRow;<|MERGE_RESOLUTION|>--- conflicted
+++ resolved
@@ -30,13 +30,8 @@
   expandedColumn,
   setExpandedColumn,
 }) => {
-<<<<<<< HEAD
   const navigate = useNavigate();
 
-  const [expandedColumn, setExpandedColumn] = React.useState<ServingRuntimeTableTabs | undefined>();
-
-=======
->>>>>>> d61c5901
   const {
     currentProject,
     inferenceServices: {
