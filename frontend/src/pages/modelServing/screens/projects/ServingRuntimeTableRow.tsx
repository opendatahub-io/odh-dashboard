--- conflicted
+++ resolved
@@ -25,14 +25,10 @@
   onEditServingRuntime,
   onDeployModal,
 }) => {
-<<<<<<< HEAD
   const navigate = useNavigate();
 
-  const isRowExpanded = !!expandedColumn;
-=======
   const [expandedColumn, setExpandedColumn] = React.useState<ServingRuntimeTableTabs | undefined>();
 
->>>>>>> a6e0fd3c
   const {
     currentProject,
     inferenceServices: {
