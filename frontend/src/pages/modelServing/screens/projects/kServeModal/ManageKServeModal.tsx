import * as React from 'react';
import { Form, FormSection, Modal, Stack, StackItem } from '@patternfly/react-core';
import { EitherOrNone } from '@openshift/dynamic-plugin-sdk';
import {
  submitInferenceServiceResource,
  submitServingRuntimeResources,
  useCreateInferenceServiceObject,
  useCreateServingRuntimeObject,
} from '~/pages/modelServing/screens/projects/utils';
import { TemplateKind, ProjectKind, InferenceServiceKind } from '~/k8sTypes';
import { requestsUnderLimits, resourcesArePositive } from '~/pages/modelServing/utils';
import useCustomServingRuntimesEnabled from '~/pages/modelServing/customServingRuntimes/useCustomServingRuntimesEnabled';
import { getServingRuntimeFromName } from '~/pages/modelServing/customServingRuntimes/utils';
import useServingAcceleratorProfile from '~/pages/modelServing/screens/projects/useServingAcceleratorProfile';
import DashboardModalFooter from '~/concepts/dashboard/DashboardModalFooter';
import {
  InferenceServiceStorageType,
  ServingRuntimeEditInfo,
} from '~/pages/modelServing/screens/types';
import ServingRuntimeReplicaSection from '~/pages/modelServing/screens/projects/ServingRuntimeModal/ServingRuntimeReplicaSection';
import ServingRuntimeSizeSection from '~/pages/modelServing/screens/projects/ServingRuntimeModal/ServingRuntimeSizeSection';
import ServingRuntimeTemplateSection from '~/pages/modelServing/screens/projects/ServingRuntimeModal/ServingRuntimeTemplateSection';
import ProjectSection from '~/pages/modelServing/screens/projects/InferenceServiceModal/ProjectSection';
import { DataConnection, NamespaceApplicationCase } from '~/pages/projects/types';
import { AWS_KEYS } from '~/pages/projects/dataConnections/const';
import { isAWSValid } from '~/pages/projects/screens/spawner/spawnerUtils';
import InferenceServiceNameSection from '~/pages/modelServing/screens/projects/InferenceServiceModal/InferenceServiceNameSection';
import InferenceServiceFrameworkSection from '~/pages/modelServing/screens/projects/InferenceServiceModal/InferenceServiceFrameworkSection';
import DataConnectionSection from '~/pages/modelServing/screens/projects/InferenceServiceModal/DataConnectionSection';
import { getProjectDisplayName, translateDisplayNameForK8s } from '~/pages/projects/utils';

type ManageKServeModalProps = {
  isOpen: boolean;
  onClose: (submit: boolean) => void;
  servingRuntimeTemplates?: TemplateKind[];
} & EitherOrNone<
  {
    projectContext?: {
      currentProject: ProjectKind;
      dataConnections: DataConnection[];
    };
  },
  {
    editInfo?: {
      servingRuntimeEditInfo?: ServingRuntimeEditInfo;
      inferenceServiceEditInfo?: InferenceServiceKind;
    };
  }
>;

const ManageKServeModal: React.FC<ManageKServeModalProps> = ({
  isOpen,
  onClose,
  servingRuntimeTemplates,
  projectContext,
  editInfo,
}) => {
  const [createDataServingRuntime, setCreateDataServingRuntime, resetDataServingRuntime, sizes] =
    useCreateServingRuntimeObject(editInfo?.servingRuntimeEditInfo);
  const [createDataInferenceService, setCreateDataInferenceService, resetDataInferenceService] =
    useCreateInferenceServiceObject(editInfo?.inferenceServiceEditInfo);
<<<<<<< HEAD
  const [acceleratorProfileState, setAcceleratorProfileState, resetAcceleratorProfileData] =
    useServingAcceleratorProfile(editInfo?.servingRuntimeEditInfo?.servingRuntime);
=======
  const [acceleratorState, setAcceleratorState, resetAcceleratorData] = useServingAccelerator(
    editInfo?.servingRuntimeEditInfo?.servingRuntime,
    editInfo?.inferenceServiceEditInfo,
  );
>>>>>>> 30e305b8

  const [actionInProgress, setActionInProgress] = React.useState(false);
  const [error, setError] = React.useState<Error | undefined>();

  React.useEffect(() => {
    if (projectContext?.currentProject) {
      setCreateDataInferenceService('project', projectContext?.currentProject.metadata.name);
    }
  }, [projectContext, setCreateDataInferenceService]);

  const customServingRuntimesEnabled = useCustomServingRuntimesEnabled();

  const namespace =
    projectContext?.currentProject.metadata.name || createDataInferenceService.project;

  // Serving Runtime Validation
  const baseInputValueValid =
    createDataServingRuntime.numReplicas >= 0 &&
    resourcesArePositive(createDataServingRuntime.modelSize.resources) &&
    requestsUnderLimits(createDataServingRuntime.modelSize.resources);

  const isDisabledServingRuntime = namespace === '' || actionInProgress || !baseInputValueValid;

  // Inference Service Validation
  const storageCanCreate = (): boolean => {
    if (createDataInferenceService.storage.type === InferenceServiceStorageType.EXISTING_STORAGE) {
      return createDataInferenceService.storage.dataConnection !== '';
    }
    return isAWSValid(createDataInferenceService.storage.awsData, [AWS_KEYS.AWS_S3_BUCKET]);
  };

  const isDisabledInferenceService =
    actionInProgress ||
    createDataInferenceService.name.trim() === '' ||
    createDataInferenceService.project === '' ||
    createDataInferenceService.format.name === '' ||
    createDataInferenceService.storage.path.includes('//') ||
    createDataInferenceService.storage.path === '' ||
    createDataInferenceService.storage.path === '/' ||
    !storageCanCreate();

  const servingRuntimeSelected = React.useMemo(
    () =>
      editInfo?.servingRuntimeEditInfo?.servingRuntime ||
      getServingRuntimeFromName(
        createDataServingRuntime.servingRuntimeTemplateName,
        servingRuntimeTemplates,
      ),
    [editInfo, servingRuntimeTemplates, createDataServingRuntime.servingRuntimeTemplateName],
  );

  const onBeforeClose = (submitted: boolean) => {
    onClose(submitted);
    setError(undefined);
    setActionInProgress(false);
    resetDataServingRuntime();
    resetDataInferenceService();
    resetAcceleratorProfileData();
  };

  const setErrorModal = (error: Error) => {
    setError(error);
    setActionInProgress(false);
  };

  const onSuccess = () => {
    setActionInProgress(false);
    onBeforeClose(true);
  };

  const submit = () => {
    setError(undefined);
    setActionInProgress(true);

    const servingRuntimeName =
      editInfo?.inferenceServiceEditInfo?.spec.predictor.model.runtime ||
      translateDisplayNameForK8s(createDataInferenceService.name);

    Promise.all([
      submitServingRuntimeResources(
        servingRuntimeSelected,
        createDataServingRuntime,
        customServingRuntimesEnabled,
        namespace,
        editInfo?.servingRuntimeEditInfo,
        true,
        acceleratorProfileState,
        NamespaceApplicationCase.KSERVE_PROMOTION,
        projectContext?.currentProject,
        servingRuntimeName,
        false,
      ),
      submitInferenceServiceResource(
        createDataInferenceService,
        editInfo?.inferenceServiceEditInfo,
        servingRuntimeName,
        false,
        acceleratorState,
      ),
    ])
      .then(() => onSuccess())
      .catch((e) => {
        setErrorModal(e);
      });
  };

  return (
    <Modal
      title="Deploy model"
      description="Configure properties for deploying your model"
      variant="medium"
      isOpen={isOpen}
      onClose={() => onBeforeClose(false)}
      footer={
        <DashboardModalFooter
          submitLabel="Deploy"
          onSubmit={submit}
          onCancel={() => onBeforeClose(false)}
          isSubmitDisabled={isDisabledServingRuntime || isDisabledInferenceService}
          error={error}
          alertTitle="Error creating model server"
        />
      }
      showClose
    >
      <Form
        onSubmit={(e) => {
          e.preventDefault();
          submit();
        }}
      >
        <Stack hasGutter>
          <StackItem>
            <ProjectSection
              projectName={
                (projectContext?.currentProject &&
                  getProjectDisplayName(projectContext?.currentProject)) ||
                editInfo?.inferenceServiceEditInfo?.metadata.namespace ||
                ''
              }
            />
          </StackItem>
          <StackItem>
            <StackItem>
              <InferenceServiceNameSection
                data={createDataInferenceService}
                setData={setCreateDataInferenceService}
              />
            </StackItem>
          </StackItem>
          <StackItem>
            <ServingRuntimeTemplateSection
              data={createDataServingRuntime}
              setData={setCreateDataServingRuntime}
              templates={servingRuntimeTemplates || []}
              isEditing={!!editInfo}
              acceleratorProfileState={acceleratorProfileState}
            />
          </StackItem>
          <StackItem>
            <InferenceServiceFrameworkSection
              data={createDataInferenceService}
              setData={setCreateDataInferenceService}
              modelContext={servingRuntimeSelected?.spec.supportedModelFormats}
            />
          </StackItem>
          <StackItem>
            <ServingRuntimeReplicaSection
              data={createDataServingRuntime}
              setData={setCreateDataServingRuntime}
              infoContent="Consider network traffic and failover scenarios when specifying the number of model
                server replicas."
            />
          </StackItem>
          <StackItem>
            <ServingRuntimeSizeSection
              data={createDataServingRuntime}
              setData={setCreateDataServingRuntime}
              sizes={sizes}
              servingRuntimeSelected={servingRuntimeSelected}
<<<<<<< HEAD
              acceleratorProfileState={acceleratorProfileState}
              setAcceleratorProfileState={setAcceleratorProfileState}
=======
              acceleratorState={acceleratorState}
              setAcceleratorState={setAcceleratorState}
              infoContent="Select a server size that will accommodate your largest model. See the product documentation for more information."
>>>>>>> 30e305b8
            />
          </StackItem>
          <StackItem>
            <FormSection title="Model location" id="model-location">
              <DataConnectionSection
                data={createDataInferenceService}
                setData={setCreateDataInferenceService}
                dataConnectionContext={projectContext?.dataConnections}
              />
            </FormSection>
          </StackItem>
        </Stack>
      </Form>
    </Modal>
  );
};

export default ManageKServeModal;<|MERGE_RESOLUTION|>--- conflicted
+++ resolved
@@ -59,15 +59,11 @@
     useCreateServingRuntimeObject(editInfo?.servingRuntimeEditInfo);
   const [createDataInferenceService, setCreateDataInferenceService, resetDataInferenceService] =
     useCreateInferenceServiceObject(editInfo?.inferenceServiceEditInfo);
-<<<<<<< HEAD
   const [acceleratorProfileState, setAcceleratorProfileState, resetAcceleratorProfileData] =
-    useServingAcceleratorProfile(editInfo?.servingRuntimeEditInfo?.servingRuntime);
-=======
-  const [acceleratorState, setAcceleratorState, resetAcceleratorData] = useServingAccelerator(
-    editInfo?.servingRuntimeEditInfo?.servingRuntime,
-    editInfo?.inferenceServiceEditInfo,
-  );
->>>>>>> 30e305b8
+    useServingAcceleratorProfile(
+      editInfo?.servingRuntimeEditInfo?.servingRuntime,
+      editInfo?.inferenceServiceEditInfo,
+    );
 
   const [actionInProgress, setActionInProgress] = React.useState(false);
   const [error, setError] = React.useState<Error | undefined>();
@@ -165,7 +161,7 @@
         editInfo?.inferenceServiceEditInfo,
         servingRuntimeName,
         false,
-        acceleratorState,
+        acceleratorProfileState,
       ),
     ])
       .then(() => onSuccess())
@@ -248,14 +244,9 @@
               setData={setCreateDataServingRuntime}
               sizes={sizes}
               servingRuntimeSelected={servingRuntimeSelected}
-<<<<<<< HEAD
               acceleratorProfileState={acceleratorProfileState}
               setAcceleratorProfileState={setAcceleratorProfileState}
-=======
-              acceleratorState={acceleratorState}
-              setAcceleratorState={setAcceleratorState}
               infoContent="Select a server size that will accommodate your largest model. See the product documentation for more information."
->>>>>>> 30e305b8
             />
           </StackItem>
           <StackItem>
