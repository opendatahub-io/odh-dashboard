import * as React from 'react';
import { getSecretsByLabel } from '~/api';
import { SecretKind } from '~/k8sTypes';
import useModelServingEnabled from '~/pages/modelServing/useModelServingEnabled';
import useFetchState, { FetchState, NotReadyError } from '~/utilities/useFetchState';
import { LABEL_SELECTOR_DASHBOARD_RESOURCE } from '~/const';

const useServingRuntimeSecrets = (namespace?: string): FetchState<SecretKind[]> => {
  const modelServingEnabled = useModelServingEnabled();

  const fetchSecrets = React.useCallback(() => {
    if (!namespace) {
      return Promise.reject(new NotReadyError('No namespace'));
    }

<<<<<<< HEAD
    return getSecretsByLabel(LABEL_SELECTOR_DASHBOARD_RESOURCE, namespace).then((secrets) =>
      secrets.filter(
        (secret) =>
          secret.metadata.annotations?.['kubernetes.io/service-account.name'] ===
          getModelServiceAccountName(namespace),
      ),
    );
  }, [namespace]);
=======
    if (!modelServingEnabled) {
      return Promise.reject(new NotReadyError('Model serving is not enabled'));
    }

    return getSecretsByLabel('opendatahub.io/dashboard=true', namespace);
  }, [namespace, modelServingEnabled]);
>>>>>>> 8d37abcd

  return useFetchState<SecretKind[]>(fetchSecrets, []);
};

export default useServingRuntimeSecrets;<|MERGE_RESOLUTION|>--- conflicted
+++ resolved
@@ -13,23 +13,12 @@
       return Promise.reject(new NotReadyError('No namespace'));
     }
 
-<<<<<<< HEAD
-    return getSecretsByLabel(LABEL_SELECTOR_DASHBOARD_RESOURCE, namespace).then((secrets) =>
-      secrets.filter(
-        (secret) =>
-          secret.metadata.annotations?.['kubernetes.io/service-account.name'] ===
-          getModelServiceAccountName(namespace),
-      ),
-    );
-  }, [namespace]);
-=======
     if (!modelServingEnabled) {
       return Promise.reject(new NotReadyError('Model serving is not enabled'));
     }
 
-    return getSecretsByLabel('opendatahub.io/dashboard=true', namespace);
+    return getSecretsByLabel(LABEL_SELECTOR_DASHBOARD_RESOURCE, namespace);
   }, [namespace, modelServingEnabled]);
->>>>>>> 8d37abcd
 
   return useFetchState<SecretKind[]>(fetchSecrets, []);
 };
