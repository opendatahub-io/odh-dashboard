--- conflicted
+++ resolved
@@ -25,77 +25,6 @@
   data,
   setData,
   allowCreate,
-<<<<<<< HEAD
-  rbacLoaded,
-}) => {
-  const createNewToken = () => {
-    const name = 'default-name';
-    const duplicated = data.tokens.filter((token) => token.name === name);
-    const error = duplicated.length > 0 ? 'Duplicates are invalid' : '';
-    setData('tokens', [
-      ...data.tokens,
-      {
-        name,
-        uuid: getUniqueId('ml'),
-        error,
-      },
-    ]);
-  };
-
-  if (!rbacLoaded) {
-    return <Skeleton />;
-  }
-
-  return (
-    <FormSection title="Token authorization">
-      <FormGroup>
-        <Checkbox
-          label="Require token authentication"
-          id="alt-form-checkbox-auth"
-          name="alt-form-checkbox-auth"
-          isDisabled={!allowCreate}
-          isChecked={data.tokenAuth}
-          onChange={(e, check) => {
-            setData('tokenAuth', check);
-            if (data.tokens.length === 0) {
-              createNewToken();
-            }
-          }}
-        />
-      </FormGroup>
-
-      {!allowCreate && (
-        <Alert
-          variant="warning"
-          isInline
-          title="Administrator permissions in this namespace are required to generate tokens."
-        />
-      )}
-
-      {data.tokenAuth && (
-        <IndentSection>
-          <Stack hasGutter>
-            {allowCreate && (
-              <StackItem>
-                <Alert
-                  variant="info"
-                  isInline
-                  title="The actual tokens will be created and displayed when the model server is configured."
-                />
-              </StackItem>
-            )}
-
-            {data.tokens.map((token) => (
-              <StackItem key={token.uuid}>
-                <ServingRuntimeTokenInput
-                  token={token}
-                  data={data}
-                  setData={setData}
-                  disabled={!allowCreate}
-                />
-              </StackItem>
-            ))}
-=======
   createNewToken,
 }) => (
   <FormSection title="Token authorization">
@@ -106,7 +35,7 @@
         name="alt-form-checkbox-auth"
         isDisabled={!allowCreate}
         isChecked={data.tokenAuth}
-        onChange={(check) => {
+        onChange={(e, check) => {
           setData('tokenAuth', check);
           if (data.tokens.length === 0) {
             createNewToken();
@@ -118,7 +47,6 @@
       <IndentSection>
         <Stack hasGutter>
           {allowCreate && (
->>>>>>> 34c5a091
             <StackItem>
               <Alert
                 variant="info"
