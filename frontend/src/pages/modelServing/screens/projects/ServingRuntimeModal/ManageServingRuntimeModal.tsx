--- conflicted
+++ resolved
@@ -22,20 +22,10 @@
 } from '~/pages/modelServing/utils';
 import useCustomServingRuntimesEnabled from '~/pages/modelServing/customServingRuntimes/useCustomServingRuntimesEnabled';
 import {
-<<<<<<< HEAD
-  createServingRuntime,
-  updateServingRuntime,
-  assembleServingRuntimeSA,
-  createServiceAccount,
-} from '~/api';
-import { ServingRuntimeKind, SecretKind, K8sStatus, KnownLabels } from '~/k8sTypes';
-import { allSettledPromises } from '~/utilities/allSettledPromises';
-=======
   getServingRuntimeFromTemplate,
   getServingRuntimeNameFromTemplate,
 } from '~/pages/modelServing/customServingRuntimes/utils';
 import { CreatingServingRuntimeObject } from '~/pages/modelServing/screens/types';
->>>>>>> 8d37abcd
 import { translateDisplayNameForK8s } from '~/pages/projects/utils';
 import ServingRuntimeReplicaSection from './ServingRuntimeReplicaSection';
 import ServingRuntimeSizeSection from './ServingRuntimeSizeSection';
@@ -149,20 +139,6 @@
       }
       updateModelServer(createData, editInfo.servingRuntime, editInfo.secrets);
     } else {
-<<<<<<< HEAD
-      Promise.all<ServingRuntimeKind | string | void>([
-        ...(currentProject.metadata.labels?.[KnownLabels.MODEL_SERVING_PROJECT]
-          ? [addSupportModelMeshProject(currentProject.metadata.name)]
-          : []),
-        createServingRuntime(createData, servingRuntimesConfig, namespace),
-        setupTokenAuth(),
-      ])
-        .then(() => {
-          setActionInProgress(false);
-          onBeforeClose(true);
-        })
-        .catch((e) => setErrorModal(e));
-=======
       const servingRuntimeTemplate = servingRuntimeTemplates?.find(
         (template) =>
           getServingRuntimeNameFromTemplate(template) === createData.servingRuntimeTemplateName,
@@ -179,7 +155,6 @@
           setErrorModal(e);
         }
       }
->>>>>>> 8d37abcd
     }
   };
 
