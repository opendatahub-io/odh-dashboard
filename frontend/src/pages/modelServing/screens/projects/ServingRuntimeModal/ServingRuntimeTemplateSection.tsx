--- conflicted
+++ resolved
@@ -1,17 +1,5 @@
 import * as React from 'react';
-<<<<<<< HEAD
-import { FormGroup, Label, Split, SplitItem } from '@patternfly/react-core';
-=======
-import {
-  FormGroup,
-  Label,
-  Split,
-  SplitItem,
-  StackItem,
-  TextInput,
-  Truncate,
-} from '@patternfly/react-core';
->>>>>>> 594994c5
+import { FormGroup, Label, Split, SplitItem, Truncate } from '@patternfly/react-core';
 import { UpdateObjectAtPropAndValue } from '~/pages/projects/types';
 import { CreatingServingRuntimeObject } from '~/pages/modelServing/screens/types';
 import { TemplateKind } from '~/k8sTypes';
