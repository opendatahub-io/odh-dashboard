--- conflicted
+++ resolved
@@ -255,7 +255,7 @@
   existingStorage: boolean,
   editInfo?: InferenceServiceKind,
   isModelMesh?: boolean,
-  acceleratorState?: AcceleratorState,
+  acceleratorState?: AcceleratorProfileState,
 ) => {
   if (!existingStorage) {
     return createAWSSecret(inferenceServiceData).then((secret) =>
@@ -291,7 +291,7 @@
   editInfo?: InferenceServiceKind,
   servingRuntimeName?: string,
   isModelMesh?: boolean,
-  acceleratorState?: AcceleratorState,
+  acceleratorState?: AcceleratorProfileState,
 ): Promise<InferenceServiceKind> => {
   const inferenceServiceData = {
     ...createData,
@@ -361,12 +361,8 @@
             opts: {
               dryRun,
             },
-<<<<<<< HEAD
             acceleratorProfileState: controlledState,
-=======
-            acceleratorState: accelerator,
             isModelMesh,
->>>>>>> 30e305b8
           }),
           setUpTokenAuth(
             servingRuntimeData,
@@ -389,12 +385,8 @@
             opts: {
               dryRun,
             },
-<<<<<<< HEAD
             acceleratorProfileState: controlledState,
-=======
-            acceleratorState: accelerator,
             isModelMesh,
->>>>>>> 30e305b8
           }).then((servingRuntime) =>
             setUpTokenAuth(
               servingRuntimeData,
