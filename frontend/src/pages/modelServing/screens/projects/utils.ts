--- conflicted
+++ resolved
@@ -204,15 +204,6 @@
   getDisplayNameFromK8sResource(server);
 
 export const getProjectModelServingPlatform = (
-<<<<<<< HEAD
-  project: ProjectKind,
-  disableKServe: boolean,
-  disableModelMesh: boolean,
-) => {
-  if (project.metadata.labels?.[KnownLabels.MODEL_SERVING_PROJECT] === undefined) {
-    if ((!disableKServe && !disableModelMesh) || (disableKServe && disableModelMesh)) {
-      return undefined;
-=======
   project: ProjectKind | undefined,
   platformStatuses: ServingPlatformStatuses,
 ): { platform?: ServingRuntimePlatform; error?: Error } => {
@@ -223,10 +214,9 @@
   if (project === undefined) {
     return {};
   }
-  if (project.metadata.labels[KnownLabels.MODEL_SERVING_PROJECT] === undefined) {
+  if (project.metadata.labels?.[KnownLabels.MODEL_SERVING_PROJECT] === undefined) {
     if ((kServeEnabled && modelMeshEnabled) || (!kServeEnabled && !modelMeshEnabled)) {
       return {};
->>>>>>> 8e09eb7d
     }
     if (modelMeshEnabled) {
       return { platform: ServingRuntimePlatform.MULTI };
@@ -235,12 +225,7 @@
       return { platform: ServingRuntimePlatform.SINGLE };
     }
   }
-<<<<<<< HEAD
-  return project.metadata.labels?.[KnownLabels.MODEL_SERVING_PROJECT] === 'true'
-    ? ServingRuntimePlatform.MULTI
-    : ServingRuntimePlatform.SINGLE;
-=======
-  if (project.metadata.labels[KnownLabels.MODEL_SERVING_PROJECT] === 'true') {
+  if (project.metadata.labels?.[KnownLabels.MODEL_SERVING_PROJECT] === 'true') {
     return {
       platform: ServingRuntimePlatform.MULTI,
       error: modelMeshInstalled ? undefined : new Error('Multi-model platform is not installed'),
@@ -250,7 +235,6 @@
     platform: ServingRuntimePlatform.SINGLE,
     error: kServeInstalled ? undefined : new Error('Single model platform is not installed'),
   };
->>>>>>> 8e09eb7d
 };
 
 export const createAWSSecret = (createData: CreatingInferenceServiceObject): Promise<SecretKind> =>
