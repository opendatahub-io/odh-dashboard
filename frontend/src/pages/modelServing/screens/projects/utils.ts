import * as React from 'react';
import {
<<<<<<< HEAD
  DashboardConfigKind,
  InferenceServiceKind,
  SecretKind,
  ServingRuntimeKind,
} from '~/k8sTypes';
import { UpdateObjectAtPropAndValue } from '~/pages/projects/types';
=======
  InferenceServiceKind,
  KnownLabels,
  ProjectKind,
  SecretKind,
  ServingRuntimeKind,
} from '~/k8sTypes';
import { NamespaceApplicationCase, UpdateObjectAtPropAndValue } from '~/pages/projects/types';
>>>>>>> 088120d9
import useGenericObjectState from '~/utilities/useGenericObjectState';
import {
  CreatingInferenceServiceObject,
  CreatingServingRuntimeObject,
  InferenceServiceStorageType,
  ServingRuntimeEditInfo,
  ServingRuntimeSize,
} from '~/pages/modelServing/screens/types';
<<<<<<< HEAD
=======
import { DashboardConfig, ServingRuntimePlatform } from '~/types';
>>>>>>> 088120d9
import { DEFAULT_MODEL_SERVER_SIZES } from '~/pages/modelServing/screens/const';
import { useAppContext } from '~/app/AppContext';
import { useDeepCompareMemoize } from '~/utilities/useDeepCompareMemoize';
import { EMPTY_AWS_SECRET_DATA } from '~/pages/projects/dataConnections/const';
import { getDisplayNameFromK8sResource, translateDisplayNameForK8s } from '~/pages/projects/utils';
import { getDisplayNameFromServingRuntimeTemplate } from '~/pages/modelServing/customServingRuntimes/utils';
import {
  getServingRuntimeSize,
  getServingRuntimeTokens,
  setUpTokenAuth,
} from '~/pages/modelServing/utils';
import { AcceleratorState } from '~/utilities/useAcceleratorState';
import {
  addSupportServingPlatformProject,
  assembleSecret,
  createInferenceService,
  createSecret,
  createServingRuntime,
  updateInferenceService,
  updateServingRuntime,
} from '~/api';

export const getServingRuntimeSizes = (config: DashboardConfigKind): ServingRuntimeSize[] => {
  let sizes = config.spec.modelServerSizes || [];
  if (sizes.length === 0) {
    sizes = DEFAULT_MODEL_SERVER_SIZES;
  }
  return sizes;
};

export const isServingRuntimeTokenEnabled = (servingRuntime: ServingRuntimeKind): boolean =>
  servingRuntime.metadata.annotations?.['enable-auth'] === 'true';

export const isServingRuntimeRouteEnabled = (servingRuntime: ServingRuntimeKind): boolean =>
  servingRuntime.metadata.annotations?.['enable-route'] === 'true';

export const isGpuDisabled = (servingRuntime: ServingRuntimeKind): boolean =>
  servingRuntime.metadata.annotations?.['opendatahub.io/disable-gpu'] === 'true';

export const getInferenceServiceFromServingRuntime = (
  inferenceServices: InferenceServiceKind[],
  servingRuntime: ServingRuntimeKind,
): InferenceServiceKind[] =>
  inferenceServices.filter(
    (inferenceService) =>
      inferenceService.spec.predictor.model.runtime === servingRuntime.metadata.name,
  );

export const useCreateServingRuntimeObject = (existingData?: {
  servingRuntime?: ServingRuntimeKind;
  secrets: SecretKind[];
}): [
  data: CreatingServingRuntimeObject,
  setData: UpdateObjectAtPropAndValue<CreatingServingRuntimeObject>,
  resetDefaults: () => void,
  sizes: ServingRuntimeSize[],
] => {
  const { dashboardConfig } = useAppContext();

  const sizes = useDeepCompareMemoize(getServingRuntimeSizes(dashboardConfig));

  const createModelState = useGenericObjectState<CreatingServingRuntimeObject>({
    name: '',
    servingRuntimeTemplateName: '',
    numReplicas: 1,
    modelSize: sizes[0],
    externalRoute: false,
    tokenAuth: false,
    tokens: [],
  });

  const [, setCreateData] = createModelState;

  const existingServingRuntimeName = existingData?.servingRuntime
    ? getDisplayNameFromK8sResource(existingData.servingRuntime)
    : '';

  const existingServingRuntimeTemplateName = existingData?.servingRuntime
    ? getDisplayNameFromServingRuntimeTemplate(existingData.servingRuntime)
    : '';

  const existingNumReplicas = existingData?.servingRuntime?.spec.replicas ?? 1;

  const existingSize = getServingRuntimeSize(sizes, existingData?.servingRuntime);

  const existingExternalRoute =
    existingData?.servingRuntime?.metadata.annotations?.['enable-route'] === 'true';
  const existingTokenAuth =
    existingData?.servingRuntime?.metadata.annotations?.['enable-auth'] === 'true';

  const existingTokens = useDeepCompareMemoize(getServingRuntimeTokens(existingData?.secrets));

  React.useEffect(() => {
    if (existingServingRuntimeName) {
      setCreateData('name', existingServingRuntimeName);
      setCreateData('servingRuntimeTemplateName', existingServingRuntimeTemplateName);
      setCreateData('numReplicas', existingNumReplicas);
      setCreateData('modelSize', existingSize);
      setCreateData('externalRoute', existingExternalRoute);
      setCreateData('tokenAuth', existingTokenAuth);
      setCreateData('tokens', existingTokens);
    }
  }, [
    existingServingRuntimeName,
    existingServingRuntimeTemplateName,
    existingNumReplicas,
    existingSize,
    existingExternalRoute,
    existingTokenAuth,
    existingTokens,
    setCreateData,
    sizes,
  ]);
  return [...createModelState, sizes];
};

export const defaultInferenceService: CreatingInferenceServiceObject = {
  name: '',
  project: '',
  servingRuntimeName: '',
  storage: {
    type: InferenceServiceStorageType.EXISTING_STORAGE,
    path: '',
    dataConnection: '',
    awsData: EMPTY_AWS_SECRET_DATA,
  },
  format: {
    name: '',
  },
};

export const useCreateInferenceServiceObject = (
  existingData?: InferenceServiceKind,
): [
  data: CreatingInferenceServiceObject,
  setData: UpdateObjectAtPropAndValue<CreatingInferenceServiceObject>,
  resetDefaults: () => void,
] => {
  const createInferenceServiceState =
    useGenericObjectState<CreatingInferenceServiceObject>(defaultInferenceService);

  const [, setCreateData] = createInferenceServiceState;

  const existingName =
    existingData?.metadata.annotations?.['openshift.io/display-name'] ||
    existingData?.metadata.name ||
    '';
  const existingStorage = existingData?.spec?.predictor.model.storage || undefined;
  const existingServingRuntime = existingData?.spec?.predictor.model.runtime || '';
  const existingProject = existingData?.metadata.namespace || '';
  const existingFormat = existingData?.spec?.predictor.model.modelFormat || undefined;

  React.useEffect(() => {
    if (existingName) {
      setCreateData('name', existingName);
      setCreateData('servingRuntimeName', existingServingRuntime);
      setCreateData('project', existingProject);
      setCreateData('storage', {
        type: InferenceServiceStorageType.EXISTING_STORAGE,
        path: existingStorage?.path || '',
        dataConnection: existingStorage?.key || '',
        awsData: EMPTY_AWS_SECRET_DATA,
      });
      setCreateData(
        'format',
        existingFormat || {
          name: '',
        },
      );
    }
  }, [
    existingName,
    existingStorage,
    existingFormat,
    existingServingRuntime,
    existingProject,
    setCreateData,
  ]);

  return createInferenceServiceState;
};

export const getProjectModelServingPlatform = (
  project: ProjectKind,
  disableKServe: boolean,
  disableModelMesh: boolean,
) => {
  if (project.metadata.labels[KnownLabels.MODEL_SERVING_PROJECT] === undefined) {
    if ((!disableKServe && !disableModelMesh) || (disableKServe && disableModelMesh)) {
      return undefined;
    }
    if (disableKServe) {
      return ServingRuntimePlatform.MULTI;
    }
    if (disableModelMesh) {
      return ServingRuntimePlatform.SINGLE;
    }
  }
  return project.metadata.labels[KnownLabels.MODEL_SERVING_PROJECT] === 'true'
    ? ServingRuntimePlatform.MULTI
    : ServingRuntimePlatform.SINGLE;
};

export const createAWSSecret = (createData: CreatingInferenceServiceObject): Promise<SecretKind> =>
  createSecret(
    assembleSecret(
      createData.project,
      createData.storage.awsData.reduce<Record<string, string>>(
        (acc, { key, value }) => ({ ...acc, [key]: value }),
        {},
      ),
      'aws',
    ),
  );

const createInferenceServiceAndDataConnection = (
  inferenceServiceData: CreatingInferenceServiceObject,
  existingStorage: boolean,
  editInfo?: InferenceServiceKind,
  isModelMesh?: boolean,
) => {
  if (!existingStorage) {
    return createAWSSecret(inferenceServiceData).then((secret) =>
      editInfo
        ? updateInferenceService(inferenceServiceData, editInfo, secret.metadata.name, isModelMesh)
        : createInferenceService(inferenceServiceData, secret.metadata.name, isModelMesh),
    );
  }
  return editInfo !== undefined
    ? updateInferenceService(inferenceServiceData, editInfo, undefined, isModelMesh)
    : createInferenceService(inferenceServiceData, undefined, isModelMesh);
};

export const submitInferenceServiceResource = (
  createData: CreatingInferenceServiceObject,
  editInfo?: InferenceServiceKind,
  servingRuntimeName?: string,
  isModelMesh?: boolean,
): Promise<InferenceServiceKind> => {
  const inferenceServiceData = {
    ...createData,
    ...(servingRuntimeName !== undefined && {
      servingRuntimeName: translateDisplayNameForK8s(servingRuntimeName),
    }),
  };

  const existingStorage =
    inferenceServiceData.storage.type === InferenceServiceStorageType.EXISTING_STORAGE;

  return createInferenceServiceAndDataConnection(
    inferenceServiceData,
    existingStorage,
    editInfo,
    isModelMesh,
  );
};

export const submitServingRuntimeResources = (
  servingRuntimeSelected: ServingRuntimeKind | undefined,
  createData: CreatingServingRuntimeObject,
  customServingRuntimesEnabled: boolean,
  namespace: string,
  editInfo: ServingRuntimeEditInfo | undefined,
  allowCreate: boolean,
  acceleratorState: AcceleratorState,
  servingPlatformEnablement: NamespaceApplicationCase,
  currentProject?: ProjectKind,
  name?: string,
): Promise<void | (string | void | ServingRuntimeKind)[]> => {
  if (!servingRuntimeSelected) {
    return Promise.reject(
      new Error(
        'Error, the Serving Runtime selected might be malformed or could not have been retrieved.',
      ),
    );
  }
  const servingRuntimeData = {
    ...createData,
    existingTolerations: servingRuntimeSelected.spec.tolerations || [],
    ...(name !== undefined && { name }),
  };
  const servingRuntimeName = translateDisplayNameForK8s(servingRuntimeData.name);
  const createRolebinding = servingRuntimeData.tokenAuth && allowCreate;

  const accelerator = isGpuDisabled(servingRuntimeSelected)
    ? { count: 0, accelerators: [], useExisting: false }
    : acceleratorState;

  const getUpdatePromises = (dryRun = false) => [
    ...(!dryRun &&
    currentProject &&
    currentProject.metadata.labels?.['modelmesh-enabled'] === undefined &&
    allowCreate
      ? [addSupportServingPlatformProject(currentProject.metadata.name, servingPlatformEnablement)]
      : []),
    ...(editInfo?.servingRuntime
      ? [
          updateServingRuntime({
            data: servingRuntimeData,
            existingData: editInfo.servingRuntime,
            isCustomServingRuntimesEnabled: customServingRuntimesEnabled,

            opts: {
              dryRun,
            },
            acceleratorState: accelerator,
          }),
          setUpTokenAuth(
            servingRuntimeData,
            servingRuntimeName,
            namespace,
            createRolebinding,
            editInfo.servingRuntime,
            editInfo.secrets,
            {
              dryRun,
            },
          ),
        ]
      : [
          createServingRuntime({
            data: servingRuntimeData,
            namespace,
            servingRuntime: servingRuntimeSelected,
            isCustomServingRuntimesEnabled: customServingRuntimesEnabled,
            opts: {
              dryRun,
            },
            acceleratorState: accelerator,
          }).then((servingRuntime) =>
            setUpTokenAuth(
              servingRuntimeData,
              servingRuntimeName,
              namespace,
              createRolebinding,
              servingRuntime,
              editInfo?.secrets,
              {
                dryRun,
              },
            ),
          ),
        ]),
  ];

  return Promise.all<ServingRuntimeKind | string | void>(getUpdatePromises(true)).then(() =>
    Promise.all<ServingRuntimeKind | string | void>(getUpdatePromises()),
  );
};

export const getUrlFromKserveInferenceService = (
  inferenceService: InferenceServiceKind,
): string | undefined => inferenceService.status?.url;<|MERGE_RESOLUTION|>--- conflicted
+++ resolved
@@ -1,13 +1,6 @@
 import * as React from 'react';
 import {
-<<<<<<< HEAD
   DashboardConfigKind,
-  InferenceServiceKind,
-  SecretKind,
-  ServingRuntimeKind,
-} from '~/k8sTypes';
-import { UpdateObjectAtPropAndValue } from '~/pages/projects/types';
-=======
   InferenceServiceKind,
   KnownLabels,
   ProjectKind,
@@ -15,7 +8,6 @@
   ServingRuntimeKind,
 } from '~/k8sTypes';
 import { NamespaceApplicationCase, UpdateObjectAtPropAndValue } from '~/pages/projects/types';
->>>>>>> 088120d9
 import useGenericObjectState from '~/utilities/useGenericObjectState';
 import {
   CreatingInferenceServiceObject,
@@ -24,10 +16,7 @@
   ServingRuntimeEditInfo,
   ServingRuntimeSize,
 } from '~/pages/modelServing/screens/types';
-<<<<<<< HEAD
-=======
-import { DashboardConfig, ServingRuntimePlatform } from '~/types';
->>>>>>> 088120d9
+import { ServingRuntimePlatform } from '~/types';
 import { DEFAULT_MODEL_SERVER_SIZES } from '~/pages/modelServing/screens/const';
 import { useAppContext } from '~/app/AppContext';
 import { useDeepCompareMemoize } from '~/utilities/useDeepCompareMemoize';
