--- conflicted
+++ resolved
@@ -198,10 +198,9 @@
   return createInferenceServiceState;
 };
 
-<<<<<<< HEAD
 export const getModelServerDisplayName = (server: ServingRuntimeKind) =>
   getDisplayNameFromK8sResource(server);
-=======
+
 export const getProjectModelServingPlatform = (
   project: ProjectKind,
   disableKServe: boolean,
@@ -372,5 +371,4 @@
 
 export const getUrlFromKserveInferenceService = (
   inferenceService: InferenceServiceKind,
-): string | undefined => inferenceService.status?.url;
->>>>>>> 693ffc64
+): string | undefined => inferenceService.status?.url;