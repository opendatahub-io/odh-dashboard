--- conflicted
+++ resolved
@@ -44,10 +44,7 @@
   updateServingRuntime,
 } from '~/api';
 import { isDataConnectionAWS } from '~/pages/projects/screens/detail/data-connections/utils';
-<<<<<<< HEAD
-=======
 import { removeLeadingSlashes } from '~/utilities/string';
->>>>>>> a20b504a
 
 export const getServingRuntimeSizes = (config: DashboardConfigKind): ServingRuntimeSize[] => {
   let sizes = config.spec.modelServerSizes || [];
@@ -422,19 +419,11 @@
 
   try {
     await Promise.all<ServingRuntimeKind | string | void>(getUpdatePromises(true));
-<<<<<<< HEAD
-    if (!currentProject) {
-      // This should be impossible to hit, currentProject just comes from React context that could be undefined
-      return Promise.reject(new Error('Cannot update project with no project selected'));
-    }
-    if (currentProject.metadata.labels?.['modelmesh-enabled'] === undefined) {
-=======
     if (!editInfo && !currentProject) {
       // This should be impossible to hit, currentProject just comes from React context that could be undefined
       return Promise.reject(new Error('Cannot update project with no project selected'));
     }
     if (currentProject && currentProject.metadata.labels?.['modelmesh-enabled'] === undefined) {
->>>>>>> a20b504a
       await addSupportServingPlatformProject(
         currentProject.metadata.name,
         servingPlatformEnablement,
