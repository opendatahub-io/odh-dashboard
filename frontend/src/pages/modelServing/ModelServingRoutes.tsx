import * as React from 'react';
import { Navigate, Route } from 'react-router-dom';
import ProjectsRoutes from '~/concepts/projects/ProjectsRoutes';
import useBiasMetricsEnabled from '~/concepts/explainability/useBiasMetricsEnabled';
import ModelServingExplainabilityWrapper from '~/pages/modelServing/screens/metrics/ModelServingExplainabilityWrapper';
import BiasConfigurationBreadcrumbPage from './screens/metrics/BiasConfigurationBreadcrumbPage';
import GlobalModelMetricsPage from './screens/metrics/GlobalModelMetricsPage';
import ModelServingContextProvider from './ModelServingContext';
import GlobalModelMetricsWrapper from './screens/metrics/GlobalModelMetricsWrapper';
import ModelServingGlobal from './screens/global/ModelServingGlobal';
import useModelMetricsEnabled from './useModelMetricsEnabled';

const ModelServingRoutes: React.FC = () => {
  const [modelMetricsEnabled] = useModelMetricsEnabled();
  const [biasMetricsEnabled] = useBiasMetricsEnabled();

  //TODO: Split route to project and mount provider here. This will allow you to load data when model switching is later implemented.
  return (
    <ProjectsRoutes>
      <Route path="/" element={<ModelServingContextProvider />}>
        <Route index element={<ModelServingGlobal />} />
<<<<<<< HEAD
        {modelMetricsEnabled && (
          <Route path="/metrics/:project" element={<ModelServingExplainabilityWrapper />}>
            <Route index element={<Navigate to=".." />} />
            <Route path=":inferenceService" element={<GlobalModelMetricsWrapper />}>
              <Route path=":tab?" element={<GlobalModelMetricsPage />} />
              {biasMetricsEnabled && (
                <Route path="configure" element={<BiasConfigurationBreadcrumbPage />} />
              )}
            </Route>
            {/* TODO: Global Runtime metrics?? */}
            <Route path="*" element={<Navigate to="." />} />
          </Route>
        )}
=======
        <Route path="/:namespace?/*" element={<ModelServingGlobal />} />
        <Route
          path="/metrics/:project/:inferenceService"
          element={
            modelMetricsEnabled ? <ModelServingMetricsWrapper /> : <Navigate replace to="/" />
          }
        />
>>>>>>> 8e09eb7d
        <Route path="*" element={<Navigate to="." />} />
      </Route>
    </ProjectsRoutes>
  );
};

export default ModelServingRoutes;<|MERGE_RESOLUTION|>--- conflicted
+++ resolved
@@ -12,14 +12,14 @@
 
 const ModelServingRoutes: React.FC = () => {
   const [modelMetricsEnabled] = useModelMetricsEnabled();
-  const [biasMetricsEnabled] = useBiasMetricsEnabled();
+  const biasMetricsEnabled = useBiasMetricsEnabled();
 
   //TODO: Split route to project and mount provider here. This will allow you to load data when model switching is later implemented.
   return (
     <ProjectsRoutes>
       <Route path="/" element={<ModelServingContextProvider />}>
         <Route index element={<ModelServingGlobal />} />
-<<<<<<< HEAD
+        <Route path="/:namespace?/*" element={<ModelServingGlobal />} />
         {modelMetricsEnabled && (
           <Route path="/metrics/:project" element={<ModelServingExplainabilityWrapper />}>
             <Route index element={<Navigate to=".." />} />
@@ -33,15 +33,6 @@
             <Route path="*" element={<Navigate to="." />} />
           </Route>
         )}
-=======
-        <Route path="/:namespace?/*" element={<ModelServingGlobal />} />
-        <Route
-          path="/metrics/:project/:inferenceService"
-          element={
-            modelMetricsEnabled ? <ModelServingMetricsWrapper /> : <Navigate replace to="/" />
-          }
-        />
->>>>>>> 8e09eb7d
         <Route path="*" element={<Navigate to="." />} />
       </Route>
     </ProjectsRoutes>
