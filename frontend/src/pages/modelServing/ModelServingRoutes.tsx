--- conflicted
+++ resolved
@@ -1,13 +1,8 @@
 import * as React from 'react';
 import { Navigate, Route } from 'react-router-dom';
 import ProjectsRoutes from '~/concepts/projects/ProjectsRoutes';
-<<<<<<< HEAD
-import useBiasMetricsEnabled from '~/concepts/explainability/useBiasMetricsEnabled';
-import ModelServingExplainabilityWrapper from '~/pages/modelServing/screens/metrics/ModelServingExplainabilityWrapper';
-=======
 import ModelServingExplainabilityWrapper from '~/pages/modelServing/screens/metrics/ModelServingExplainabilityWrapper';
 import { SupportedArea, useIsAreaAvailable } from '~/concepts/areas';
->>>>>>> 7c9d2b6a
 import BiasConfigurationBreadcrumbPage from './screens/metrics/BiasConfigurationBreadcrumbPage';
 import GlobalModelMetricsPage from './screens/metrics/GlobalModelMetricsPage';
 import ModelServingContextProvider from './ModelServingContext';
@@ -17,31 +12,20 @@
 
 const ModelServingRoutes: React.FC = () => {
   const [modelMetricsEnabled] = useModelMetricsEnabled();
-<<<<<<< HEAD
-  const biasMetricsEnabled = useBiasMetricsEnabled();
-=======
   const biasMetricsAreaAvailable = useIsAreaAvailable(SupportedArea.BIAS_METRICS).status;
->>>>>>> 7c9d2b6a
 
   //TODO: Split route to project and mount provider here. This will allow you to load data when model switching is later implemented.
   return (
     <ProjectsRoutes>
       <Route path="/" element={<ModelServingContextProvider />}>
         <Route index element={<ModelServingGlobal />} />
-<<<<<<< HEAD
         <Route path="/:namespace?/*" element={<ModelServingGlobal />} />
-=======
->>>>>>> 7c9d2b6a
         {modelMetricsEnabled && (
           <Route path="/metrics/:project" element={<ModelServingExplainabilityWrapper />}>
             <Route index element={<Navigate to=".." />} />
             <Route path=":inferenceService" element={<GlobalModelMetricsWrapper />}>
               <Route path=":tab?" element={<GlobalModelMetricsPage />} />
-<<<<<<< HEAD
-              {biasMetricsEnabled && (
-=======
               {biasMetricsAreaAvailable && (
->>>>>>> 7c9d2b6a
                 <Route path="configure" element={<BiasConfigurationBreadcrumbPage />} />
               )}
             </Route>
