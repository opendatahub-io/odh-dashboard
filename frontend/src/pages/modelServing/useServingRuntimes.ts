--- conflicted
+++ resolved
@@ -1,24 +1,9 @@
 import * as React from 'react';
 import { getServingRuntimeContext } from '~/api';
 import { ServingRuntimeKind } from '~/k8sTypes';
-<<<<<<< HEAD
-import useFetchState, { FetchState } from '~/utilities/useFetchState';
-import { LABEL_SELECTOR_DASHBOARD_RESOURCE } from '~/const';
-
-const useServingRuntimes = (namespace?: string): FetchState<ServingRuntimeKind[]> => {
-  const getServingRuntimes = React.useCallback(
-    () =>
-      getServingRuntimeContext(namespace, LABEL_SELECTOR_DASHBOARD_RESOURCE).catch((e) => {
-        if (e.statusObject?.code === 404) {
-          throw new Error('Model serving is not properly configured.');
-        }
-        throw e;
-      }),
-    [namespace],
-  );
-=======
 import useModelServingEnabled from '~/pages/modelServing/useModelServingEnabled';
 import useFetchState, { FetchState, NotReadyError } from '~/utilities/useFetchState';
+import { LABEL_SELECTOR_DASHBOARD_RESOURCE } from '~/const';
 
 const useServingRuntimes = (
   namespace?: string,
@@ -35,14 +20,13 @@
       return Promise.reject(new NotReadyError('Fetch is not ready'));
     }
 
-    return getServingRuntimeContext(namespace, 'opendatahub.io/dashboard=true').catch((e) => {
+    return getServingRuntimeContext(namespace, LABEL_SELECTOR_DASHBOARD_RESOURCE).catch((e) => {
       if (e.statusObject?.code === 404) {
         throw new Error('Model serving is not properly configured.');
       }
       throw e;
     });
   }, [namespace, modelServingEnabled, notReady]);
->>>>>>> 8d37abcd
 
   return useFetchState<ServingRuntimeKind[]>(getServingRuntimes, []);
 };
