<<<<<<< HEAD
import { useAppContext } from '~/app/AppContext';
import { useDashboardNamespace } from '~/redux/selectors';
import useBiasMetricsEnabled from '~/concepts/explainability/useBiasMetricsEnabled';
import { isModelMetricsEnabled } from './screens/metrics/utils';
import usePerformanceMetricsEnabled from './screens/metrics/usePerformanceMetricsEnabled';

const useModelMetricsEnabled = (): [modelMetricsEnabled: boolean] => {
  const { dashboardNamespace } = useDashboardNamespace();
  const { dashboardConfig } = useAppContext();
  const performanceMetricsEnabled = usePerformanceMetricsEnabled();
  const biasMetricsEnabled = useBiasMetricsEnabled();

  const checkModelMetricsEnabled = () =>
    isModelMetricsEnabled(dashboardNamespace, dashboardConfig) &&
    (performanceMetricsEnabled || biasMetricsEnabled);
=======
import { SupportedArea, useIsAreaAvailable } from '~/concepts/areas';

const useModelMetricsEnabled = (): [modelMetricsEnabled: boolean] => {
  const performanceMetricsAreaAvailable = useIsAreaAvailable(
    SupportedArea.PERFORMANCE_METRICS,
  ).status;
  const biasMetricsAreaAvailable = useIsAreaAvailable(SupportedArea.BIAS_METRICS).status;

  const checkModelMetricsEnabled = () =>
    performanceMetricsAreaAvailable || biasMetricsAreaAvailable;
>>>>>>> 7c9d2b6a

  return [checkModelMetricsEnabled()];
};

export default useModelMetricsEnabled;<|MERGE_RESOLUTION|>--- conflicted
+++ resolved
@@ -1,20 +1,3 @@
-<<<<<<< HEAD
-import { useAppContext } from '~/app/AppContext';
-import { useDashboardNamespace } from '~/redux/selectors';
-import useBiasMetricsEnabled from '~/concepts/explainability/useBiasMetricsEnabled';
-import { isModelMetricsEnabled } from './screens/metrics/utils';
-import usePerformanceMetricsEnabled from './screens/metrics/usePerformanceMetricsEnabled';
-
-const useModelMetricsEnabled = (): [modelMetricsEnabled: boolean] => {
-  const { dashboardNamespace } = useDashboardNamespace();
-  const { dashboardConfig } = useAppContext();
-  const performanceMetricsEnabled = usePerformanceMetricsEnabled();
-  const biasMetricsEnabled = useBiasMetricsEnabled();
-
-  const checkModelMetricsEnabled = () =>
-    isModelMetricsEnabled(dashboardNamespace, dashboardConfig) &&
-    (performanceMetricsEnabled || biasMetricsEnabled);
-=======
 import { SupportedArea, useIsAreaAvailable } from '~/concepts/areas';
 
 const useModelMetricsEnabled = (): [modelMetricsEnabled: boolean] => {
@@ -25,7 +8,6 @@
 
   const checkModelMetricsEnabled = () =>
     performanceMetricsAreaAvailable || biasMetricsAreaAvailable;
->>>>>>> 7c9d2b6a
 
   return [checkModelMetricsEnabled()];
 };
