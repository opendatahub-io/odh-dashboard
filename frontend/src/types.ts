/*
 * Common types, should be kept up to date with backend types
 */

import { ServingRuntimeSize } from '~/pages/modelServing/screens/types';
import { EnvironmentFromVariable } from '~/pages/projects/types';
import { ImageStreamKind, ImageStreamSpecTagType } from './k8sTypes';
import { EitherNotBoth } from './typeHelpers';

export type PrometheusQueryResponse = {
  data: {
    result: {
      value: [number, string];
    }[];
    resultType: string;
  };
  status: string;
};

export type PrometheusQueryRangeResponse = {
  data: {
    result: [
      {
        // not used -- see https://prometheus.io/docs/prometheus/latest/querying/api/#range-queries for more info
        metric: unknown;
        values: PrometheusQueryRangeResultValue[];
      },
    ];
    resultType: string;
  };
  status: string;
};

export type PrometheusQueryRangeResultValue = [number, string];

/**
 * In some YAML configs, we'll need to stringify a number -- this type just helps show it's not
 * "any string" as a documentation touch point. Has no baring on the type checking.
 */
type NumberString = string;
export type GpuSettingString = 'autodetect' | 'hidden' | NumberString | undefined;

export type OperatorStatus = {
  /** Operator is installed and will be cloned to the namespace on creation */
  available: boolean;
  /** Has a detection gone underway or is the available a static default */
  queriedForStatus: boolean;
};

export type DashboardConfig = K8sResourceCommon & {
  spec: {
    dashboardConfig: DashboardCommonConfig;
    groupsConfig?: {
      adminGroups: string;
      allowedGroups: string;
    };
    notebookSizes?: NotebookSize[];
    modelServerSizes?: ServingRuntimeSize[];
    notebookController?: {
      enabled: boolean;
      pvcSize?: string;
      notebookNamespace?: string;
      gpuSetting?: GpuSettingString;
      notebookTolerationSettings?: TolerationSettings;
    };
    templateOrder?: string[];
  };
  /** Faux status object -- computed by the service account */
  status: {
    dependencyOperators: {
      redhatOpenshiftPipelines: OperatorStatus;
    };
  };
};

export type DashboardCommonConfig = {
  enablement: boolean;
  disableInfo: boolean;
  disableSupport: boolean;
  disableClusterManager: boolean;
  disableTracking: boolean;
  disableBYONImageStream: boolean;
  disableISVBadges: boolean;
  disableAppLauncher: boolean;
  disableUserManagement: boolean;
  disableProjects: boolean;
  disableModelServing: boolean;
<<<<<<< HEAD
  disableProjectSharing: boolean;
=======
  disableCustomServingRuntimes: boolean;
>>>>>>> 8d37abcd
  modelMetricsNamespace: string;
  disablePipelines: boolean;
};

export type NotebookControllerUserState = {
  user: string;
  lastSelectedImage: string;
  lastSelectedSize: string;
  /** Omission denotes no history */
  lastActivity?: number;
};

/**
 * OdhDashboardConfig contains gpuSetting as a string value override -- proper gpus return as numbers
 * TODO: Look to make it just number by properly parsing the value
 */
export type GPUCount = string | number;

export enum ContainerResourceAttributes {
  CPU = 'cpu',
  MEMORY = 'memory',
  NVIDIA_GPU = 'nvidia.com/gpu',
}

export type ContainerResources = {
  requests?: {
    cpu?: string;
    memory?: string;
    'nvidia.com/gpu'?: GPUCount;
  };
  limits?: {
    cpu?: string;
    memory?: string;
    'nvidia.com/gpu'?: GPUCount;
  };
};

export type EnvironmentVariable = EitherNotBoth<
  { value: string | number },
  { valueFrom: Record<string, unknown> }
> & {
  name: string;
};

export type EnvVarReducedTypeKeyValues = {
  configMap: Record<string, string>;
  secrets: Record<string, string>;
};

export type NotebookSize = {
  name: string;
  resources: ContainerResources;
  notUserDefined?: boolean;
};

export type TolerationSettings = {
  enabled: boolean;
  key: string;
};
export type NotebookTolerationFormSettings = TolerationSettings & {
  error?: string;
};

export type ClusterSettings = {
  userTrackingEnabled: boolean;
  pvcSize: number | string;
  cullerTimeout: number;
  notebookTolerationSettings: TolerationSettings | null;
};

/** @deprecated -- use SDK type */
export type Secret = {
  data?: Record<string, string>;
  stringData?: Record<string, string>;
  type?: string;
} & K8sResourceCommon;

/** @deprecated -- use SDK type */
export type ConfigMap = {
  data?: Record<string, string>;
} & K8sResourceCommon;

export type EnvVarResource = Secret | ConfigMap;

export enum EnvVarResourceType {
  Secret = 'Secret',
  ConfigMap = 'ConfigMap',
}

export type OdhApplication = {
  metadata: {
    name: string;
    annotations?: { [key: string]: string };
  };
  spec: {
    displayName: string;
    provider: string;
    description: string;
    route?: string | null;
    routeNamespace?: string | null;
    routeSuffix?: string | null;
    serviceName?: string | null;
    endpoint?: string | null;
    link?: string | null;
    img: string;
    docsLink: string;
    getStartedLink: string;
    getStartedMarkDown: string;
    category?: OdhApplicationCategory | string; // unbound by the CRD today -- should be the enum;
    support?: string;
    quickStart: string | null;
    comingSoon?: boolean | null;
    beta?: boolean | null;
    betaTitle?: string | null;
    betaText?: string | null;
    shownOnEnabledPage: boolean | null;
    isEnabled: boolean | null;
    kfdefApplications?: string[];
    csvName?: string;
    enable?: {
      title: string;
      actionLabel: string;
      description?: string;
      linkPreface?: string;
      link?: string;
      variables?: { [key: string]: string };
      variableDisplayText?: { [key: string]: string };
      variableHelpText?: { [key: string]: string };
      validationSecret: string;
      validationJob: string;
      validationConfigMap?: string;
    };
    featureFlag?: string;
    internalRoute?: string;
  };
};

export enum OdhApplicationCategory {
  RedHatManaged = 'Red Hat managed',
  PartnerManaged = 'Partner managed',
  SelfManaged = 'Self-managed',
}

export enum OdhDocumentType {
  Documentation = 'documentation',
  HowTo = 'how-to',
  QuickStart = 'quickstart',
  Tutorial = 'tutorial',
}

export type OdhDocument = {
  metadata: {
    name: string;
    annotations?: { [key: string]: string };
  };
  spec: {
    type: string;
    displayName: string;
    appName?: string;
    appDisplayName?: string; // Only set on UI side in resources section
    appEnabled?: boolean; // Only set on UI side in resources section
    appCategory?: string; // Only set on UI side in resources section
    provider?: string;
    description: string;
    url: string;
    img?: string;
    icon?: string;
    durationMinutes?: number;
    featureFlag?: string;
  };
};

export enum BUILD_PHASE {
  none = 'Not started',
  new = 'New',
  running = 'Running',
  pending = 'Pending',
  complete = 'Complete',
  failed = 'Failed',
  cancelled = 'Cancelled',
  error = 'Error',
}

export type BuildStatus = {
  name: string;
  imageTag: string;
  status: BUILD_PHASE;
  timestamp: string;
};

type K8sMetadata = {
  name: string;
  namespace?: string;
  uid?: string;
  labels?: { [key: string]: string };
  annotations?: { [key: string]: string };
};

/**
 * @deprecated -- use the SDK version -- see k8sTypes.ts
 * All references that use this are un-vetted data against existing types, should be converted over
 * to the new K8sResourceCommon from the SDK to keep everythung unified on one front.
 */
export type K8sResourceCommon = {
  apiVersion?: string;
  kind?: string;
  metadata: K8sMetadata;
};

// Minimal type for ConsoleLinks
export type ConsoleLinkKind = {
  spec: {
    text: string;
    location: string;
    href: string;
    applicationMenu: {
      section: string;
      imageURL: string;
    };
  };
} & K8sResourceCommon;

//
// Used for Telemetry
//
declare global {
  interface Window {
    // eslint-disable-next-line @typescript-eslint/no-explicit-any
    analytics?: any;
    clusterID?: string;
  }
}

export type ODHSegmentKey = {
  segmentKey: string;
};

export type TrackingEventProperties = {
  name?: string;
  anonymousID?: string;
  type?: string;
  term?: string;
  GPU?: GPUCount;
  lastSelectedSize?: string;
  lastSelectedImage?: string;
  projectName?: string;
  notebookName?: string;
  lastActivity?: string;
};

export type NotebookPort = {
  name: string;
  containerPort: number;
  protocol: string;
};

export type PodToleration = {
  effect: string;
  key: string;
  operator: string;
};

export type NotebookContainer = {
  name: string;
  image: string;
  imagePullPolicy?: string;
  workingDir?: string;
  env: EnvironmentVariable[];
  envFrom?: EnvironmentFromVariable[];
  ports?: NotebookPort[];
  resources?: ContainerResources;
  livenessProbe?: Record<string, unknown>;
  readinessProbe?: Record<string, unknown>;
  volumeMounts?: VolumeMount[];
};

export type PodAffinity = {
  nodeAffinity?: { [key: string]: unknown };
};

export type Notebook = K8sResourceCommon & {
  metadata: {
    annotations: Partial<{
      'kubeflow-resource-stopped': string | null; // datestamp of stop (if omitted, it is running)
      'notebooks.kubeflow.org/last-activity': string; // datestamp of last use
      'opendatahub.io/link': string; // redirect notebook url
      'opendatahub.io/username': string; // the untranslated username behind the notebook
      'notebooks.opendatahub.io/last-image-selection': string; // the last image they selected
      'notebooks.opendatahub.io/last-size-selection': string; // the last notebook size they selected
    }>;
    labels: Partial<{
      'opendatahub.io/user': string; // translated username -- see translateUsername
    }>;
  };
  spec: {
    template: {
      spec: {
        affinity?: PodAffinity;
        enableServiceLinks?: boolean;
        containers: NotebookContainer[];
        volumes?: Volume[];
        tolerations?: PodToleration[];
      };
    };
  };
  status?: {
    readyReplicas: number;
  } & Record<string, unknown>;
};

export type NotebookRunningState = {
  notebook: Notebook | null;
  isRunning: boolean;
  podUID: string;
};

export type NotebookList = {
  apiVersion?: string;
  kind?: string;
  metadata: Record<string, unknown>;
  items: Notebook[];
} & K8sResourceCommon;

export type Route = {
  apiVersion?: string;
  kind?: string;
  metadata: {
    name: string;
    namespace: string;
    annotations?: { [key: string]: string };
  };
  spec: {
    host: string;
    port: {
      targetPort: string;
    };
    tls: {
      insecureEdgeTerminationPolicy: string;
      termination: string;
    };
    to: {
      kind: string;
      name: string;
      weight: number;
    };
    wildcardPolicy: string;
  };
};

export type BYONImageError = {
  severity: string;
  message: string;
};

export type BYONImageStatus = 'Importing' | 'Validating' | 'Succeeded' | 'Failed';

export type BYONImage = {
  id: string;
  phase?: BYONImageStatus;
  user?: string;
  uploaded?: Date;
  error?: BYONImageError;
} & BYONImageCreateRequest &
  BYONImageUpdateRequest;

export type BYONImageCreateRequest = {
  name: string;
  url: string;
  description?: string;
  // FIXME: This shouldn't be a user defined value consumed from the request payload but should be a controlled value from an authentication middleware.
  user: string;
  software?: BYONImagePackage[];
  packages?: BYONImagePackage[];
};

export type BYONImageUpdateRequest = {
  id: string;
  name?: string;
  description?: string;
  visible?: boolean;
  software?: BYONImagePackage[];
  packages?: BYONImagePackage[];
};

export type BYONImagePackage = {
  name: string;
  version: string;
  visible: boolean;
};

export type ImageTag = {
  image: ImageInfo | undefined;
  tag: ImageTagInfo | undefined;
};

export type ImageSoftwareType = {
  name: string;
  version?: string;
};

export type EnvVarCategoryType = {
  name: string;
  variables: [
    {
      name: string;
      type: string;
    },
  ];
};

export type VariableRow = {
  variableType: string;
  variables: EnvVarType[];
  errors: { [key: string]: string };
};

export type EnvVarType = {
  name: string;
  type: string;
  value: string | number;
};

export type ImageStreamTag = {
  name: string;
  labels?: { [key: string]: string };
  annotations?: { [key: string]: string };
  from: {
    kind: string;
    name: string;
  };
};

export type ResponseStatus = {
  success: boolean;
  error: string;
};

export type ImageStreamStatusTagItem = {
  created: string;
  dockerImageReference: string;
  image: string;
  generation: number;
};

export type ImageStreamStatusTag = {
  tag: string;
  items: ImageStreamStatusTagItem[];
};

export type ImageStreamStatus = {
  dockerImageRepository?: string;
  publicDockerImageRepository?: string;
  tags?: ImageStreamStatusTag[];
};

export type ImageStream = {
  apiVersion?: string;
  kind?: string;
  metadata: {
    name: string;
    namespace: string;
    labels?: { [key: string]: string };
    annotations?: { [key: string]: string };
  };
  spec: {
    lookupPolicy?: {
      local: boolean;
    };
    tags?: ImageStreamTag[];
  };
  status?: ImageStreamStatus;
} & K8sResourceCommon;

export type ImageStreamList = {
  apiVersion?: string;
  kind?: string;
  metadata: Record<string, unknown>;
  items: ImageStream[];
} & K8sResourceCommon;

export type NameVersionPair = {
  name: string;
  version: string;
};

export type TagContent = {
  software: NameVersionPair[];
  dependencies: NameVersionPair[];
};

export type ImageTagInfo = {
  name: string;
  content: TagContent;
  recommended: boolean;
  default: boolean;
};

export type ImageInfo = {
  name: string;
  tags: ImageTagInfo[];
  description?: string;
  url?: string;
  display_name: string;
  default?: boolean;
  order: number;
  dockerImageRepo: string;
};

export type ImageType = 'byon' | 'jupyter' | 'other';

export type PersistentVolumeClaim = K8sResourceCommon & {
  spec: {
    accessModes: string[];
    resources: {
      requests: {
        storage: string;
      };
    };
    storageClassName?: string;
    volumeMode: 'Filesystem' | 'Block';
  };
  status?: Record<string, any>; // eslint-disable-line
};

export type PersistentVolumeClaimList = {
  apiVersion?: string;
  kind?: string;
  metadata: Record<string, unknown>;
  items: PersistentVolumeClaim[];
};

export type Volume = {
  name: string;
  emptyDir?: Record<string, unknown>;
  persistentVolumeClaim?: {
    claimName: string;
  };
  secret?: {
    secretName: string;
  };
};

export type VolumeMount = { mountPath: string; name: string };

/**
 * @deprecated -- use K8sStatus
 * Copy from partial of V1Status that will returned by the delete CoreV1Api
 */
export type DeleteStatus = {
  apiVersion?: string;
  code?: number;
  kind?: string;
  message?: string;
  reason?: string;
  status?: string;
};

export type RoleBindingSubject = {
  kind: string;
  apiGroup: string;
  name: string;
};

export type RoleBinding = {
  subjects: RoleBindingSubject[];
  roleRef: RoleBindingSubject;
} & K8sResourceCommon;

export type ResourceGetter<T extends K8sResourceCommon> = (
  projectName: string,
  resourceName: string,
) => Promise<T>;

export type ResourceCreator<T extends K8sResourceCommon> = (resource: T) => Promise<T>;

export type ResourceReplacer<T extends K8sResourceCommon> = (resource: T) => Promise<T>;

export type ResourceDeleter = (projectName: string, resourceName: string) => Promise<DeleteStatus>;

export type K8sEvent = {
  involvedObject: {
    uid: string;
  };
  metadata: K8sMetadata;
  eventTime: string;
  lastTimestamp: string | null; // if it never starts, the value is null
  message: string;
  reason: string;
  type: 'Warning' | 'Normal';
};

export type NotebookStatus = {
  percentile: number;
  currentStatus: EventStatus;
  currentEvent: string;
  currentEventReason: string;
  currentEventDescription: string;
};

export enum EventStatus {
  IN_PROGRESS = 'In Progress',
  ERROR = 'Error',
  INFO = 'Info',
  WARNING = 'Warning',
}

export enum NotebookState {
  Started = 'started',
  Stopped = 'stopped',
}

export type NotebookData = {
  notebookSizeName: string;
  imageName: string;
  imageTagName: string;
  gpus: number;
  envVars: EnvVarReducedTypeKeyValues;
  state: NotebookState;
  // only used for admin calls, regular users cannot use this field
  username?: string;
};

export type UsernameMap<V> = { [username: string]: V };

export type ImageStreamAndVersion = {
  imageStream?: ImageStreamKind;
  imageVersion?: ImageStreamSpecTagType;
};

export type gpuScale = {
  availableScale: number;
  gpuNumber: number;
};

export type GPUInfo = {
  configured: boolean;
  available: number;
  autoscalers: gpuScale[];
};

export type ContextResourceData<T> = {
  data: T[];
  loaded: boolean;
  error?: Error;
  refresh: () => void;
};

export type BreadcrumbItemType = {
  label: string;
} & EitherNotBoth<{ link: string }, { isActive: boolean }>;<|MERGE_RESOLUTION|>--- conflicted
+++ resolved
@@ -85,11 +85,8 @@
   disableUserManagement: boolean;
   disableProjects: boolean;
   disableModelServing: boolean;
-<<<<<<< HEAD
   disableProjectSharing: boolean;
-=======
   disableCustomServingRuntimes: boolean;
->>>>>>> 8d37abcd
   modelMetricsNamespace: string;
   disablePipelines: boolean;
 };
