/*
 * Common types, should be kept up to date with backend types
 */

import { EitherNotBoth } from './typeHelpers';

export type DashboardConfig = K8sResourceCommon & {
  spec: {
    dashboardConfig: DashboardCommonConfig;
    groupsConfig?: {
      adminGroups: string;
      allowedGroups: string;
    };
    notebookSizes?: NotebookSize[];
    notebookController?: {
      enabled: boolean;
      pvcSize?: string;
      notebookNamespace?: string;
      notebookTolerationSettings?: NotebookTolerationSettings;
    };
  };
};

export type DashboardCommonConfig = {
  enablement: boolean;
  disableInfo: boolean;
  disableSupport: boolean;
  disableClusterManager: boolean;
  disableTracking: boolean;
  disableBYONImageStream: boolean;
  disableISVBadges: boolean;
  disableAppLauncher: boolean;
  disableUserManagement: boolean;
};

export type NotebookControllerUserState = {
  user: string;
  lastSelectedImage: string;
  lastSelectedSize: string;
  /** Omission denotes no history */
  lastActivity?: number;
};

export type NotebookResources = {
  requests?: {
    cpu?: string;
    memory?: string;
  };
  limits?: {
    cpu?: string;
    memory?: string;
  };
};

export type EnvironmentVariable = EitherNotBoth<
  { value: string | number },
  { valueFrom: Record<string, unknown> }
> & {
  name: string;
};

export type EnvVarReducedTypeKeyValues = {
  configMap: Record<string, string>;
  secrets: Record<string, string>;
};

export type NotebookSize = {
  name: string;
  resources: NotebookResources;
  notUserDefined?: boolean;
};

export type NotebookTolerationSettings = {
  enabled: boolean;
  key: string;
};
export type NotebookTolerationFormSettings = NotebookTolerationSettings & {
  error?: string;
};

export type ClusterSettings = {
  userTrackingEnabled: boolean;
  pvcSize: number | string;
  cullerTimeout: number;
  notebookTolerationSettings: NotebookTolerationSettings | null;
};

export type Secret = {
  data?: Record<string, string>;
  stringData?: Record<string, string>;
  type?: string;
} & K8sResourceCommon;

export type ConfigMap = {
  data?: Record<string, string>;
} & K8sResourceCommon;

export type EnvVarResource = Secret | ConfigMap;

export enum EnvVarResourceType {
  Secret = 'Secret',
  ConfigMap = 'ConfigMap',
}

export type OdhApplication = {
  metadata: {
    name: string;
    annotations?: { [key: string]: string };
  };
  spec: {
    displayName: string;
    provider: string;
    description: string;
    route?: string | null;
    routeNamespace?: string | null;
    routeSuffix?: string | null;
    serviceName?: string | null;
    endpoint?: string | null;
    link?: string | null;
    img: string;
    docsLink: string;
    getStartedLink: string;
    getStartedMarkDown: string;
    category?: string;
    support?: string;
    quickStart: string | null;
    comingSoon?: boolean | null;
    beta?: boolean | null;
    betaTitle?: string | null;
    betaText?: string | null;
    shownOnEnabledPage: boolean | null;
    isEnabled: boolean | null;
    kfdefApplications?: string[];
    csvName?: string;
    enable?: {
      title: string;
      actionLabel: string;
      description?: string;
      linkPreface?: string;
      link?: string;
      variables?: { [key: string]: string };
      variableDisplayText?: { [key: string]: string };
      variableHelpText?: { [key: string]: string };
      validationSecret: string;
      validationJob: string;
      validationConfigMap?: string;
    };
    featureFlag?: string;
    internalRoute?: string;
  };
};

export enum OdhDocumentType {
  Documentation = 'documentation',
  HowTo = 'how-to',
  QuickStart = 'quickstart',
  Tutorial = 'tutorial',
}

export type OdhDocument = {
  metadata: {
    name: string;
    annotations?: { [key: string]: string };
  };
  spec: {
    type: string;
    displayName: string;
    appName?: string;
    appDisplayName?: string; // Only set on UI side in resources section
    appEnabled?: boolean; // Only set on UI side in resources section
    appCategory?: string; // Only set on UI side in resources section
    provider?: string;
    description: string;
    url: string;
    img?: string;
    icon?: string;
    durationMinutes?: number;
    featureFlag?: string;
  };
};

export enum BUILD_PHASE {
  none = 'Not started',
  new = 'New',
  running = 'Running',
  pending = 'Pending',
  complete = 'Complete',
  failed = 'Failed',
  cancelled = 'Cancelled',
  error = 'Error',
}

export type BuildStatus = {
  name: string;
  imageTag: string;
  status: BUILD_PHASE;
  timestamp: string;
};

type K8sMetadata = {
  name: string;
  namespace?: string;
  uid?: string;
  labels?: { [key: string]: string };
  annotations?: { [key: string]: string };
};

export type K8sResourceCommon = {
  apiVersion?: string;
  kind?: string;
  metadata: K8sMetadata;
};

// Minimal type for ConsoleLinks
export type ConsoleLinkKind = {
  spec: {
    text: string;
    location: string;
    href: string;
    applicationMenu: {
      section: string;
      imageURL: string;
    };
  };
} & K8sResourceCommon;

//
// Used for Telemetry
//
declare global {
  interface Window {
    // eslint-disable-next-line @typescript-eslint/no-explicit-any
    analytics?: any;
    clusterID?: string;
  }
}

export type ODHSegmentKey = {
  segmentKey: string;
};

export type TrackingEventProperties = {
  name?: string;
  anonymousID?: string;
  type?: string;
  term?: string;
  GPU?: number;
  lastSelectedSize?: string;
  lastSelectedImage?: string;
};

export type NotebookPort = {
  name: string;
  containerPort: number;
  protocol: string;
};

export type NotebookToleration = {
  effect: string;
  key: string;
  operator: string;
};

export type NotebookContainer = {
  name: string;
  image: string;
  imagePullPolicy?: string;
  workingDir?: string;
  env: EnvironmentVariable[];
  ports?: NotebookPort[];
  resources?: NotebookResources;
  livenessProbe?: Record<string, unknown>;
  readinessProbe?: Record<string, unknown>;
  volumeMounts?: VolumeMount[];
};

export type NotebookAffinity = {
  nodeAffinity?: { [key: string]: unknown };
};

export type Notebook = K8sResourceCommon & {
  metadata: {
    annotations: Partial<{
      'kubeflow-resource-stopped': string; // datestamp of stop (if omitted, it is running)
      'notebooks.kubeflow.org/last-activity': string; // datestamp of last use
      'opendatahub.io/link': string; // redirect notebook url
      'opendatahub.io/username': string; // the untranslated username behind the notebook
      'notebooks.opendatahub.io/last-image-selection': string; // the last image they selected
      'notebooks.opendatahub.io/last-size-selection': string; // the last notebook size they selected
    }>;
    labels: Partial<{
      'opendatahub.io/user': string; // translated username -- see translateUsername
    }>;
  };
  spec: {
    template: {
      spec: {
        affinity?: NotebookAffinity;
        enableServiceLinks?: boolean;
        containers: NotebookContainer[];
        volumes?: Volume[];
        tolerations?: NotebookToleration[];
      };
    };
  };
  status?: {
    readyReplicas: number;
  } & Record<string, unknown>;
};

export type NotebookRunningState = {
  notebook: Notebook | null;
  isRunning: boolean;
};

export type NotebookList = {
  apiVersion?: string;
  kind?: string;
  metadata: Record<string, unknown>;
  items: Notebook[];
} & K8sResourceCommon;

export type Route = {
  apiVersion?: string;
  kind?: string;
  metadata: {
    name: string;
    namespace: string;
    annotations?: { [key: string]: string };
  };
  spec: {
    host: string;
    port: {
      targetPort: string;
    };
    tls: {
      insecureEdgeTerminationPolicy: string;
      termination: string;
    };
    to: {
      kind: string;
      name: string;
      weight: number;
    };
    wildcardPolicy: string;
  };
};

export type BYONImageError = {
  severity: string;
  message: string;
};

export type BYONImageStatus = 'Importing' | 'Validating' | 'Succeeded' | 'Failed';

export type BYONImage = {
  id: string;
  phase?: BYONImageStatus;
  user?: string;
  uploaded?: Date;
  error?: BYONImageError;
} & BYONImageCreateRequest &
  BYONImageUpdateRequest;

export type BYONImageCreateRequest = {
  name: string;
  url: string;
  description?: string;
  // FIXME: This shouldn't be a user defined value consumed from the request payload but should be a controlled value from an authentication middleware.
  user: string;
  software?: BYONImagePackage[];
  packages?: BYONImagePackage[];
};

export type BYONImageUpdateRequest = {
  id: string;
  name?: string;
  description?: string;
  visible?: boolean;
  software?: BYONImagePackage[];
  packages?: BYONImagePackage[];
};

export type BYONImagePackage = {
  name: string;
  version: string;
  visible: boolean;
};

export type PipelineRunKind = {
  spec: {
    params: {
      name: string;
      value: string;
    }[];
    pipelineRef: {
      name: string;
    };
    workspaces?: [
      {
        name: string;
        volumeClaimTemplate: {
          spec: {
            accessModes: string[];
            resources: {
              requests: {
                storage: string;
              };
            };
          };
        };
      },
    ];
  };
} & K8sResourceCommon;

export type ImageTag = {
  image: ImageInfo | undefined;
  tag: ImageTagInfo | undefined;
};

export type ImageSoftwareType = {
  name: string;
  version?: string;
};

export type EnvVarCategoryType = {
  name: string;
  variables: [
    {
      name: string;
      type: string;
    },
  ];
};

export type VariableRow = {
  variableType: string;
  variables: EnvVarType[];
  errors: { [key: string]: string };
};

export type EnvVarType = {
  name: string;
  type: string;
  value: string | number;
};

export type ImageStreamTag = {
  name: string;
  labels?: { [key: string]: string };
  annotations?: { [key: string]: string };
  from: {
    kind: string;
    name: string;
  };
};

export type ResponseStatus = {
  success: boolean;
  error: string;
};

export type ImageStreamStatusTagItem = {
  created: string;
  dockerImageReference: string;
  image: string;
  generation: number;
};

export type ImageStreamStatusTag = {
  tag: string;
  items: ImageStreamStatusTagItem[];
};

export type ImageStreamStatus = {
  dockerImageRepository?: string;
  publicDockerImageRepository?: string;
  tags?: ImageStreamStatusTag[];
};

export type ImageStream = {
  apiVersion?: string;
  kind?: string;
  metadata: {
    name: string;
    namespace: string;
    labels?: { [key: string]: string };
    annotations?: { [key: string]: string };
  };
  spec: {
    lookupPolicy?: {
      local: boolean;
    };
    tags?: ImageStreamTag[];
  };
  status?: ImageStreamStatus;
} & K8sResourceCommon;

export type ImageStreamList = {
  apiVersion?: string;
  kind?: string;
  metadata: Record<string, unknown>;
  items: ImageStream[];
} & K8sResourceCommon;

export type NameVersionPair = {
  name: string;
  version: string;
};

export type TagContent = {
  software: NameVersionPair[];
  dependencies: NameVersionPair[];
};

export type ImageTagInfo = {
  name: string;
  content: TagContent;
  recommended: boolean;
  default: boolean;
};

export type ImageInfo = {
  name: string;
  tags: ImageTagInfo[];
  description?: string;
  url?: string;
  display_name: string;
  default?: boolean;
  order: number;
  dockerImageRepo: string;
};

export type ImageType = 'byon' | 'jupyter' | 'other';

export type PersistentVolumeClaim = {
  apiVersion?: string;
  kind?: string;
  metadata: {
    name: string;
    namespace?: string;
    annotations?: { [key: string]: string };
  };
  spec: {
    accessModes: string[];
    resources: {
      requests: {
        storage: string;
      };
    };
    storageClassName?: string;
    volumeMode: 'Filesystem' | 'Block';
  };
  status?: Record<string, any>; // eslint-disable-line
};

export type PersistentVolumeClaimList = {
  apiVersion?: string;
  kind?: string;
  metadata: Record<string, unknown>;
  items: PersistentVolumeClaim[];
};

export type Volume = {
  name: string;
  emptyDir?: Record<string, any>; // eslint-disable-line
  persistentVolumeClaim?: {
    claimName: string;
  };
};

export type VolumeMount = { mountPath: string; name: string };

/** Copy from partial of V1Status that will returned by the delete CoreV1Api */
export type DeleteStatus = {
  apiVersion?: string;
  code?: number;
  kind?: string;
  message?: string;
  reason?: string;
  status?: string;
};

export type RoleBindingSubject = {
  kind: string;
  apiGroup: string;
  name: string;
};

export type RoleBinding = {
  subjects: RoleBindingSubject[];
  roleRef: RoleBindingSubject;
} & K8sResourceCommon;

export type ResourceGetter<T extends K8sResourceCommon> = (
  projectName: string,
  resourceName: string,
) => Promise<T>;

export type ResourceCreator<T extends K8sResourceCommon> = (resource: T) => Promise<T>;

export type ResourceReplacer<T extends K8sResourceCommon> = (resource: T) => Promise<T>;

export type ResourceDeleter = (projectName: string, resourceName: string) => Promise<DeleteStatus>;

export type K8sEvent = {
  metadata: K8sMetadata;
  eventTime: string;
  lastTimestamp: string | null; // if it never starts, the value is null
  message: string;
  reason: string;
  type: 'Warning' | 'Normal';
};

export type NotebookStatus = {
  percentile: number;
  currentStatus: EventStatus;
  currentEvent: string;
  currentEventReason: string;
  currentEventDescription: string;
};

export enum EventStatus {
  IN_PROGRESS = 'In Progress',
  ERROR = 'Error',
  INFO = 'Info',
  WARNING = 'Warning',
}

<<<<<<< HEAD
export type UsernameMap<V> = { [username: string]: V };

export type gpuScale = {
  availableScale: number;
  gpuNumber: number;
};

export type GPUInfo = {
  configured: boolean;
  available: number;
  autoscalers: gpuScale[];
};
=======
export enum NotebookState {
  Started = 'started',
  Stopped = 'stopped',
}

export type NotebookData = {
  notebookSizeName: string;
  imageName: string;
  imageTagName: string;
  gpus: number;
  envVars: EnvVarReducedTypeKeyValues;
  state: NotebookState;
  username?: string;
};

export type UsernameMap<V> = { [username: string]: V };
>>>>>>> c683fef3
<|MERGE_RESOLUTION|>--- conflicted
+++ resolved
@@ -628,20 +628,6 @@
   WARNING = 'Warning',
 }
 
-<<<<<<< HEAD
-export type UsernameMap<V> = { [username: string]: V };
-
-export type gpuScale = {
-  availableScale: number;
-  gpuNumber: number;
-};
-
-export type GPUInfo = {
-  configured: boolean;
-  available: number;
-  autoscalers: gpuScale[];
-};
-=======
 export enum NotebookState {
   Started = 'started',
   Stopped = 'stopped',
@@ -658,4 +644,14 @@
 };
 
 export type UsernameMap<V> = { [username: string]: V };
->>>>>>> c683fef3
+
+export type gpuScale = {
+  availableScale: number;
+  gpuNumber: number;
+};
+
+export type GPUInfo = {
+  configured: boolean;
+  available: number;
+  autoscalers: gpuScale[];
+};