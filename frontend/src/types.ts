/*
 * Common types, should be kept up to date with backend types
 */

export type RecursivePartial<T> = {
  [P in keyof T]?: RecursivePartial<T[P]>;
};

export type DashboardConfig = K8sResourceCommon & {
  spec: {
    dashboardConfig: DashboardCommonConfig;
    notebookSizes?: NotebookSize[];
    notebookController?: {
      enabled: boolean;
      gpuConfig?: {
        enabled: boolean;
      };
      envVarConfig?: {
        enabled: boolean;
      };
<<<<<<< HEAD
      pvcSize?: string;
=======
      notebookNamespace?: string;
>>>>>>> 5a4e4ace
    };
  };
  status?: {
    notebookControllerState?: NotebookControllerUserState[];
  };
};

export type DashboardCommonConfig = {
  enablement: boolean;
  disableInfo: boolean;
  disableSupport: boolean;
  disableClusterManager: boolean;
  disableTracking: boolean;
  disableBYONImageStream: boolean;
  disableISVBadges: boolean;
  disableAppLauncher: boolean;
  disableUserManagement: boolean;
};

export type NotebookControllerUserState = {
  user: string;
  lastSelectedImage: string;
  lastSelectedSize: string;
};

export type NotebookResources = {
  requests?: {
    cpu?: string;
    memory?: string;
  };
  limits: {
    cpu?: string;
    memory?: string;
  };
};

export type EnvironmentVariable = {
  name: string;
  value: string | number;
};

export type EnvVarReducedType = {
  envVarFileName: string;
} & EnvVarReducedTypeKeyValues;

export type EnvVarReducedTypeKeyValues = {
  configMap: Record<string, string>;
  secrets: Record<string, string>;
};

export type NotebookSize = {
  name: string;
  resources: NotebookResources;
};

export type ClusterSettings = {
  userTrackingEnabled: boolean | null;
  pvcSize: number | string;
  cullerTimeout: number;
};

export type Secret = {
  data?: Record<string, string>;
  stringData?: Record<string, string>;
  type?: string;
} & K8sResourceCommon;

export type ConfigMap = {
  data?: Record<string, string>;
} & K8sResourceCommon;

export type EnvVarResource = Secret | ConfigMap;

export enum EnvVarResourceType {
  Secret = 'Secret',
  ConfigMap = 'ConfigMap',
}

export type OdhApplication = {
  metadata: {
    name: string;
    annotations?: { [key: string]: string };
  };
  spec: {
    displayName: string;
    provider: string;
    description: string;
    route?: string | null;
    routeNamespace?: string | null;
    routeSuffix?: string | null;
    serviceName?: string | null;
    endpoint?: string | null;
    link?: string | null;
    img: string;
    docsLink: string;
    getStartedLink: string;
    category?: string;
    support?: string;
    quickStart: string | null;
    comingSoon?: boolean | null;
    beta?: boolean | null;
    betaTitle?: string | null;
    betaText?: string | null;
    shownOnEnabledPage: boolean | null;
    isEnabled: boolean | null;
    kfdefApplications?: string[];
    csvName?: string;
    enable?: {
      title: string;
      actionLabel: string;
      description?: string;
      linkPreface?: string;
      link?: string;
      variables?: { [key: string]: string };
      variableDisplayText?: { [key: string]: string };
      variableHelpText?: { [key: string]: string };
      validationSecret: string;
      validationJob: string;
      validationConfigMap?: string;
    };
    featureFlag?: string;
    internalRoute?: string;
    hiddenOnExplorePage?: boolean | null;
  };
};

export enum OdhDocumentType {
  Documentation = 'documentation',
  HowTo = 'how-to',
  QuickStart = 'quickstart',
  Tutorial = 'tutorial',
}

export type OdhDocument = {
  metadata: {
    name: string;
    type: string;
    annotations?: { [key: string]: string };
  };
  spec: {
    displayName: string;
    appName?: string;
    appDisplayName?: string; // Only set on UI side in resources section
    appEnabled?: boolean; // Only set on UI side in resources section
    appCategory?: string; // Only set on UI side in resources section
    provider?: string;
    description: string;
    url: string;
    img?: string;
    icon?: string;
    durationMinutes?: number;
    featureFlag?: string;
  };
};

export type OdhGettingStarted = {
  appName: string;
  markdown: string;
};

export enum BUILD_PHASE {
  none = 'Not started',
  new = 'New',
  running = 'Running',
  pending = 'Pending',
  complete = 'Complete',
  failed = 'Failed',
  cancelled = 'Cancelled',
  error = 'Error',
}

export type BuildStatus = {
  name: string;
  imageTag: string;
  status: BUILD_PHASE;
  timestamp: string;
};

export type K8sResourceCommon = {
  apiVersion?: string;
  kind?: string;
  metadata: {
    name: string;
    namespace?: string;
    uid?: string;
    labels?: { [key: string]: string };
    annotations?: { [key: string]: string };
  };
};

// Minimal type for ConsoleLinks
export type ConsoleLinkKind = {
  spec: {
    text: string;
    location: string;
    href: string;
    applicationMenu: {
      section: string;
      imageURL: string;
    };
  };
} & K8sResourceCommon;

//
// Used for Telemetry
//
declare global {
  interface Window {
    // eslint-disable-next-line @typescript-eslint/no-explicit-any
    analytics?: any;
    clusterID?: string;
  }
}

export type ODHSegmentKey = {
  segmentKey: string;
};

export type TrackingEventProperties = {
  name?: string;
  anonymousID?: string;
  type?: string;
  term?: string;
};

export type NotebookPort = {
  name: string;
  containerPort: number;
  protocol: string;
};

export type NotebookContainer = {
  name: string;
  image: string;
  imagePullPolicy?: string;
  workingDir?: string;
  env: EnvironmentVariable[];
  ports?: NotebookPort[];
  resources?: NotebookResources;
  livenessProbe?: Record<string, unknown>;
};

export type Notebook = {
  apiVersion?: string;
  kind?: string;
  metadata: {
    name: string;
    namespace?: string;
    labels?: { [key: string]: string };
    annotations?: { [key: string]: string };
  };
  spec: {
    template: {
      spec: {
        enableServiceLinks?: boolean;
        containers: NotebookContainer[];
      };
    };
  };
  status?: {
    readyReplicas: number;
  } & Record<string, unknown>;
} & K8sResourceCommon;

export type NotebookList = {
  apiVersion?: string;
  kind?: string;
  metadata: Record<string, unknown>;
  items: Notebook[];
} & K8sResourceCommon;

export type Route = {
  apiVersion?: string;
  kind?: string;
  metadata: {
    name: string;
    namespace: string;
    annotations?: { [key: string]: string };
  };
  spec: {
    host: string;
    port: {
      targetPort: string;
    };
    tls: {
      insecureEdgeTerminationPolicy: string;
      termination: string;
    };
    to: {
      kind: string;
      name: string;
      weight: number;
    };
    wildcardPolicy: string;
  };
};

export type BYONImageError = {
  severity: string;
  message: string;
};

export type BYONImageStatus = 'Importing' | 'Validating' | 'Succeeded' | 'Failed';

export type BYONImage = {
  id: string;
  phase?: BYONImageStatus;
  user?: string;
  uploaded?: Date;
  error?: BYONImageError;
} & BYONImageCreateRequest &
  BYONImageUpdateRequest;

export type BYONImageCreateRequest = {
  name: string;
  url: string;
  description?: string;
  // FIXME: This shouldn't be a user defined value consumed from the request payload but should be a controlled value from an authentication middleware.
  user: string;
  software?: BYONImagePackage[];
  packages?: BYONImagePackage[];
};

export type BYONImageUpdateRequest = {
  id: string;
  name?: string;
  description?: string;
  visible?: boolean;
  software?: BYONImagePackage[];
  packages?: BYONImagePackage[];
};

export type BYONImagePackage = {
  name: string;
  version: string;
  visible: boolean;
};

export type PipelineRunKind = {
  spec: {
    params: {
      name: string;
      value: string;
    }[];
    pipelineRef: {
      name: string;
    };
    workspaces?: [
      {
        name: string;
        volumeClaimTemplate: {
          spec: {
            accessModes: string[];
            resources: {
              requests: {
                storage: string;
              };
            };
          };
        };
      },
    ];
  };
} & K8sResourceCommon;

export type ImageTag = {
  image: ImageInfo | undefined;
  tag: ImageTagInfo | undefined;
};

export type ImageSoftwareType = {
  name: string;
  version?: string;
};

export type EnvVarCategoryType = {
  name: string;
  variables: [
    {
      name: string;
      type: string;
    },
  ];
};

export type VariableRow = {
  variableType: string;
  variables: EnvVarType[];
  errors: { [key: string]: string };
};

export type EnvVarType = {
  name: string;
  type: string;
  value: string | number;
};

export type ImageStreamTag = {
  name: string;
  labels?: { [key: string]: string };
  annotations?: { [key: string]: string };
  from: {
    kind: string;
    name: string;
  };
};

export type ResponseStatus = {
  success: boolean;
  error: string;
};

export type ImageStreamStatusTagItem = {
  created: string;
  dockerImageReference: string;
  image: string;
  generation: number;
};

export type ImageStreamStatusTag = {
  tag: string;
  items: ImageStreamStatusTagItem[];
};

export type ImageStreamStatus = {
  dockerImageRepository?: string;
  publicDockerImageRepository?: string;
  tags?: ImageStreamStatusTag[];
};

export type ImageStream = {
  apiVersion?: string;
  kind?: string;
  metadata: {
    name: string;
    namespace: string;
    labels?: { [key: string]: string };
    annotations?: { [key: string]: string };
  };
  spec: {
    lookupPolicy?: {
      local: boolean;
    };
    tags?: ImageStreamTag[];
  };
  status?: ImageStreamStatus;
} & K8sResourceCommon;

export type ImageStreamList = {
  apiVersion?: string;
  kind?: string;
  metadata: Record<string, unknown>;
  items: ImageStream[];
} & K8sResourceCommon;

export type NameVersionPair = {
  name: string;
  version: string;
};

export type TagContent = {
  software: NameVersionPair[];
  dependencies: NameVersionPair[];
};

export type ImageTagInfo = {
  name: string;
  content: TagContent;
  recommended: boolean;
  default: boolean;
};

export type ImageInfo = {
  name: string;
  tags: ImageTagInfo[];
  description?: string;
  url?: string;
  display_name: string;
  default?: boolean;
  order: number;
  dockerImageRepo: string;
};

export type ImageType = 'byon' | 'jupyter' | 'other';

export type PersistentVolumeClaim = {
  apiVersion?: string;
  kind?: string;
  metadata: {
    name: string;
    namespace?: string;
    annotations?: { [key: string]: string };
  };
  spec: {
    accessModes: string[];
    resources: {
      requests: {
        storage: string;
      };
    };
    storageClassName?: string;
    volumeMode: 'Filesystem' | 'Block';
  };
  status?: Record<string, any>; // eslint-disable-line
};

export type PersistentVolumeClaimList = {
  apiVersion?: string;
  kind?: string;
  metadata: Record<string, unknown>;
  items: PersistentVolumeClaim[];
};

export type Volume = {
  name: string;
  emptyDir?: Record<string, any>; // eslint-disable-line
  persistentVolumeClaim?: {
    claimName: string;
  };
};

export type VolumeMount = { mountPath: string; name: string };

/** Copy from partial of V1Status that will returned by the delete CoreV1Api */
export type DeleteStatus = {
  apiVersion?: string;
  code?: number;
  kind?: string;
  message?: string;
  reason?: string;
  status?: string;
};

export type RoleBindingSubject = {
  kind: string;
  apiGroup: string;
  name: string;
};

export type RoleBinding = {
  subjects: RoleBindingSubject[];
  roleRef: RoleBindingSubject;
} & K8sResourceCommon;

export type ResourceGetter<T extends K8sResourceCommon> = (
  projectName: string,
  resourceName: string,
) => Promise<T>;

export type ResourceCreator<T extends K8sResourceCommon> = (resource: T) => Promise<T>;

export type ResourceReplacer<T extends K8sResourceCommon> = (resource: T) => Promise<T>;

export type ResourceDeleter = (projectName: string, resourceName: string) => Promise<DeleteStatus>;<|MERGE_RESOLUTION|>--- conflicted
+++ resolved
@@ -18,11 +18,8 @@
       envVarConfig?: {
         enabled: boolean;
       };
-<<<<<<< HEAD
       pvcSize?: string;
-=======
       notebookNamespace?: string;
->>>>>>> 5a4e4ace
     };
   };
   status?: {
