/*
 * Common types, should be kept up to date with backend types
 */

import { AxiosError } from 'axios';
import { ServingRuntimeSize } from '~/pages/modelServing/screens/types';
import { EnvironmentFromVariable } from '~/pages/projects/types';
import { ImageStreamKind, ImageStreamSpecTagType } from './k8sTypes';
import { EitherNotBoth } from './typeHelpers';
import { AcceleratorState } from './utilities/useAcceleratorState';

export type PrometheusQueryResponse = {
  data: {
    result: {
      value: [number, string];
    }[];
    resultType: string;
  };
  status: string;
};

export type PrometheusQueryRangeResponseDataResult = {
  metric: {
    request?: string;
    pod?: string;
  };
  values: PrometheusQueryRangeResultValue[];
};
export type PrometheusQueryRangeResponseData = {
  result: PrometheusQueryRangeResponseDataResult[];
  resultType: string;
};
export type PrometheusQueryRangeResponse = {
  data: PrometheusQueryRangeResponseData;
  status: string;
};

export type PrometheusQueryRangeResultValue = [number, string];

/**
 * In some YAML configs, we'll need to stringify a number -- this type just helps show it's not
 * "any string" as a documentation touch point. Has no baring on the type checking.
 */
type NumberString = string;
export type GpuSettingString = 'autodetect' | 'hidden' | NumberString | undefined;

export type OperatorStatus = {
  /** Operator is installed and will be cloned to the namespace on creation */
  available: boolean;
  /** Has a detection gone underway or is the available a static default */
  queriedForStatus: boolean;
};

export type DashboardConfig = K8sResourceCommon & {
  spec: {
    dashboardConfig: DashboardCommonConfig;
    groupsConfig?: {
      adminGroups: string;
      allowedGroups: string;
    };
    notebookSizes?: NotebookSize[];
    modelServerSizes?: ServingRuntimeSize[];
    notebookController?: {
      enabled: boolean;
      pvcSize?: string;
      notebookNamespace?: string;
      gpuSetting?: GpuSettingString;
      notebookTolerationSettings?: TolerationSettings;
    };
    templateOrder?: string[];
    templateDisablement?: string[];
  };
  /** Faux status object -- computed by the service account */
  status: {
    dependencyOperators: {
      redhatOpenshiftPipelines: OperatorStatus;
    };
  };
};

export type DashboardCommonConfig = {
  enablement: boolean;
  disableInfo: boolean;
  disableSupport: boolean;
  disableClusterManager: boolean;
  disableTracking: boolean;
  disableBYONImageStream: boolean;
  disableISVBadges: boolean;
  disableAppLauncher: boolean;
  disableUserManagement: boolean;
  disableProjects: boolean;
  disableModelServing: boolean;
  disableProjectSharing: boolean;
  disableCustomServingRuntimes: boolean;
  modelMetricsNamespace: string;
  disablePipelines: boolean;
  disableBiasMetrics: boolean;
  disablePerformanceMetrics: boolean;
};

export type NotebookControllerUserState = {
  user: string;
  lastSelectedImage: string;
  lastSelectedSize: string;
  /** Omission denotes no history */
  lastActivity?: number;
};

/**
 * OdhDashboardConfig contains gpuSetting as a string value override -- proper gpus return as numbers
 * TODO: Look to make it just number by properly parsing the value
 */

export enum ContainerResourceAttributes {
  CPU = 'cpu',
  MEMORY = 'memory',
}

export type ContainerResources = {
  requests?: {
    [key: string]: number | string | undefined;
<<<<<<< HEAD
    cpu?: string;
=======
    cpu?: string | number;
>>>>>>> 00a6200d
    memory?: string;
  };
  limits?: {
    [key: string]: number | string | undefined;
<<<<<<< HEAD
    cpu?: string;
=======
    cpu?: string | number;
>>>>>>> 00a6200d
    memory?: string;
  };
};

export type EnvironmentVariable = EitherNotBoth<
  { value: string | number },
  { valueFrom: Record<string, unknown> }
> & {
  name: string;
};

export type EnvVarReducedTypeKeyValues = {
  configMap: Record<string, string>;
  secrets: Record<string, string>;
};

export type NotebookSize = {
  name: string;
  resources: ContainerResources;
  notUserDefined?: boolean;
};

export type TolerationSettings = {
  enabled: boolean;
  key: string;
};
export type NotebookTolerationFormSettings = TolerationSettings & {
  error?: string;
};

export type ClusterSettingsType = {
  userTrackingEnabled: boolean;
  pvcSize: number | string;
  cullerTimeout: number;
  notebookTolerationSettings: TolerationSettings | null;
};

/** @deprecated -- use SDK type */
export type Secret = {
  data?: Record<string, string>;
  stringData?: Record<string, string>;
  type?: string;
} & K8sResourceCommon;

/** @deprecated -- use SDK type */
export type ConfigMap = {
  data?: Record<string, string>;
} & K8sResourceCommon;

export type EnvVarResource = Secret | ConfigMap;

export enum EnvVarResourceType {
  Secret = 'Secret',
  ConfigMap = 'ConfigMap',
}

export type OdhApplication = {
  metadata: {
    name: string;
    annotations?: { [key: string]: string };
  };
  spec: {
    displayName: string;
    provider: string;
    description: string;
    route?: string | null;
    routeNamespace?: string | null;
    routeSuffix?: string | null;
    serviceName?: string | null;
    endpoint?: string | null;
    link?: string | null;
    img: string;
    docsLink: string;
    getStartedLink: string;
    getStartedMarkDown: string;
    category?: OdhApplicationCategory | string; // unbound by the CRD today -- should be the enum;
    support?: string;
    quickStart: string | null;
    comingSoon?: boolean | null;
    beta?: boolean | null;
    betaTitle?: string | null;
    betaText?: string | null;
    shownOnEnabledPage: boolean | null;
    isEnabled: boolean | null;
    kfdefApplications?: string[];
    csvName?: string;
    enable?: {
      title: string;
      actionLabel: string;
      description?: string;
      linkPreface?: string;
      link?: string;
      variables?: { [key: string]: string };
      variableDisplayText?: { [key: string]: string };
      variableHelpText?: { [key: string]: string };
      validationSecret: string;
      validationJob: string;
      validationConfigMap?: string;
    };
    featureFlag?: string;
    internalRoute?: string;
  };
};

export enum OdhApplicationCategory {
  RedHatManaged = 'Red Hat managed',
  PartnerManaged = 'Partner managed',
  SelfManaged = 'Self-managed',
}

export enum OdhDocumentType {
  Documentation = 'documentation',
  HowTo = 'how-to',
  QuickStart = 'quickstart',
  Tutorial = 'tutorial',
}

export type OdhDocument = {
  metadata: {
    name: string;
    annotations?: { [key: string]: string };
  };
  spec: {
    type: string;
    displayName: string;
    appName?: string;
    appDisplayName?: string; // Only set on UI side in resources section
    appEnabled?: boolean; // Only set on UI side in resources section
    appCategory?: string; // Only set on UI side in resources section
    provider?: string;
    description: string;
    url: string;
    img?: string;
    icon?: string;
    durationMinutes?: number;
    featureFlag?: string;
  };
};

export enum BUILD_PHASE {
  none = 'Not started',
  new = 'New',
  running = 'Running',
  pending = 'Pending',
  complete = 'Complete',
  failed = 'Failed',
  cancelled = 'Cancelled',
  error = 'Error',
}

export type BuildStatus = {
  name: string;
  imageTag: string;
  status: BUILD_PHASE;
  timestamp: string;
};

type K8sMetadata = {
  name: string;
  namespace?: string;
  uid?: string;
  labels?: { [key: string]: string };
  annotations?: { [key: string]: string };
  creationTimestamp?: string;
};

/**
 * @deprecated -- use the SDK version -- see k8sTypes.ts
 * All references that use this are un-vetted data against existing types, should be converted over
 * to the new K8sResourceCommon from the SDK to keep everythung unified on one front.
 */
export type K8sResourceCommon = {
  apiVersion?: string;
  kind?: string;
  metadata: K8sMetadata;
};

//
// Used for Telemetry
//
declare global {
  interface Window {
    // eslint-disable-next-line @typescript-eslint/no-explicit-any
    analytics?: any;
    clusterID?: string;
  }
}

export type ODHSegmentKey = {
  segmentKey: string;
};

export type ApplicationAction = {
  label: string;
  href: string;
  image: React.ReactNode;
};

export type Section = {
  label?: string;
  actions: ApplicationAction[];
};

export type TrackingEventProperties = {
  name?: string;
  anonymousID?: string;
  type?: string;
  term?: string;
  accelerator?: string;
  acceleratorCount?: number;
  lastSelectedSize?: string;
  lastSelectedImage?: string;
  projectName?: string;
  notebookName?: string;
  lastActivity?: string;
};

export type NotebookPort = {
  name: string;
  containerPort: number;
  protocol: string;
};

export type PodToleration = {
  key: string;
  operator?: string;
  value?: string;
  effect?: string;
  tolerationSeconds?: number;
};

export type PodContainer = {
  name: string;
  image: string;
  imagePullPolicy?: string;
  workingDir?: string;
  env: EnvironmentVariable[];
  envFrom?: EnvironmentFromVariable[];
  ports?: NotebookPort[];
  resources?: ContainerResources;
  livenessProbe?: Record<string, unknown>;
  readinessProbe?: Record<string, unknown>;
  volumeMounts?: VolumeMount[];
};

export type PodAffinity = {
  nodeAffinity?: { [key: string]: unknown };
};

export type Notebook = K8sResourceCommon & {
  metadata: {
    annotations: Partial<{
      'kubeflow-resource-stopped': string | null; // datestamp of stop (if omitted, it is running)
      'notebooks.kubeflow.org/last-activity': string; // datestamp of last use
      'opendatahub.io/link': string; // redirect notebook url
      'opendatahub.io/username': string; // the untranslated username behind the notebook
      'notebooks.opendatahub.io/last-image-selection': string; // the last image they selected
      'notebooks.opendatahub.io/last-size-selection': string; // the last notebook size they selected
      'opendatahub.io/accelerator-name': string | undefined;
    }>;
    labels: Partial<{
      'opendatahub.io/user': string; // translated username -- see translateUsername
    }>;
  };
  spec: {
    template: {
      spec: {
        affinity?: PodAffinity;
        enableServiceLinks?: boolean;
        containers: PodContainer[];
        volumes?: Volume[];
        tolerations?: PodToleration[];
      };
    };
  };
  status?: {
    readyReplicas: number;
  } & Record<string, unknown>;
};

export type NotebookRunningState = {
  notebook: Notebook | null;
  isRunning: boolean;
  podUID: string;
};

export type NotebookList = {
  apiVersion?: string;
  kind?: string;
  metadata: Record<string, unknown>;
  items: Notebook[];
} & K8sResourceCommon;

export type Route = {
  apiVersion?: string;
  kind?: string;
  metadata: {
    name: string;
    namespace: string;
    annotations?: { [key: string]: string };
  };
  spec: {
    host: string;
    port: {
      targetPort: string;
    };
    tls: {
      insecureEdgeTerminationPolicy: string;
      termination: string;
    };
    to: {
      kind: string;
      name: string;
      weight: number;
    };
    wildcardPolicy: string;
  };
};

export type BYONImage = {
  id: string;
  // FIXME: This shouldn't be a user defined value consumed from the request payload but should be a controlled value from an authentication middleware.
  provider: string;
  imported_time: string;
  error: string;
  name: string;
  url: string;
  display_name: string;
  description: string;
  visible: boolean;
  software: BYONImagePackage[];
  packages: BYONImagePackage[];
};

export type BYONImagePackage = {
  name: string;
  version: string;
  visible: boolean;
};

export type ImageTag = {
  image: ImageInfo | undefined;
  tag: ImageTagInfo | undefined;
};

export type ImageSoftwareType = {
  name: string;
  version?: string;
};

export type EnvVarCategoryType = {
  name: string;
  variables: [
    {
      name: string;
      type: string;
    },
  ];
};

export type VariableRow = {
  variableType: string;
  variables: EnvVarType[];
  errors: { [key: string]: string };
};

export type EnvVarType = {
  name: string;
  type: string;
  value: string | number;
};

export type ImageStreamTag = {
  name: string;
  labels?: { [key: string]: string };
  annotations?: { [key: string]: string };
  from: {
    kind: string;
    name: string;
  };
};

export type ResponseStatus = {
  success: boolean;
  error: string;
};

export type ImageStreamStatusTagItem = {
  created: string;
  dockerImageReference: string;
  image: string;
  generation: number;
};

export type ImageStreamStatusTag = {
  tag: string;
  items: ImageStreamStatusTagItem[];
};

export type ImageStreamStatusTagCondition = {
  type: string;
  status: string;
  reason: string;
  message: string;
};

export type ImageStreamStatus = {
  dockerImageRepository?: string;
  publicDockerImageRepository?: string;
  tags?: ImageStreamStatusTag[];
};

export type ImageStream = {
  apiVersion?: string;
  kind?: string;
  metadata: {
    name: string;
    namespace: string;
    labels?: { [key: string]: string };
    annotations?: { [key: string]: string };
  };
  spec: {
    lookupPolicy?: {
      local: boolean;
    };
    tags?: ImageStreamTag[];
  };
  status?: ImageStreamStatus;
} & K8sResourceCommon;

export type ImageStreamList = {
  apiVersion?: string;
  kind?: string;
  metadata: Record<string, unknown>;
  items: ImageStream[];
} & K8sResourceCommon;

export type NameVersionPair = {
  name: string;
  version: string;
};

export type TagContent = {
  software: NameVersionPair[];
  dependencies: NameVersionPair[];
};

export type ImageTagInfo = {
  name: string;
  content: TagContent;
  recommended: boolean;
  default: boolean;
};

export type ImageInfo = {
  name: string;
  tags: ImageTagInfo[];
  description?: string;
  url?: string;
  display_name: string;
  default?: boolean;
  order: number;
  dockerImageRepo: string;
  error?: string;
};

export type ImageType = 'byon' | 'jupyter' | 'other';

export type PersistentVolumeClaim = K8sResourceCommon & {
  spec: {
    accessModes: string[];
    resources: {
      requests: {
        storage: string;
      };
    };
    storageClassName?: string;
    volumeMode: 'Filesystem' | 'Block';
  };
  status?: Record<string, any>; // eslint-disable-line
};

export type PersistentVolumeClaimList = {
  apiVersion?: string;
  kind?: string;
  metadata: Record<string, unknown>;
  items: PersistentVolumeClaim[];
};

export type Volume = {
  name: string;
  emptyDir?: Record<string, unknown>;
  persistentVolumeClaim?: {
    claimName: string;
  };
  secret?: {
    secretName: string;
  };
};

export type VolumeMount = { mountPath: string; name: string };

/**
 * @deprecated -- use K8sStatus
 * Copy from partial of V1Status that will returned by the delete CoreV1Api
 */
export type DeleteStatus = {
  apiVersion?: string;
  code?: number;
  kind?: string;
  message?: string;
  reason?: string;
  status?: string;
};

export type RoleBindingSubject = {
  kind: string;
  apiGroup: string;
  name: string;
};

export type RoleBinding = {
  subjects: RoleBindingSubject[];
  roleRef: RoleBindingSubject;
} & K8sResourceCommon;

export type ResourceGetter<T extends K8sResourceCommon> = (
  projectName: string,
  resourceName: string,
) => Promise<T>;

export type ResourceCreator<T extends K8sResourceCommon> = (resource: T) => Promise<T>;

export type ResourceReplacer<T extends K8sResourceCommon> = (resource: T) => Promise<T>;

export type ResourceDeleter = (projectName: string, resourceName: string) => Promise<DeleteStatus>;

export type K8sEvent = {
  involvedObject: {
    uid: string;
  };
  metadata: K8sMetadata;
  eventTime: string;
  lastTimestamp: string | null; // if it never starts, the value is null
  message: string;
  reason: string;
  type: 'Warning' | 'Normal';
};

export type NotebookStatus = {
  percentile: number;
  currentStatus: EventStatus;
  currentEvent: string;
  currentEventReason: string;
  currentEventDescription: string;
};

export enum EventStatus {
  IN_PROGRESS = 'In Progress',
  ERROR = 'Error',
  INFO = 'Info',
  WARNING = 'Warning',
}

export enum NotebookState {
  Started = 'started',
  Stopped = 'stopped',
}

export type NotebookData = {
  notebookSizeName: string;
  imageName: string;
  imageTagName: string;
  accelerator: AcceleratorState;
  envVars: EnvVarReducedTypeKeyValues;
  state: NotebookState;
  // only used for admin calls, regular users cannot use this field
  username?: string;
};

export type UsernameMap<V> = { [username: string]: V };

export type ImageStreamAndVersion = {
  imageStream?: ImageStreamKind;
  imageVersion?: ImageStreamSpecTagType;
};

export type gpuScale = {
  availableScale: number;
  gpuNumber: number;
};

export type GPUInfo = {
  configured: boolean;
  available: number;
  autoscalers: gpuScale[];
};

export type ContextResourceData<T> = {
  data: T[];
  loaded: boolean;
  error?: Error | AxiosError;
  refresh: () => void;
};

export type BreadcrumbItemType = {
  label: string;
} & EitherNotBoth<{ link: string }, { isActive: boolean }>;

export type AcceleratorInfo = {
  configured: boolean;
  available: { [key: string]: number };
  total: { [key: string]: number };
  allocated: { [key: string]: number };
};<|MERGE_RESOLUTION|>--- conflicted
+++ resolved
@@ -119,20 +119,12 @@
 export type ContainerResources = {
   requests?: {
     [key: string]: number | string | undefined;
-<<<<<<< HEAD
-    cpu?: string;
-=======
     cpu?: string | number;
->>>>>>> 00a6200d
     memory?: string;
   };
   limits?: {
     [key: string]: number | string | undefined;
-<<<<<<< HEAD
-    cpu?: string;
-=======
     cpu?: string | number;
->>>>>>> 00a6200d
     memory?: string;
   };
 };
