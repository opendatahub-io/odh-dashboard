--- conflicted
+++ resolved
@@ -643,13 +643,6 @@
   WARNING = 'Warning',
 }
 
-<<<<<<< HEAD
-export type UsernameMap<V> = { [username: string]: V };
-
-export type ImageStreamAndVersion = {
-  imageStream?: ImageStreamKind;
-  imageVersion?: ImageStreamSpecTagType;
-=======
 export enum NotebookState {
   Started = 'started',
   Stopped = 'stopped',
@@ -667,6 +660,11 @@
 
 export type UsernameMap<V> = { [username: string]: V };
 
+export type ImageStreamAndVersion = {
+  imageStream?: ImageStreamKind;
+  imageVersion?: ImageStreamSpecTagType;
+};
+
 export type gpuScale = {
   availableScale: number;
   gpuNumber: number;
@@ -676,5 +674,4 @@
   configured: boolean;
   available: number;
   autoscalers: gpuScale[];
->>>>>>> 7d135a5b
 };