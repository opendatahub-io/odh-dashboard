import yaml from 'js-yaml';
<<<<<<< HEAD
import type { DataScienceProjectData, PVCReplacements } from '~/__tests__/cypress/cypress/types';
=======
import type { DataScienceProjectData, ResourcesData } from '~/__tests__/cypress/cypress/types';
>>>>>>> bcdcc93a

// Load fixture function that returns DataScienceProjectData
export const loadDSPFixture = (fixturePath: string): Cypress.Chainable<DataScienceProjectData> => {
  return cy.fixture(fixturePath, 'utf8').then((yamlContent: string) => {
    const data = yaml.load(yamlContent) as DataScienceProjectData;
    return data;
  });
};

// Load fixture function that returns ResourcesData
export const loadResourcesFixture = (fixturePath: string): Cypress.Chainable<ResourcesData> => {
  return cy.fixture(fixturePath, 'utf8').then((yamlContent: string) => {
    const data = yaml.load(yamlContent) as ResourcesData;
    return data;
  });
};

export const loadPVCFixture = (fixturePath: string): Cypress.Chainable<PVCReplacements> => {
  return cy.fixture(fixturePath, 'utf8').then((yamlContent: string) => {
    const data = yaml.load(yamlContent) as PVCReplacements;

    return data;
  });
};<|MERGE_RESOLUTION|>--- conflicted
+++ resolved
@@ -1,9 +1,9 @@
 import yaml from 'js-yaml';
-<<<<<<< HEAD
-import type { DataScienceProjectData, PVCReplacements } from '~/__tests__/cypress/cypress/types';
-=======
-import type { DataScienceProjectData, ResourcesData } from '~/__tests__/cypress/cypress/types';
->>>>>>> bcdcc93a
+import type {
+  DataScienceProjectData,
+  PVCReplacements,
+  ResourcesData,
+} from '~/__tests__/cypress/cypress/types';
 
 // Load fixture function that returns DataScienceProjectData
 export const loadDSPFixture = (fixturePath: string): Cypress.Chainable<DataScienceProjectData> => {
