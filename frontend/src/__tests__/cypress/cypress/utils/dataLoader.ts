--- conflicted
+++ resolved
@@ -13,11 +13,7 @@
   DeployOCIModelData,
   ModelTolerationsTestData,
   ManageRegistryPermissionsTestData,
-<<<<<<< HEAD
   FeatureStoreEntitiesTestData,
-=======
-  ModelRegistryTestData,
->>>>>>> c8d5c0d4
 } from '#~/__tests__/cypress/cypress/types';
 
 // Load fixture function that returns DataScienceProjectData
