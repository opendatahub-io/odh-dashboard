--- conflicted
+++ resolved
@@ -86,16 +86,15 @@
   S3: AWSS3Buckets;
 };
 
-<<<<<<< HEAD
 export type DataScienceProjectData = {
   dsProjectName: string;
   dsProjectDescription: string;
   dsProjectURL: string;
   dsOCProjectName: string;
-=======
+};
+  
 export type NimServingResponse = {
   body: {
     body: ConfigMapKind | SecretKind;
   };
->>>>>>> 538a8ff9
 };