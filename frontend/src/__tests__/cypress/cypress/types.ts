--- conflicted
+++ resolved
@@ -132,15 +132,12 @@
   projectMultiModelAdminResourceName: string;
   multiModelAdminName: string;
   modelOpenVinoExamplePath: string;
-<<<<<<< HEAD
-  invalidResourceNames: string[];
-=======
   projectDCResourceName: string;
   projectPVStorageResourceName: string;
   pvStorageName: string;
   pvStorageDescription: string;
   pvStorageNameEdited: string;
->>>>>>> 2e6e823c
+  invalidResourceNames: string[];
 };
 
 export type NotebookImageData = {
