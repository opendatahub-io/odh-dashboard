import type { RouteMatcher } from 'cypress/types/net-stubbing';
import type { ConfigMapKind, SecretKind } from '~/k8sTypes';

export type Snapshot = {
  method: string;
  url: string;
  statusCode: number;
  body: string;
};

export type InterceptTrigger = () => void;

export type InterceptSnapshot = {
  (url: RouteMatcher, alias: string, controlled: true): Cypress.Chainable<InterceptTrigger>;
  (url: RouteMatcher, alias: string, controlled: false): Cypress.Chainable<null>;
  (
    url: RouteMatcher,
    alias: string,
    controlled?: boolean,
  ): Cypress.Chainable<InterceptTrigger | null>;
};

export type UserAuthConfig = {
  AUTH_TYPE: string;
  USERNAME: string;
  PASSWORD: string;
};

export type AWSS3BucketDetails = {
  NAME: string;
  REGION: string;
  ENDPOINT: string;
};

export type AWSS3Buckets = {
  AWS_ACCESS_KEY_ID: string;
  AWS_SECRET_ACCESS_KEY: string;
  BUCKET_1: AWSS3BucketDetails;
  BUCKET_2: AWSS3BucketDetails;
  BUCKET_3: AWSS3BucketDetails;
};

export type DataConnectionReplacements = {
  NAMESPACE: string;
  AWS_ACCESS_KEY_ID: string;
  AWS_DEFAULT_REGION: string;
  AWS_S3_BUCKET: string;
  AWS_S3_ENDPOINT: string;
  AWS_SECRET_ACCESS_KEY: string;
};

export type DspaSecretReplacements = {
  DSPA_SECRET_NAME: string;
  NAMESPACE: string;
  AWS_ACCESS_KEY_ID: string;
  AWS_SECRET_ACCESS_KEY: string;
};

export type DspaReplacements = {
  DSPA_SECRET_NAME: string;
  NAMESPACE: string;
  AWS_S3_BUCKET: string;
};

export type StorageClassConfig = {
  isDefault: boolean;
  isEnabled: boolean;
  displayName: string;
  description?: string;
};

export type SCReplacements = {
  SC_NAME: string;
  SC_IS_DEFAULT: string;
  SC_IS_ENABLED: string;
};

export type PVCReplacements = {
  NAMESPACE: string;
  PVC_NAME: string;
  PVC_DISPLAY_NAME: string;
  PVC_SIZE: string;
};

export type WBEditTestData = {
  editTestNamespace: string;
  editedTestNamespace: string;
  editedTestDescription: string;
  pvcEditDisplayName: string;
};

export type WBControlSuiteTestData = {
  controlSuiteTestNamespace: string;
  controlSuiteTestDescription: string;
};

export type CommandLineResult = {
  code: number;
  stdout: string;
  stderr: string;
};

export type TestConfig = {
  ODH_DASHBOARD_URL: string;
  TEST_USER_3: UserAuthConfig;
  OCP_ADMIN_USER: UserAuthConfig;
  S3: AWSS3Buckets;
  APPLICATIONS_NAMESPACE: NamespaceConfig;
  PIP_INDEX_URL: string;
  PIP_TRUSTED_HOST: string;
};

export type DataScienceProjectData = {
  projectDisplayName: string;
  projectDescription: string;
  projectResourceName: string;
  projectPermissionResourceName: string;
  projectContributorResourceName: string;
  projectEditName: string;
  projectEditDescription: string;
  projectEditResourceName: string;
  projectEditUpdatedName: string;
  projectSingleModelDisplayName: string;
  projectSingleModelResourceName: string;
  singleModelName: string;
  modelFilePath: string;
  projectSingleModelAdminDisplayName: string;
  projectSingleModelAdminResourceName: string;
  singleModelAdminName: string;
  modelOpenVinoPath: string;
  projectMultiModelAdminDisplayName: string;
  projectMultiModelAdminResourceName: string;
  multiModelAdminName: string;
  modelOpenVinoExamplePath: string;
<<<<<<< HEAD
  projectPVStorageResourceName: string;
  pvStorageName: string;
  pvStorageDescription: string;
=======
  projectDCResourceName: string;
>>>>>>> 3167270c
};

export type NotebookImageData = {
  codeserverImageName: string;
};

export type NimServingResponse = {
  body: {
    body: ConfigMapKind | SecretKind;
  };
};

export type SettingsTestData = {
  pvcDefaultSize: number;
};

export type NotebookTolerationSettings = {
  enabled: boolean;
};

export type NotebookController = {
  enabled: boolean;
  pvcSize: string;
  notebookTolerationSettings: NotebookTolerationSettings;
};

export type DashboardConfig = {
  dashboardConfig: {
    disableModelServing: boolean;
    disableModelMesh: boolean;
    disableKServe: boolean;
  };
  notebookController: NotebookController;
  [key: string]: unknown;
};

export type NotebookControllerConfig = {
  ADD_FSGROUP: string;
  CLUSTER_DOMAIN: string;
  CULL_IDLE_TIME: string;
  ENABLE_CULLING: string;
  IDLENESS_CHECK_PERIOD: string;
  ISTIO_GATEWAY: string;
  ISTIO_HOST: string;
  USE_ISTIO: string;
};

export type NotebookControllerCullerConfig = {
  CULL_IDLE_TIME: string;
  ENABLE_CULLING: string;
  IDLENESS_CHECK_PERIOD: string;
};

export type ResourceData = {
  kind: string;
  labelSelector: string;
  createdName: string;
  metaDataName: string;
  description: string;
  yamlPath: string;
};

export type ResourcesData = {
  resources: {
    CustomQuickStart: ResourceData[];
    CustomApplication: ResourceData[];
    CustomHowTo: ResourceData[];
    CustomTutorial: ResourceData[];
  };
};

export type NamespaceConfig = {
  APPLICATIONS_NAMESPACE: string;
};<|MERGE_RESOLUTION|>--- conflicted
+++ resolved
@@ -132,13 +132,10 @@
   projectMultiModelAdminResourceName: string;
   multiModelAdminName: string;
   modelOpenVinoExamplePath: string;
-<<<<<<< HEAD
+  projectDCResourceName: string;
   projectPVStorageResourceName: string;
   pvStorageName: string;
   pvStorageDescription: string;
-=======
-  projectDCResourceName: string;
->>>>>>> 3167270c
 };
 
 export type NotebookImageData = {
