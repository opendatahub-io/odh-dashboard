--- conflicted
+++ resolved
@@ -81,10 +81,7 @@
   }
 
   selectSingleServingModelButtonIfExists() {
-<<<<<<< HEAD
     this.shouldBeEmpty();
-=======
->>>>>>> 717bea9d
     cy.get('body').then(($body) => {
       if ($body.find('[data-testid="kserve-select-button"]').length > 0) {
         this.findSingleServingModelButton().click();
