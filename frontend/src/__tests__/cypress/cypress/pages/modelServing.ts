--- conflicted
+++ resolved
@@ -1022,10 +1022,6 @@
     return this.findModelLocationSelect().findSelectOption(name);
   }
 
-  findExistingConnectionSelect() {
-    return cy.findByTestId('typeahead-menu-toggle');
-  }
-
   findLocationPathInput() {
     return cy.findByTestId('folder-path');
   }
@@ -1042,10 +1038,10 @@
     return cy.findByTestId('field URI');
   }
 
-<<<<<<< HEAD
   findUrilocationInputError() {
     return cy.findByTestId('uri-form-field-helper-text');
-=======
+  }
+
   findExistingConnectionSelect() {
     return cy.findByTestId('existing-connection-select');
   }
@@ -1057,7 +1053,6 @@
   findExistingConnectionSelectOption(name: string) {
     cy.findByRole('listbox');
     return cy.findByText(name);
->>>>>>> 342ff667
   }
 
   findExternalRouteCheckbox() {
