/* eslint-disable camelcase */
import type { PipelineRecurringRunKF, PipelineRunKF } from '#~/concepts/pipelines/kfTypes';
import { InputDefinitionParameterType, StorageStateKF } from '#~/concepts/pipelines/kfTypes';
import {
  buildMockRunKF,
  buildMockPipeline,
  buildMockPipelineVersion,
  buildMockRecurringRunKF,
  buildMockExperimentKF,
  mockArgoWorkflowPipelineVersion,
} from '#~/__mocks__';
import {
  createRunPage,
  duplicateRunPage,
  pipelineRecurringRunTable,
  pipelineRunsGlobal,
  activeRunsTable,
  createSchedulePage,
  duplicateSchedulePage,
  pipelineVersionImportModal,
} from '#~/__tests__/cypress/cypress/pages/pipelines';
import { verifyRelativeURL } from '#~/__tests__/cypress/cypress/utils/url';
import { getCorePipelineSpec } from '#~/concepts/pipelines/getCorePipelineSpec';
import {
  configIntercept,
  dspaIntercepts,
  projectsIntercept,
} from '#~/__tests__/cypress/cypress/tests/mocked/pipelines/intercepts';

const projectName = 'test-project-name';
const mockPipeline = buildMockPipeline();
const mockPipelineVersion = buildMockPipelineVersion({ pipeline_id: mockPipeline.pipeline_id });
const mockPipelineVersions = [
  {
    ...mockPipelineVersion,
    display_name: 'Test pipeline version (latest)',
    pipeline_version_id: 'latest',
  },
  {
    ...mockPipelineVersion,
    display_name: 'Test pipeline version (old)',
    pipeline_version_id: 'old',
  },
  {
    ...mockPipelineVersion,
    display_name: 'Test pipeline version (oldest)',
    pipeline_version_id: 'oldest',
  },
];
const mockPipelineVersionWithEmpties = buildMockPipelineVersion(
  {
    pipeline_id: mockPipeline.pipeline_id,
  },
  {
    parameters: {
      min_max_scaler: {
        parameterType: InputDefinitionParameterType.BOOLEAN,
      },
      neighbors: {
        parameterType: InputDefinitionParameterType.INTEGER,
      },
      standard_scaler: {
        parameterType: InputDefinitionParameterType.STRING,
      },
      empty_param_1: {
        parameterType: InputDefinitionParameterType.STRING,
        isOptional: true,
      },
      empty_param_2: {
        parameterType: InputDefinitionParameterType.STRING,
        isOptional: true,
      },
    },
  },
);
const mockArgoPipelineVersion = mockArgoWorkflowPipelineVersion({});
const pipelineVersionRef = {
  pipeline_id: mockPipeline.pipeline_id,
  pipeline_version_id: mockPipelineVersion.pipeline_version_id,
};
const mockExperiments = [
  buildMockExperimentKF({
    display_name: 'Test experiment 1',
    experiment_id: 'experiment-1',
    created_at: '2024-01-30T15:46:33Z',
  }),
  buildMockExperimentKF({
    display_name: 'Test experiment 2',
    experiment_id: 'experiment-2',
  }),
  buildMockExperimentKF({
    display_name: 'Default',
    experiment_id: 'default',
    storage_state: StorageStateKF.ARCHIVED,
    created_at: '2024-01-29T15:46:33Z',
  }),
];
const initialMockRuns = [
  buildMockRunKF({
    pipeline_version_reference: pipelineVersionRef,
    experiment_id: 'experiment-1',
  }),
];
const initialMockRecurringRuns = [
  buildMockRecurringRunKF({
    pipeline_version_reference: pipelineVersionRef,
    experiment_id: 'experiment-1',
  }),
];
const mockPipelineYamlPath = `./cypress/tests/mocked/pipelines/mock-upload-pipeline.yaml`;

describe('Pipeline create runs', () => {
  beforeEach(() => {
    initIntercepts();
  });

  it('renders the page with scheduled and active runs table data', () => {
    pipelineRunsGlobal.visit(projectName);

    pipelineRunsGlobal.findSchedulesTab().click();
    pipelineRecurringRunTable.getRowByName('Test recurring run').find().should('exist');

    pipelineRunsGlobal.findActiveRunsTab().click();
    activeRunsTable.getRowByName('Test run').find().should('exist');
  });

  describe('Runs', () => {
<<<<<<< HEAD
    it('should show create experiment button in dropdown', () => {
      pipelineRunsGlobal.visit(projectName);

      // Mock experiments for the dropdown
      createRunPage.mockGetExperiments(projectName, mockExperiments);

      // Navigate to the 'Create run' page
      pipelineRunsGlobal.findCreateRunButton().click();
      verifyRelativeURL(`/pipelineRuns/${projectName}/runs/create`);

      // Wait for the page to be loaded
      createRunPage.find();

      // Wait for the experiment selector to be loaded and enabled
      createRunPage.experimentSelect
        .findToggleButton()
        .should('exist')
        .and('be.visible')
        .and('not.be.disabled')
        .click();

      // Verify the create button exists in the dropdown with correct text and icon
      cy.findByRole('button', { name: 'Create new experiment' })
        .should('exist')
        .and('be.visible')
        .find('svg')
        .should('exist');
=======
    it('renders the project navigator link', () => {
      pipelineRunsGlobal.visit(projectName);
      pipelineRunsGlobal.findProjectNavigatorLink().should('exist');

      // Navigate to the 'Create run' page
      pipelineRunsGlobal.findCreateRunButton().click();
      createRunPage.find();
      createRunPage.findProjectNavigatorLink().should('exist');
>>>>>>> 467c0999
    });

    it('switches to scheduled runs from triggered', () => {
      pipelineRunsGlobal.visit(projectName);

      // Mock experiments, pipelines & versions for form select dropdowns
      createRunPage.mockGetExperiments(projectName, mockExperiments);
      createRunPage.mockGetPipelines(projectName, [mockPipeline]);
      createRunPage.mockGetPipelineVersions(
        projectName,
        [mockPipelineVersion],
        mockPipelineVersion.pipeline_id,
      );

      // Navigate to the 'Create run' page
      pipelineRunsGlobal.findCreateRunButton().click();
      verifyRelativeURL(`/pipelineRuns/${projectName}/runs/create`);
      createRunPage.find();
      createRunPage.findRunTypeSwitchLink().click();
      verifyRelativeURL(`/pipelineRuns/${projectName}/schedules/create`);
    });

    it('Unsupported pipeline should not be displayed', () => {
      pipelineRunsGlobal.visit(projectName);

      // Mock experiments, pipelines & versions for form select dropdowns
      createRunPage.mockGetExperiments(projectName, mockExperiments);
      createRunPage.mockGetPipelines(projectName, [mockPipeline]);
      createRunPage.mockGetPipelineVersions(
        projectName,
        [mockArgoPipelineVersion, mockPipelineVersion],
        mockArgoPipelineVersion.pipeline_id,
      );

      // Navigate to the 'Create run' page
      pipelineRunsGlobal.findCreateRunButton().click();
      verifyRelativeURL(`/pipelineRuns/${projectName}/runs/create`);
      createRunPage.find();

      createRunPage.pipelineSelect.findToggleButton().should('not.be.disabled').click();
      createRunPage.selectPipelineByName('Test pipeline');
      createRunPage.pipelineVersionSelect.findToggleButton().should('not.be.disabled').click();
      createRunPage.findPipelineVersionByName('argo unsupported').should('not.exist');
    });

    it('creates an active run', () => {
      pipelineRunsGlobal.visit(projectName);

      const createRunParams = {
        display_name: 'New run',
        description: 'New run description',
        run_id: 'new-run-id',
        runtime_config: {
          parameters: {
            min_max_scaler: false,
            neighbors: 1,
            standard_scaler: 'yes',
          },
        },
      } satisfies Partial<PipelineRunKF>;

      // Mock experiments, pipelines & versions for form select dropdowns
      createRunPage.mockGetExperiments(projectName, mockExperiments);
      createRunPage.mockGetPipelines(projectName, [mockPipeline]);
      createRunPage.mockGetPipelineVersions(
        projectName,
        [mockPipelineVersion],
        mockPipelineVersion.pipeline_id,
      );

      // Navigate to the 'Create run' page
      pipelineRunsGlobal.findCreateRunButton().click();
      verifyRelativeURL(`/pipelineRuns/${projectName}/runs/create`);
      createRunPage.find();

      const veryLongDesc = 'Test description'.repeat(30); // A string over 255 characters
      // Fill out the form without a schedule and submit
      createRunPage.fillName(initialMockRuns[0].display_name);
      cy.findByTestId('duplicate-name-help-text').should('be.visible');
      createRunPage.fillName('New run');
      createRunPage.fillDescription(veryLongDesc);
      createRunPage.experimentSelect
        .findToggleButton()
        .should('contain.text', 'Select an experiment');
      createRunPage.experimentSelect.findToggleButton().should('not.be.disabled').click();
      createRunPage.selectExperimentByName('Test experiment 1');
      createRunPage.pipelineSelect.findToggleButton().should('not.be.disabled').click();
      createRunPage.selectPipelineByName('Test pipeline');
      createRunPage.pipelineVersionSelect.findToggleButton().should('not.be.disabled');

      const { parameters } = createRunParams.runtime_config;
      const paramsSection = createRunPage.getParamsSection();
      paramsSection.findParamById('radio-min_max_scaler-false').click();
      paramsSection.fillParamInputById('neighbors', String(parameters.neighbors));
      paramsSection.fillParamInputById('standard_scaler', String(parameters.standard_scaler));
      createRunPage
        .mockCreateRun(projectName, mockPipelineVersion, createRunParams)
        .as('createRun');
      createRunPage.submit();

      cy.wait('@createRun').then((interception) => {
        expect(interception.request.body).to.eql({
          display_name: 'New run',
          description: veryLongDesc.substring(0, 255), // Verify the description in truncated
          pipeline_version_reference: {
            pipeline_id: 'test-pipeline',
            pipeline_version_id: 'test-pipeline-version',
          },
          runtime_config: {
            parameters: { min_max_scaler: false, neighbors: 1, standard_scaler: 'yes' },
          },
          service_account: '',
          experiment_id: 'experiment-1',
        });
      });

      // Should be redirected to the run details page
      verifyRelativeURL(`/pipelineRuns/${projectName}/runs/${createRunParams.run_id}`);
    });

    it('duplicates an active run', () => {
      const [mockRun] = initialMockRuns;
      const mockExperiment = mockExperiments[0];
      const mockDuplicateRun = buildMockRunKF({
        display_name: 'Duplicate of Test run',
        run_id: 'duplicate-run-id',
        experiment_id: mockExperiment.experiment_id,
      });

      // Mock experiments, pipelines & versions for form select dropdowns
      duplicateRunPage.mockGetExperiments(projectName, mockExperiments);
      duplicateRunPage.mockGetPipelines(projectName, [mockPipeline]);
      duplicateRunPage.mockGetPipelineVersions(
        projectName,
        [mockPipelineVersionWithEmpties],
        mockPipelineVersion.pipeline_id,
      );
      duplicateRunPage.mockGetRun(projectName, mockRun);
      duplicateRunPage.mockGetPipelineVersion(projectName, mockPipelineVersionWithEmpties);
      duplicateRunPage.mockGetPipeline(projectName, mockPipeline);
      duplicateRunPage.mockGetExperiment(projectName, mockExperiment);

      // Mock runs list with newly duplicated run
      activeRunsTable.mockGetActiveRuns([...initialMockRuns, mockDuplicateRun], projectName);

      // Navigate to duplicate run page for a given active run
      cy.visitWithLogin(`/experiments/${projectName}/experiment-1/runs`);
      pipelineRunsGlobal.findActiveRunsTab().click();
      activeRunsTable.getRowByName(mockRun.display_name).findKebabAction('Duplicate').click();
      verifyRelativeURL(
        `/experiments/${projectName}/experiment-1/runs/duplicate/${mockRun.run_id}`,
      );

      // Verify pre-populated values & submit
      duplicateRunPage.experimentSelect
        .findToggleButton()
        .should('have.text', mockExperiment.display_name);
      duplicateRunPage.pipelineSelect
        .findToggleButton()
        .should('have.text', mockPipeline.display_name);
      duplicateRunPage.pipelineVersionSelect
        .findToggleButton()
        .should('have.text', mockPipelineVersion.display_name);
      const paramsSection = duplicateRunPage.getParamsSection();
      paramsSection.findParamById('radio-min_max_scaler-false').should('be.checked');
      paramsSection.findParamById('neighbors').find('input').should('have.value', '1');
      paramsSection.findParamById('standard_scaler').should('have.value', 'false');
      paramsSection.findParamById('empty_param_1').should('have.value', '');
      paramsSection.findParamById('empty_param_2').should('have.value', '');

      duplicateRunPage
        .mockCreateRun(projectName, mockPipelineVersion, mockDuplicateRun)
        .as('duplicateRun');
      duplicateRunPage.submit();

      // don't include the empty params as they are not included in the request body
      // since they have no value
      cy.wait('@duplicateRun').then((interception) => {
        expect(interception.request.body).to.eql({
          display_name: 'Duplicate of Test run',
          pipeline_version_reference: {
            pipeline_id: 'test-pipeline',
            pipeline_version_id: 'test-pipeline-version',
          },
          runtime_config: {
            parameters: { min_max_scaler: false, neighbors: 1, standard_scaler: false },
          },
          service_account: '',
          experiment_id: 'experiment-1',
        });
      });

      // Should redirect to the details of the newly duplicated active run
      verifyRelativeURL(`/experiments/${projectName}/experiment-1/runs/${mockDuplicateRun.run_id}`);
    });

    it('create run with default and optional parameters', () => {
      pipelineRunsGlobal.visit(projectName);

      const createRunParams = {
        display_name: 'New run',
        description: 'New run description',
        run_id: 'new-run-id',
        runtime_config: {
          parameters: {
            string_param: 'String default value',
            int_param: 1,
            struct_param: { default: 'value' },
            list_param: [{ default: 'value' }],
            bool_param: true,
          },
        },
      } satisfies Partial<PipelineRunKF>;

      // Mock experiments, pipelines & versions for form select dropdowns
      createRunPage.mockGetExperiments(projectName, mockExperiments);
      createRunPage.mockGetPipelines(projectName, [mockPipeline]);
      createRunPage.mockGetPipelineVersions(
        projectName,
        [
          {
            ...mockPipelineVersion,
            pipeline_spec: {
              components: {},
              deploymentSpec: { executors: {} },
              pipelineInfo: { name: '' },
              schemaVersion: '',
              sdkVersion: '',
              ...getCorePipelineSpec(mockPipelineVersion.pipeline_spec),
              root: {
                dag: { tasks: {} },
                inputDefinitions: {
                  parameters: {
                    string_param: {
                      parameterType: InputDefinitionParameterType.STRING,
                      defaultValue: 'String default value',
                      description: 'Some string helper text',
                    },
                    double_param: {
                      parameterType: InputDefinitionParameterType.DOUBLE,
                      defaultValue: 7.0,
                      description: 'Some double helper text',
                      isOptional: true,
                    },
                    int_param: {
                      parameterType: InputDefinitionParameterType.INTEGER,
                      defaultValue: 1,
                    },
                    struct_param: {
                      parameterType: InputDefinitionParameterType.STRUCT,
                      defaultValue: { default: 'value' },
                    },
                    list_param: {
                      parameterType: InputDefinitionParameterType.LIST,
                      defaultValue: [{ default: 'value' }],
                    },
                    bool_param: {
                      parameterType: InputDefinitionParameterType.BOOLEAN,
                      defaultValue: true,
                    },
                    optional_string_param: {
                      parameterType: InputDefinitionParameterType.STRING,
                      isOptional: true,
                      description: 'Some string helper text',
                    },
                  },
                },
              },
            },
          },
        ],
        mockPipelineVersion.pipeline_id,
      );

      // Navigate to the 'Create run' page
      pipelineRunsGlobal.findCreateRunButton().click();
      verifyRelativeURL(`/pipelineRuns/${projectName}/runs/create`);
      createRunPage.find();

      // Fill required fields
      createRunPage.fillName('New run');
      createRunPage.experimentSelect.findToggleButton().click();
      createRunPage.selectExperimentByName('Test experiment 1');
      createRunPage.pipelineSelect.findToggleButton().click();
      createRunPage.selectPipelineByName('Test pipeline');

      // Verify default parameter values & helper text
      const paramsSection = createRunPage.getParamsSection();
      paramsSection.findParamById('string_param').should('have.value', 'String default value');
      cy.findByTestId('string_param-helper-text').should('have.text', 'Some string helper text');

      paramsSection.findParamById('double_param').should('have.value', '7.0');
      cy.findByTestId('double_param-form-group').should('not.have.text', '*', { exact: false });
      cy.findByTestId('double_param-helper-text').should('have.text', 'Some double helper text');

      paramsSection.findParamById('int_param').find('input').should('have.value', '1');
      paramsSection.findParamById('struct_param').should('have.value', '{"default":"value"}');
      paramsSection.findParamById('list_param').should('have.value', '[{"default":"value"}]');
      paramsSection.findParamById('radio-bool_param-true').should('be.checked');
      paramsSection.findParamById('optional_string_param').should('have.value', '');

      // Clear optional parameter then submit
      paramsSection.findParamById('double_param').clear();
      createRunPage
        .mockCreateRun(projectName, mockPipelineVersion, createRunParams)
        .as('createRuns');
      createRunPage.submit();

      cy.wait('@createRuns').then((interception) => {
        expect(interception.request.body).to.eql({
          display_name: 'New run',
          description: '',
          pipeline_version_reference: {
            pipeline_id: 'test-pipeline',
            pipeline_version_id: 'test-pipeline-version',
          },
          runtime_config: createRunParams.runtime_config,
          service_account: '',
          experiment_id: 'experiment-1',
        });
      });

      // Should be redirected to the run details page
      verifyRelativeURL(`/pipelineRuns/${projectName}/runs/${createRunParams.run_id}`);
    });

    it('create run with all parameter types', () => {
      pipelineRunsGlobal.visit(projectName);

      const createRunParams = {
        display_name: 'New run',
        description: 'New run description',
        run_id: 'new-run-id',
        runtime_config: {
          parameters: {
            string_param: 'some string wrong',
            double_param: 1.2,
            int_param: 1,
            struct_param: { patrick: 'star' },
            list_param: [{ mr: 'krabs', sponge: 'bob' }],
            bool_param: false,
          },
        },
      } satisfies Partial<PipelineRunKF>;

      // Mock experiments, pipelines & versions for form select dropdowns
      createRunPage.mockGetExperiments(projectName, mockExperiments);
      createRunPage.mockGetPipelines(projectName, [mockPipeline]);
      createRunPage.mockGetPipelineVersions(
        projectName,
        [
          {
            ...mockPipelineVersion,
            pipeline_spec: {
              // Volume PipelineSpecs cause weird type issues
              components: {},
              deploymentSpec: { executors: {} },
              pipelineInfo: { name: '' },
              schemaVersion: '',
              sdkVersion: '',
              ...getCorePipelineSpec(mockPipelineVersion.pipeline_spec),
              root: {
                dag: { tasks: {} },
                inputDefinitions: {
                  parameters: {
                    string_param: {
                      parameterType: InputDefinitionParameterType.STRING,
                    },
                    double_param: {
                      parameterType: InputDefinitionParameterType.DOUBLE,
                    },
                    int_param: {
                      parameterType: InputDefinitionParameterType.INTEGER,
                    },
                    struct_param: {
                      parameterType: InputDefinitionParameterType.STRUCT,
                    },
                    list_param: {
                      parameterType: InputDefinitionParameterType.LIST,
                    },
                    bool_param: {
                      parameterType: InputDefinitionParameterType.BOOLEAN,
                    },
                  },
                },
              },
            },
          },
        ],
        mockPipelineVersion.pipeline_id,
      );

      // Navigate to the 'Create run' page
      pipelineRunsGlobal.findCreateRunButton().click();
      verifyRelativeURL(`/pipelineRuns/${projectName}/runs/create`);
      createRunPage.find();

      // Fill out the form with all input parameters
      createRunPage.fillName('New run');
      createRunPage.experimentSelect.findToggleButton().should('not.be.disabled').click();
      createRunPage.selectExperimentByName('Test experiment 1');
      createRunPage.pipelineSelect.findToggleButton().should('not.be.disabled').click();
      createRunPage.selectPipelineByName('Test pipeline');
      createRunPage.pipelineVersionSelect.findToggleButton().should('not.be.disabled');

      const { parameters } = createRunParams.runtime_config;
      const paramsSection = createRunPage.getParamsSection();
      paramsSection.fillParamInputById('string_param', String(parameters.string_param));
      paramsSection.fillParamInputById('double_param', String(parameters.double_param));
      paramsSection
        .findParamById('int_param')
        .find('input')
        .clear()
        .type(String(parameters.int_param));
      paramsSection.fillParamInputById('struct_param', JSON.stringify(parameters.struct_param));
      paramsSection.fillParamInputById('list_param', JSON.stringify(parameters.list_param));
      paramsSection.findParamById('radio-bool_param-false').click();

      createRunPage
        .mockCreateRun(projectName, mockPipelineVersion, createRunParams)
        .as('createRuns');
      createRunPage.submit();

      cy.wait('@createRuns').then((interception) => {
        expect(interception.request.body).to.eql({
          display_name: 'New run',
          description: '',
          pipeline_version_reference: {
            pipeline_id: 'test-pipeline',
            pipeline_version_id: 'test-pipeline-version',
          },
          runtime_config: createRunParams.runtime_config,
          service_account: '',
          experiment_id: 'experiment-1',
        });
      });
      // Should be redirected to the run details page
      verifyRelativeURL(`/pipelineRuns/${projectName}/runs/${createRunParams.run_id}`);
    });

    it('should not redirect user after creating a new pipeline version', () => {
      pipelineRunsGlobal.visit(projectName);

      const createRunParams = {
        display_name: 'New run with new version',
        description: 'New run description',
        run_id: 'new-run-id',
        runtime_config: {
          parameters: {
            min_max_scaler: false,
            neighbors: 1,
            standard_scaler: 'no',
          },
        },
      } satisfies Partial<PipelineRunKF>;

      const newPipelineVersion = {
        pipeline_id: mockPipeline.pipeline_id,
        display_name: 'New pipeline version',
        pipeline_version_id: 'new-pipeline-version',
        description: 'New pipeline description',
        package_url: {
          pipeline_url: 'https://example.com/pipeline.yaml',
        },
      };

      // Mock experiements, pipelines, and versions
      createRunPage.mockGetExperiments(projectName, mockExperiments);
      createRunPage.mockGetPipelines(projectName, [mockPipeline]);
      createRunPage
        .mockGetPipelineVersions(
          projectName,
          [mockPipelineVersion, buildMockPipelineVersion(newPipelineVersion)],
          mockPipeline.pipeline_id,
        )
        .as('getPipelineVersions');

      // Mock create new pipeline version
      createRunPage
        .mockCreatePipelineVersion(projectName, newPipelineVersion)
        .as('createPipelineVersion');

      // Navigate to the 'Create run' page
      pipelineRunsGlobal.findCreateRunButton().click();
      verifyRelativeURL(`/pipelineRuns/${projectName}/runs/create`);
      createRunPage.find();

      // Fill required fields
      createRunPage.fillName('New run with new version');
      createRunPage.experimentSelect.findToggleButton().click();
      createRunPage.selectExperimentByName('Test experiment 1');
      createRunPage.pipelineSelect.findToggleButton().click();
      createRunPage.selectPipelineByName('Test pipeline');

      // Wait for pipeline versions to load
      cy.wait('@getPipelineVersions');

      // open and populate modal
      createRunPage.findPipelineCreateVersionButton().click();

      pipelineVersionImportModal.find();
      pipelineVersionImportModal.fillVersionName(newPipelineVersion.display_name);
      pipelineVersionImportModal.fillVersionDescription(newPipelineVersion.description);
      pipelineVersionImportModal.uploadPipelineYaml(mockPipelineYamlPath);
      pipelineVersionImportModal.submit();

      cy.wait('@createPipelineVersion').then((interception) => {
        expect(interception.response?.body).to.include({
          display_name: 'New pipeline version',
          pipeline_id: mockPipeline.pipeline_id,
          pipeline_version_id: 'new-pipeline-version',
        });
      });

      createRunPage.pipelineVersionSelect.openAndSelectItem('New pipeline version');

      // verify the modal is closed and we have not been redirected
      pipelineVersionImportModal.find().should('not.exist');
      verifyRelativeURL(`/pipelineRuns/${projectName}/runs/create`);

      // populate arbitrary parameters
      const runParameters = createRunParams.runtime_config.parameters;
      createRunPage.getParamsSection().findParamById('radio-min_max_scaler-false').click();
      createRunPage
        .getParamsSection()
        .fillParamInputById('neighbors', runParameters.neighbors.toString());
      createRunPage
        .getParamsSection()
        .fillParamInputById('standard_scaler', runParameters.standard_scaler);

      // submit
      createRunPage
        .mockCreateRun(projectName, mockPipelineVersion, createRunParams)
        .as('createRuns');
      createRunPage.submit();

      cy.wait('@createRuns');

      verifyRelativeURL(`/pipelineRuns/${projectName}/runs/${createRunParams.run_id}`);
    });
  });

  describe('Schedules', () => {
    it('switches to scheduled runs from triggered', () => {
      pipelineRunsGlobal.visit(projectName);
      pipelineRunsGlobal.findSchedulesTab().click();

      // Mock experiments, pipelines & versions for form select dropdowns
      createSchedulePage.mockGetExperiments(projectName, mockExperiments);
      createSchedulePage.mockGetPipelines(projectName, [mockPipeline]);
      createSchedulePage.mockGetPipelineVersions(
        projectName,
        [mockPipelineVersion],
        mockPipelineVersion.pipeline_id,
      );

      // Navigate to the 'Create run' page
      pipelineRunsGlobal.findScheduleRunButton().click();
      verifyRelativeURL(`/pipelineRuns/${projectName}/schedules/create`);
      createSchedulePage.find();
      createSchedulePage.findRunTypeSwitchLink().click();
      verifyRelativeURL(`/pipelineRuns/${projectName}/runs/create`);
    });

    it('creates a schedule', () => {
      createScheduleRunCommonTest();
      // Default is archived, so it should not pre-select the default
      createSchedulePage.experimentSelect
        .findToggleButton()
        .should('contain.text', 'Select an experiment');
      createSchedulePage.experimentSelect.findToggleButton().should('not.be.disabled').click();
      createSchedulePage.selectExperimentByName('Test experiment 1');
      createSchedulePage
        .mockCreateRecurringRun(projectName, mockPipelineVersion, createRecurringRunParams)
        .as('createSchedule');
      createSchedulePage.submit();

      cy.wait('@createSchedule').then((interception) => {
        expect(interception.request.body).to.eql({
          display_name: 'New recurring run',
          description: 'New recurring run description',
          pipeline_version_reference: {
            pipeline_id: 'test-pipeline',
            pipeline_version_id: 'test-pipeline-version',
          },
          runtime_config: {
            parameters: { min_max_scaler: false, neighbors: 1, standard_scaler: 'no' },
          },
          trigger: { periodic_schedule: { interval_second: '604800' } },
          max_concurrency: '10',
          mode: 'ENABLE',
          no_catchup: false,
          service_account: '',
          experiment_id: 'experiment-1',
        });
      });

      // Navigate to the 'Create run' page

      verifyRelativeURL(
        `/pipelineRuns/${projectName}/schedules/${createRecurringRunParams.recurring_run_id}`,
      );
    });

    it('creates a schedule with trigger type cron without whitespace', () => {
      // Fill out the form with a schedule and submit
      createScheduleRunCommonTest();
      createSchedulePage.experimentSelect.findToggleButton().should('not.be.disabled').click();
      createSchedulePage.selectExperimentByName('Test experiment 1');
      createSchedulePage.findScheduledRunTypeSelector().findSelectOption('Cron').click();
      createSchedulePage.findScheduledRunCron().fill('@every 5m');
      createSchedulePage
        .mockCreateRecurringRun(projectName, mockPipelineVersion, createRecurringRunParams)
        .as('createSchedule');
      createSchedulePage.submit();

      cy.wait('@createSchedule').then((interception) => {
        expect(interception.request.body).to.eql({
          display_name: 'New recurring run',
          description: 'New recurring run description',
          pipeline_version_reference: {
            pipeline_id: 'test-pipeline',
            pipeline_version_id: 'test-pipeline-version',
          },
          runtime_config: {
            parameters: { min_max_scaler: false, neighbors: 1, standard_scaler: 'no' },
          },
          trigger: { cron_schedule: { cron: '@every 5m' } },
          max_concurrency: '10',
          mode: 'ENABLE',
          no_catchup: false,
          service_account: '',
          experiment_id: 'experiment-1',
        });
      });

      // Should be redirected to the schedule details page
      verifyRelativeURL(
        `/pipelineRuns/${projectName}/schedules/${createRecurringRunParams.recurring_run_id}`,
      );
    });

    it('creates a schedule with trigger type cron with whitespace', () => {
      createScheduleRunCommonTest();
      createSchedulePage.experimentSelect.findToggleButton().should('not.be.disabled').click();
      createSchedulePage.selectExperimentByName('Test experiment 1');
      createSchedulePage.findScheduledRunTypeSelector().findSelectOption('Cron').click();
      createSchedulePage.findScheduledRunCron().fill('@every 5m ');
      createSchedulePage
        .mockCreateRecurringRun(projectName, mockPipelineVersion, createRecurringRunParams)
        .as('createSchedule');
      createSchedulePage.submit();

      cy.wait('@createSchedule').then((interception) => {
        expect(interception.request.body).to.eql({
          display_name: 'New recurring run',
          description: 'New recurring run description',
          pipeline_version_reference: {
            pipeline_id: 'test-pipeline',
            pipeline_version_id: 'test-pipeline-version',
          },
          runtime_config: {
            parameters: { min_max_scaler: false, neighbors: 1, standard_scaler: 'no' },
          },
          trigger: { cron_schedule: { cron: '@every 5m' } },
          max_concurrency: '10',
          mode: 'ENABLE',
          no_catchup: false,
          service_account: '',
          experiment_id: 'experiment-1',
        });
      });
    });

    it('duplicates a schedule', () => {
      const [mockRecurringRun] = initialMockRecurringRuns;
      const mockExperiment = mockExperiments[0];
      const mockDuplicateRecurringRun = buildMockRecurringRunKF({
        display_name: 'Duplicate of Test recurring run',
        recurring_run_id: 'duplicate-recurring-run-id',
        experiment_id: mockExperiment.experiment_id,
      });

      // Mock experiments, pipelines & versions for form select dropdowns
      duplicateSchedulePage.mockGetExperiments(projectName, mockExperiments);
      duplicateSchedulePage.mockGetPipelines(projectName, [mockPipeline]);
      duplicateSchedulePage.mockGetPipelineVersions(
        projectName,
        [mockPipelineVersion],
        mockPipelineVersion.pipeline_id,
      );
      duplicateSchedulePage.mockGetRecurringRun(projectName, mockRecurringRun);
      duplicateSchedulePage.mockGetPipelineVersion(projectName, mockPipelineVersion);
      duplicateSchedulePage.mockGetPipeline(projectName, mockPipeline);
      duplicateSchedulePage.mockGetExperiment(projectName, mockExperiment);

      // Navigate to duplicate run page for a given schedule
      cy.visitWithLogin(`/experiments/${projectName}/experiment-1/runs`);
      pipelineRunsGlobal.findSchedulesTab().click();
      pipelineRecurringRunTable
        .getRowByName(mockRecurringRun.display_name)
        .findKebabAction('Duplicate')
        .click();
      verifyRelativeURL(
        `/experiments/${projectName}/experiment-1/schedules/duplicate/${mockRecurringRun.recurring_run_id}`,
      );

      // Verify pre-populated values & submit
      duplicateSchedulePage.experimentSelect
        .findToggleButton()
        .should('have.text', mockExperiment.display_name);
      duplicateSchedulePage.pipelineSelect
        .findToggleButton()
        .should('have.text', mockPipeline.display_name);
      duplicateSchedulePage.findUseFixedVersionRadio().should('be.checked');
      duplicateSchedulePage.pipelineVersionSelect
        .findToggleButton()
        .should('have.text', mockPipelineVersion.display_name);
      const paramsSection = duplicateSchedulePage.getParamsSection();
      paramsSection.findParamById('radio-min_max_scaler-false').should('be.checked');
      paramsSection.findParamById('neighbors').find('input').should('have.value', '0');
      paramsSection.findParamById('standard_scaler').should('have.value', 'yes');
      duplicateSchedulePage
        .mockCreateRecurringRun(projectName, mockPipelineVersion, mockDuplicateRecurringRun)
        .as('duplicateSchedule');
      duplicateSchedulePage.submit();

      cy.wait('@duplicateSchedule').then((interception) => {
        expect(interception.request.body).to.eql({
          display_name: 'Duplicate of Test recurring run',
          pipeline_version_reference: {
            pipeline_id: 'test-pipeline',
            pipeline_version_id: 'test-pipeline-version',
          },
          runtime_config: {
            parameters: { min_max_scaler: false, neighbors: 0, standard_scaler: 'yes' },
          },
          trigger: {
            periodic_schedule: {
              interval_second: '60',
              start_time: '2024-02-08T14:56:00.000Z',
              end_time: '2024-02-08T15:00:00.000Z',
            },
          },
          max_concurrency: '10',
          mode: 'ENABLE',
          no_catchup: false,
          service_account: '',
          experiment_id: 'experiment-1',
        });
      });

      // Should be redirected to the schedule details page
      verifyRelativeURL(
        `/experiments/${projectName}/experiment-1/schedules/${mockDuplicateRecurringRun.recurring_run_id}`,
      );
    });

    it('duplicates a schedule with an archived experiment', () => {
      const [mockRecurringRun] = initialMockRecurringRuns;
      const mockExperiment = { ...mockExperiments[0], storage_state: StorageStateKF.ARCHIVED };

      // Mock experiments, pipelines & versions for form select dropdowns
      duplicateSchedulePage.mockGetExperiments(projectName, mockExperiments);
      duplicateSchedulePage.mockGetPipelines(projectName, [mockPipeline]);
      duplicateSchedulePage.mockGetPipelineVersions(
        projectName,
        [mockPipelineVersion],
        mockPipelineVersion.pipeline_id,
      );
      duplicateSchedulePage.mockGetRecurringRun(projectName, mockRecurringRun);
      duplicateSchedulePage.mockGetPipelineVersion(projectName, mockPipelineVersion);
      duplicateSchedulePage.mockGetPipeline(projectName, mockPipeline);
      duplicateSchedulePage.mockGetExperiment(projectName, mockExperiment);

      // Navigate to duplicate run page for a given schedule
      cy.visitWithLogin(`/experiments/${projectName}/experiment-1/runs`);
      pipelineRunsGlobal.findSchedulesTab().click();
      pipelineRecurringRunTable
        .getRowByName(mockRecurringRun.display_name)
        .findKebabAction('Duplicate')
        .click();
      verifyRelativeURL(
        `/experiments/${projectName}/experiment-1/schedules/duplicate/${mockRecurringRun.recurring_run_id}`,
      );

      // Verify pre-populated values & submit
      duplicateSchedulePage.experimentSelect
        .findToggleButton()
        .should('have.text', 'Select an experiment');
    });

    it('shows cron & periodic fields', () => {
      pipelineRunsGlobal.visit(projectName);

      pipelineRunsGlobal.findSchedulesTab().click();
      pipelineRunsGlobal.findScheduleRunButton().click();

      createSchedulePage.findScheduledRunTypeSelector().click();
      createSchedulePage.findScheduledRunTypeSelectorPeriodic().click();
      createSchedulePage.findScheduledRunRunEvery().should('exist');
      createSchedulePage.findScheduledRunCron().should('not.exist');

      createSchedulePage.findScheduledRunTypeSelector().click();
      createSchedulePage.findScheduledRunTypeSelectorCron().click();
      createSchedulePage.findScheduledRunCron().should('exist');
      createSchedulePage.findScheduledRunRunEvery().should('not.exist');
    });

    it('should start concurrent at the max, 10', () => {
      pipelineRunsGlobal.visit(projectName);

      pipelineRunsGlobal.findSchedulesTab().click();
      pipelineRunsGlobal.findScheduleRunButton().click();

      createSchedulePage.findMaxConcurrencyFieldMinus().should('be.enabled');
      createSchedulePage.findMaxConcurrencyFieldPlus().should('be.disabled');
      createSchedulePage.findMaxConcurrencyFieldValue().should('have.value', '10');
    });

    it('should allow the concurrency to update via +/-', () => {
      pipelineRunsGlobal.visit(projectName);

      pipelineRunsGlobal.findSchedulesTab().click();
      pipelineRunsGlobal.findScheduleRunButton().click();

      createSchedulePage.findMaxConcurrencyFieldMinus().click();
      createSchedulePage.findMaxConcurrencyFieldMinus().click();
      createSchedulePage.findMaxConcurrencyFieldValue().should('have.value', '8');

      createSchedulePage.findMaxConcurrencyFieldPlus().click();
      createSchedulePage.findMaxConcurrencyFieldValue().should('have.value', '9');
    });

    it('should not allow concurrency to go under or above the bounds', () => {
      pipelineRunsGlobal.visit(projectName);

      pipelineRunsGlobal.findSchedulesTab().click();
      pipelineRunsGlobal.findScheduleRunButton().click();

      createSchedulePage.findMaxConcurrencyFieldValue().fill('0');
      createSchedulePage.findMaxConcurrencyFieldValue().should('have.value', 1);

      createSchedulePage.findMaxConcurrencyFieldValue().fill('20');
      createSchedulePage.findMaxConcurrencyFieldValue().should('have.value', 10);
    });

    it('should hide and show date toggles', () => {
      pipelineRunsGlobal.visit(projectName);

      pipelineRunsGlobal.findSchedulesTab().click();
      pipelineRunsGlobal.findScheduleRunButton().click();

      createSchedulePage.findStartDatePickerDate().should('not.be.visible');
      createSchedulePage.findStartDatePickerTime().should('not.be.visible');
      createSchedulePage.findStartDatePickerSwitch().click();
      createSchedulePage.findStartDatePickerDate().should('be.visible');
      createSchedulePage.findStartDatePickerTime().should('be.visible');

      createSchedulePage.findEndDatePickerDate().should('not.be.visible');
      createSchedulePage.findEndDatePickerTime().should('not.be.visible');
      createSchedulePage.findEndDatePickerSwitch().click();
      createSchedulePage.findEndDatePickerDate().should('be.visible');
      createSchedulePage.findEndDatePickerTime().should('be.visible');
    });

    it('should see catch up is enabled by default', () => {
      pipelineRunsGlobal.visit(projectName);

      pipelineRunsGlobal.findSchedulesTab().click();
      pipelineRunsGlobal.findScheduleRunButton().click();

      createSchedulePage.findCatchUpSwitchValue().should('be.checked');
      createSchedulePage.findCatchUpSwitch().click();
      createSchedulePage.findCatchUpSwitchValue().should('not.be.checked');
    });

    it('should not show the version selection area when the pipeline is not selected', () => {
      pipelineRunsGlobal.visit(projectName);

      createRunPage.mockGetExperiments(projectName, mockExperiments);
      createRunPage.mockGetPipelines(projectName, [mockPipeline]);

      pipelineRunsGlobal.findSchedulesTab().click();
      pipelineRunsGlobal.findScheduleRunButton().click();

      createRunPage.find();
      createRunPage.findPipelineNotSelectedAlert().should('exist');
      createRunPage.findUseLatestVersionRadio().should('not.exist');
    });

    it('should not show the version selection area when no pipeline versions are available', () => {
      pipelineRunsGlobal.visit(projectName);

      createRunPage.mockGetExperiments(projectName, mockExperiments);
      createRunPage.mockGetPipelines(projectName, [mockPipeline]);
      createRunPage.mockGetPipelineVersions(projectName, [], mockPipelineVersion.pipeline_id);

      pipelineRunsGlobal.findSchedulesTab().click();
      pipelineRunsGlobal.findScheduleRunButton().click();

      createRunPage.find();
      createRunPage.pipelineSelect.findToggleButton().should('not.be.disabled').click();
      createRunPage.selectPipelineByName(mockPipeline.display_name);
      createRunPage.findNoPipelineVersionsAvailableAlert().should('exist');
      createRunPage.findUseLatestVersionRadio().should('not.exist');
    });

    it('should not include the pipeline version in the submission when the latest version is selected', () => {
      const createRunParams = {
        display_name: 'New run name',
        description: 'New run description',
        experiment_id: 'experiment-1',
        run_id: 'new-run-id',
        service_account: '',
        runtime_config: {
          parameters: {
            min_max_scaler: false,
            neighbors: 1,
            standard_scaler: 'yes',
          },
        },
      } satisfies Partial<PipelineRunKF>;

      pipelineRunsGlobal.visit(projectName);

      createRunPage
        .mockCreateRecurringRun(projectName, mockPipelineVersion, createRunParams)
        .as('submitRecurringRun');
      createRunPage.mockGetExperiments(projectName, mockExperiments);
      createRunPage.mockGetPipelines(projectName, [mockPipeline]);
      createRunPage.mockGetPipelineVersions(
        projectName,
        mockPipelineVersions,
        mockPipelineVersion.pipeline_id,
      );

      pipelineRunsGlobal.findSchedulesTab().click();
      pipelineRunsGlobal.findScheduleRunButton().click();

      createRunPage.find();

      createRunPage.experimentSelect.findToggleButton().should('not.be.disabled').click();
      createRunPage.selectExperimentByName(mockExperiments[0].display_name);

      createRunPage.fillName(createRunParams.display_name);
      createRunPage.fillDescription(createRunParams.description);

      createRunPage.pipelineSelect.findToggleButton().should('not.be.disabled').click();
      createRunPage.selectPipelineByName(mockPipeline.display_name);
      createRunPage.pipelineSelect
        .findToggleButton()
        .should('not.be.disabled')
        .should('have.text', mockPipeline.display_name);

      createRunPage.findUseLatestVersionRadio().should('be.checked');

      const { parameters } = createRunParams.runtime_config;
      const paramsSection = createRunPage.getParamsSection();
      paramsSection.findParamById('radio-min_max_scaler-false').click();
      paramsSection.fillParamInputById('neighbors', String(parameters.neighbors));
      paramsSection.fillParamInputById('standard_scaler', String(parameters.standard_scaler));

      createRunPage.submit();

      cy.wait('@submitRecurringRun').then((interception) => {
        expect(interception.request.body).to.eql({
          display_name: createRunParams.display_name,
          description: createRunParams.description,
          runtime_config: createRunParams.runtime_config,
          pipeline_version_reference: { pipeline_id: mockPipeline.pipeline_id },
          trigger: { periodic_schedule: { interval_second: '604800' } },
          max_concurrency: '10',
          mode: 'ENABLE',
          no_catchup: false,
          service_account: createRunParams.service_account,
          experiment_id: createRunParams.experiment_id,
        });
      });
    });

    it('should include the pipeline version in the submission when a fixed version is selected', () => {
      const createRunParams = {
        display_name: 'New run name',
        description: 'New run description',
        experiment_id: 'experiment-1',
        run_id: 'new-run-id',
        service_account: '',
        runtime_config: {
          parameters: {
            min_max_scaler: false,
            neighbors: 1,
            standard_scaler: 'yes',
          },
        },
      } satisfies Partial<PipelineRunKF>;

      pipelineRunsGlobal.visit(projectName);

      createRunPage
        .mockCreateRecurringRun(projectName, mockPipelineVersion, createRunParams)
        .as('submitRecurringRun');
      createRunPage.mockGetExperiments(projectName, mockExperiments);
      createRunPage.mockGetPipelines(projectName, [mockPipeline]);
      createRunPage.mockGetPipelineVersions(
        projectName,
        mockPipelineVersions,
        mockPipelineVersion.pipeline_id,
      );

      pipelineRunsGlobal.findSchedulesTab().click();
      pipelineRunsGlobal.findScheduleRunButton().click();

      createRunPage.find();

      createRunPage.experimentSelect.findToggleButton().should('not.be.disabled').click();
      createRunPage.selectExperimentByName(mockExperiments[0].display_name);

      createRunPage.fillName(createRunParams.display_name);
      createRunPage.fillDescription(createRunParams.description);

      createRunPage.pipelineSelect.findToggleButton().should('not.be.disabled').click();
      createRunPage.selectPipelineByName(mockPipeline.display_name);
      createRunPage.pipelineSelect
        .findToggleButton()
        .should('not.be.disabled')
        .should('have.text', mockPipeline.display_name);

      const selectedPipelineVersion = mockPipelineVersions[1];
      createRunPage.findUseFixedVersionRadio().click();
      createRunPage.pipelineVersionSelect.openAndSelectItem(selectedPipelineVersion.display_name);

      const { parameters } = createRunParams.runtime_config;
      const paramsSection = createRunPage.getParamsSection();
      paramsSection.findParamById('radio-min_max_scaler-false').click();
      paramsSection.fillParamInputById('neighbors', String(parameters.neighbors));
      paramsSection.fillParamInputById('standard_scaler', String(parameters.standard_scaler));

      createRunPage.submit();

      cy.wait('@submitRecurringRun').then((interception) => {
        expect(interception.request.body).to.eql({
          display_name: createRunParams.display_name,
          description: createRunParams.description,
          pipeline_version_reference: {
            pipeline_id: mockPipeline.pipeline_id,
            pipeline_version_id: selectedPipelineVersion.pipeline_version_id,
          },
          runtime_config: createRunParams.runtime_config,
          trigger: { periodic_schedule: { interval_second: '604800' } },
          max_concurrency: '10',
          mode: 'ENABLE',
          no_catchup: false,
          service_account: createRunParams.service_account,
          experiment_id: createRunParams.experiment_id,
        });
      });
    });
  });
});

const initIntercepts = () => {
  configIntercept();
  dspaIntercepts(projectName);
  projectsIntercept([{ k8sName: projectName, displayName: 'Test project' }]);
  cy.interceptOdh(
    'GET /api/service/pipelines/:namespace/:serviceName/apis/v2beta1/recurringruns',
    {
      path: { namespace: projectName, serviceName: 'dspa' },
    },
    { recurringRuns: initialMockRecurringRuns, total_size: initialMockRecurringRuns.length },
  );
  cy.interceptOdh(
    'GET /api/service/pipelines/:namespace/:serviceName/apis/v2beta1/runs',
    {
      path: { namespace: projectName, serviceName: 'dspa' },
    },
    { runs: initialMockRuns, total_size: initialMockRuns.length },
  );
  cy.interceptOdh(
    'GET /api/service/pipelines/:namespace/:serviceName/apis/v2beta1/pipelines/:pipelineId',
    {
      path: {
        namespace: projectName,
        serviceName: 'dspa',
        pipelineId: mockPipelineVersion.pipeline_id,
      },
    },
    buildMockPipeline({
      pipeline_id: mockPipelineVersion.pipeline_id,
    }),
  );
  cy.interceptOdh(
    'GET /api/service/pipelines/:namespace/:serviceName/apis/v2beta1/pipelines/:pipelineId/versions/:pipelineVersionId',
    {
      path: {
        namespace: projectName,
        serviceName: 'dspa',
        pipelineId: mockPipelineVersion.pipeline_id,
        pipelineVersionId: mockPipelineVersion.pipeline_version_id,
      },
    },
    buildMockPipelineVersion({
      pipeline_id: mockPipelineVersion.pipeline_id,
      pipeline_version_id: mockPipelineVersion.pipeline_version_id,
    }),
  );

  mockExperiments.forEach((experiment) => {
    cy.interceptOdh(
      'GET /api/service/pipelines/:namespace/:serviceName/apis/v2beta1/experiments/:experimentId',
      {
        path: {
          namespace: projectName,
          serviceName: 'dspa',
          experimentId: experiment.experiment_id,
        },
      },
      experiment,
    );
  });
};

const createRecurringRunParams = {
  display_name: 'New recurring run',
  description: 'New recurring run description',
  recurring_run_id: 'new-recurring-run-id',
  runtime_config: {
    parameters: {
      min_max_scaler: false,
      neighbors: 1,
      standard_scaler: 'no',
    },
  },
} satisfies Partial<PipelineRecurringRunKF>;

const createScheduleRunCommonTest = () => {
  pipelineRunsGlobal.visit(projectName);
  pipelineRunsGlobal.findSchedulesTab().click();
  // Mock experiments, pipelines & versions for form select dropdowns
  createSchedulePage.mockGetExperiments(projectName, mockExperiments);
  createSchedulePage.mockGetPipelines(projectName, [mockPipeline]);
  createSchedulePage.mockGetPipelineVersions(
    projectName,
    [mockPipelineVersion],
    mockPipelineVersion.pipeline_id,
  );

  // Navigate to the 'Create run' page
  pipelineRunsGlobal.findScheduleRunButton().click();
  verifyRelativeURL(`/pipelineRuns/${projectName}/schedules/create`);
  createSchedulePage.find();
  createRunPage.fillName(initialMockRecurringRuns[0].display_name);
  cy.findByTestId('duplicate-name-help-text').should('be.visible');
  createSchedulePage.fillName('New recurring run');
  createSchedulePage.fillDescription('New recurring run description');
  createSchedulePage.pipelineSelect.findToggleButton().should('not.be.disabled').click();
  createSchedulePage.selectPipelineByName('Test pipeline');
  createSchedulePage.findUseFixedVersionRadio().click();
  createSchedulePage.pipelineVersionSelect.findToggleButton().should('not.be.disabled');
  const { parameters } = createRecurringRunParams.runtime_config;
  const paramsSection = createRunPage.getParamsSection();
  paramsSection.findParamById('radio-min_max_scaler-false').click();
  paramsSection.fillParamInputById('neighbors', String(parameters.neighbors));
  paramsSection.fillParamInputById('standard_scaler', String(parameters.standard_scaler));
};<|MERGE_RESOLUTION|>--- conflicted
+++ resolved
@@ -125,7 +125,6 @@
   });
 
   describe('Runs', () => {
-<<<<<<< HEAD
     it('should show create experiment button in dropdown', () => {
       pipelineRunsGlobal.visit(projectName);
 
@@ -153,7 +152,7 @@
         .and('be.visible')
         .find('svg')
         .should('exist');
-=======
+
     it('renders the project navigator link', () => {
       pipelineRunsGlobal.visit(projectName);
       pipelineRunsGlobal.findProjectNavigatorLink().should('exist');
@@ -162,7 +161,6 @@
       pipelineRunsGlobal.findCreateRunButton().click();
       createRunPage.find();
       createRunPage.findProjectNavigatorLink().should('exist');
->>>>>>> 467c0999
     });
 
     it('switches to scheduled runs from triggered', () => {
