import yaml from 'js-yaml';
import { HTPASSWD_CLUSTER_ADMIN_USER } from '~/__tests__/cypress/cypress/utils/e2eUsers';
import { projectListPage } from '~/__tests__/cypress/cypress/pages/projects';
import { notebookServer } from '~/__tests__/cypress/cypress/pages/notebookServer';
import type { NotebookImageData } from '~/__tests__/cypress/cypress/types';
import {
  waitForPodReady,
  deleteNotebook,
} from '~/__tests__/cypress/cypress/utils/oc_commands/baseCommands';
import { retryableBefore } from '~/__tests__/cypress/cypress/utils/retryableHooks';

describe('[Product Bug:RHOAIENG-24546] Verify a Jupyter Notebook can be launched directly from the Data Science Project List View', () => {
  let testData: NotebookImageData;

  retryableBefore(() => {
    return cy
      .fixture('e2e/dataScienceProjects/testNotebookCreation.yaml', 'utf8')
      .then((yamlContent: string) => {
        testData = yaml.load(yamlContent) as NotebookImageData;
        // Check if a notebook is running and delete if it is
        deleteNotebook('jupyter-nb');
      });
  });

  it(
    'Verify User Can Access Jupyter Launcher From DS Project Page',
<<<<<<< HEAD
    { tags: ['@Smoke', '@SmokeSet1', '@ODS-1877', '@Dashboard', '@NonCI'] },
=======
    { tags: ['@Smoke', '@SmokeSet1', '@ODS-1877', '@Dashboard', '@Bug'] },
>>>>>>> 437f8516
    () => {
      // Authentication and navigation
      cy.step('Log into the application');
      cy.visitWithLogin('/', HTPASSWD_CLUSTER_ADMIN_USER);
      projectListPage.navigate();

      // Verify Launch standalone server is available
      cy.step('Launch Standalone notebook server');
      projectListPage.findLaunchStandaloneWorkbenchButton().click();

      // Select a notebook image
      cy.step('Choose Code Server Image');
      notebookServer.findNotebookImage('code-server-notebook').click();

      // Select the versions dropdown
      cy.step('Select the code server versions dropdown');
      notebookServer.findVersionsDropdown(testData.codeserverImageName).click();

      // Select an image version
      cy.step('Select the codeserver image version');
      notebookServer.findNotebookVersion(testData.codeserverImageName).click();

      // Verify that 'Start Server button' is enabled
      cy.step('Check Start server button is enabled');
      notebookServer.findStartServerButton().should('not.be.disabled');

      // Start a server
      cy.step('Launch a notebook server');
      notebookServer.findStartServerButton().click();

      // Verify that the server is running
      cy.step('Verify the Jupyter Notebook pod is ready');
      waitForPodReady('jupyter-nb', '300s');

      // Expand  the log
      cy.step('Expand the Event log');
      notebookServer.findEventlog().should('be.visible').click();

      // Wait for the success alert
      cy.step('Waits for the Success alert');
      notebookServer.findSuccessAlert().should('exist');

      // Open the server in a new tab
      cy.step('Opens the server in a new tab');
      notebookServer.findOpenInNewTabButton().click();

      // Stop the server
      cy.step('Stop the server');
      notebookServer.findStopServerButton().click();

      // Stop the server confirmation
      cy.step('Confirm stopping the server');
      notebookServer.findStopNotebookServerButton().click();
    },
  );
});<|MERGE_RESOLUTION|>--- conflicted
+++ resolved
@@ -24,11 +24,7 @@
 
   it(
     'Verify User Can Access Jupyter Launcher From DS Project Page',
-<<<<<<< HEAD
-    { tags: ['@Smoke', '@SmokeSet1', '@ODS-1877', '@Dashboard', '@NonCI'] },
-=======
-    { tags: ['@Smoke', '@SmokeSet1', '@ODS-1877', '@Dashboard', '@Bug'] },
->>>>>>> 437f8516
+    { tags: ['@Smoke', '@SmokeSet1', '@ODS-1877', '@Dashboard', '@NonCI', '@Bug'] },
     () => {
       // Authentication and navigation
       cy.step('Log into the application');
