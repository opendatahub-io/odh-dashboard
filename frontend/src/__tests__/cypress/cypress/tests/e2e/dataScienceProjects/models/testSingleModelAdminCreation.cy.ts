--- conflicted
+++ resolved
@@ -24,11 +24,7 @@
 const awsBucket = 'BUCKET_1' as const;
 const uuid = generateTestUUID();
 
-<<<<<<< HEAD
-describe('Verify Admin Single Model Creation and Validation using the UI', () => {
-=======
 describe('[Automation Bug: RHOAIENG-32898] Verify Admin Single Model Creation and Validation using the UI', () => {
->>>>>>> 035ca70b
   retryableBefore(() =>
     // Setup: Load test data and ensure clean state
     loadDSPFixture('e2e/dataScienceProjects/testSingleModelAdminCreation.yaml').then(
@@ -60,9 +56,6 @@
   it(
     'Verify that an Admin can Serve, Query a Single Model using both the UI and External links',
     {
-<<<<<<< HEAD
-      tags: ['@Smoke', '@SmokeSet3', '@ODS-2626', '@Dashboard', '@ModelServing', '@NonConcurrent'],
-=======
       tags: [
         '@Smoke',
         '@SmokeSet3',
@@ -72,7 +65,6 @@
         '@NonConcurrent',
         '@Maintain',
       ],
->>>>>>> 035ca70b
     },
     () => {
       cy.log('Model Name:', modelName);
