--- conflicted
+++ resolved
@@ -70,11 +70,7 @@
   });
   it(
     'should deploy a model from a PVC',
-<<<<<<< HEAD
-    { tags: ['@Smoke', '@SmokeSet3', '@Dashboard', '@ModelServing'] },
-=======
     { tags: ['@Smoke', '@SmokeSet3', '@Dashboard', '@Modelserving', '@Maintain'] },
->>>>>>> ef1a8e53
     () => {
       cy.step('log into application with ${HTPASSWD_CLUSTER_ADMIN_USER.USERNAME}');
       cy.visitWithLogin('/', HTPASSWD_CLUSTER_ADMIN_USER);
