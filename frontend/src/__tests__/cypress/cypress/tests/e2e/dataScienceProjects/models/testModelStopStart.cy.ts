--- conflicted
+++ resolved
@@ -57,11 +57,7 @@
   it(
     'Verify that a model can be stopped and started',
     {
-<<<<<<< HEAD
-      tags: ['@Smoke', '@SmokeSet3', '@Dashboard', '@Modelserving', '@ci-dashboard-set-2'],
-=======
-      tags: ['@Smoke', '@SmokeSet3', '@Dashboard', '@Modelserving', '@NonConcurrent', '@Maintain'],
->>>>>>> 2cb9a53b
+      tags: ['@Smoke', '@SmokeSet3', '@Dashboard', '@Modelserving', '@ci-dashboard-set-2', '@NonConcurrent', '@Maintain'],
     },
     () => {
       cy.log('Model Name:', modelName);
