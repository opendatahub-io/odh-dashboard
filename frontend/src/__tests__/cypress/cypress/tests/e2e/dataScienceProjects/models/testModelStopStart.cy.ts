import {
  modelServingGlobal,
  modelServingSection,
  modelServingWizard,
} from '#~/__tests__/cypress/cypress/pages/modelServing';
import { projectDetails, projectListPage } from '#~/__tests__/cypress/cypress/pages/projects';
import type { DataScienceProjectData } from '#~/__tests__/cypress/cypress/types';
import { loadDSPFixture } from '#~/__tests__/cypress/cypress/utils/dataLoader';
import { HTPASSWD_CLUSTER_ADMIN_USER } from '#~/__tests__/cypress/cypress/utils/e2eUsers';
import {
  checkInferenceServiceState,
  provisionProjectForModelServing,
} from '#~/__tests__/cypress/cypress/utils/oc_commands/modelServing';
import { deleteOpenShiftProject } from '#~/__tests__/cypress/cypress/utils/oc_commands/project';
import { retryableBefore } from '#~/__tests__/cypress/cypress/utils/retryableHooks';
import { generateTestUUID } from '#~/__tests__/cypress/cypress/utils/uuidGenerator';
import { STOP_MODAL_PREFERENCE_KEY } from '#~/pages/modelServing/useStopModalPreference';
import { MODEL_STATUS_TIMEOUT } from '#~/__tests__/cypress/cypress/support/timeouts';

let testData: DataScienceProjectData;
let projectName: string;
let modelFilePath: string;
let modelName: string;
const awsBucket = 'BUCKET_1' as const;
const uuid = generateTestUUID();

describe('A model can be stopped and started', () => {
  retryableBefore(() => {
    cy.log('Loading test data');
    return loadDSPFixture('e2e/dataScienceProjects/testModelStopStart.yaml').then(
      (fixtureData: DataScienceProjectData) => {
        testData = fixtureData;
        projectName = `${testData.projectResourceName}-${uuid}`;
        modelName = testData.singleModelName;
        modelFilePath = testData.modelOpenVinoExamplePath;

        if (!projectName) {
          throw new Error('Project name is undefined or empty in the loaded fixture');
        }
        cy.log(`Loaded project name: ${projectName}`);
        // Create a Project
        provisionProjectForModelServing(
          projectName,
          awsBucket,
          'resources/yaml/data_connection_model_serving.yaml',
        );
      },
    );
  });

  after(() => {
    // Delete provisioned Project - wait for completion due to RHOAIENG-19969 to support test retries, 5 minute timeout
    // TODO: Review this timeout once RHOAIENG-19969 is resolved
    deleteOpenShiftProject(projectName, { wait: true, ignoreNotFound: true, timeout: 300000 });
  });

  it(
    'Verify that a model can be stopped and started',
    {
<<<<<<< HEAD
      tags: ['@Smoke', '@SmokeSet3', '@Dashboard', '@Modelserving', '@ci-dashboard-set-2', '@NonConcurrent', '@Maintain'],
=======
      tags: ['@Smoke', '@SmokeSet3', '@Dashboard', '@ModelServing', '@NonConcurrent'],
>>>>>>> f79b6b9d
    },
    () => {
      cy.log('Model Name:', modelName);
      cy.step(`Log into the application with ${HTPASSWD_CLUSTER_ADMIN_USER.USERNAME}`);
      cy.visitWithLogin('/', HTPASSWD_CLUSTER_ADMIN_USER);

      // Project navigation
      cy.step(`Navigate to the Project list tab and search for ${projectName}`);
      projectListPage.navigate();
      projectListPage.filterProjectByName(projectName);
      projectListPage.findProjectLink(projectName).click();

      // Navigate to Model Serving section and Deploy a Model
      cy.step('Navigate to Model Serving and deploy a Model');
      projectDetails.findSectionTab('model-server').click();
      // If we have only one serving model platform, then it is selected by default.
      // So we don't need to click the button.
      modelServingGlobal.selectSingleServingModelButtonIfExists();

      // Deploy a Model
      cy.step('Deploy a Model');
      modelServingGlobal.findDeployModelButton().click();
      // Step 1: Model Source
      modelServingWizard.findModelLocationSelectOption('Existing connection').click();
      modelServingWizard.findLocationPathInput().clear().type(modelFilePath);
      modelServingWizard.findModelTypeSelectOption('Predictive model').click();
      modelServingWizard.findNextButton().click();
      // Step 2: Model Deployment
      modelServingWizard.findModelDeploymentNameInput().clear().type(modelName);
      modelServingWizard.findModelFormatSelectOption('openvino_ir - opset13').click();
      // Only interact with serving runtime template selector if it's not disabled
      // (it may be disabled when only one option is available)
      modelServingWizard.findServingRuntimeTemplateSearchSelector().then(($selector) => {
        if (!$selector.is(':disabled')) {
          cy.wrap($selector).click();
          modelServingWizard
            .findGlobalScopedTemplateOption('OpenVINO Model Server')
            .should('exist')
            .click();
        }
      });
      modelServingWizard.findNextButton().click();
      //Step 3: Advanced Options
      modelServingWizard.findNextButton().click();
      //Step 4: Review
      modelServingWizard.findSubmitButton().click();
      modelServingSection.findModelServerDeployedName(testData.singleModelName);
      const kServeRow = modelServingSection.getKServeRow(testData.singleModelName);

      //Verify the model created and is running
      cy.step('Verify that the Model is running');
      // Verify model deployment is ready
      checkInferenceServiceState(testData.singleModelName, projectName, { checkReady: true });

      //Stop the model with the modal
      cy.step('Stop the model');
      //Ensure the modal is shown
      cy.window().then((win) => win.localStorage.setItem(STOP_MODAL_PREFERENCE_KEY, 'false'));

      kServeRow.findStateActionToggle().should('have.text', 'Stop').click();
      kServeRow.findConfirmStopModal().should('exist');
      kServeRow.findConfirmStopModalCheckbox().should('exist');
      kServeRow.findConfirmStopModalCheckbox().should('not.be.checked');
      kServeRow.findConfirmStopModalCheckbox().click();
      kServeRow.findConfirmStopModalCheckbox().should('be.checked');
      kServeRow.findConfirmStopModalButton().click();

      kServeRow
        .findStatusLabel()
        .invoke('text')
        .should('match', /Stopping|Stopped/);

      //Verify the model is stopped
      // Verify model is stopped
      checkInferenceServiceState(testData.singleModelName, projectName, {
        checkReady: false,
        checkStopped: true,
        requireLoadedState: false,
      });
      kServeRow.findStatusLabel('Stopped', MODEL_STATUS_TIMEOUT).should('exist');

      //Restart the model
      cy.step('Restart the model');
      kServeRow.findStateActionToggle().should('have.text', 'Start').click();
      kServeRow.findStatusLabel('Starting').should('exist');

      //Verify the model is running again
      // Verify model deployment is ready
      checkInferenceServiceState(testData.singleModelName, projectName, { checkReady: true });
      kServeRow
        .findStatusLabel()
        .invoke('text')
        .should('match', /Starting|Started/);
    },
  );
});<|MERGE_RESOLUTION|>--- conflicted
+++ resolved
@@ -57,11 +57,7 @@
   it(
     'Verify that a model can be stopped and started',
     {
-<<<<<<< HEAD
-      tags: ['@Smoke', '@SmokeSet3', '@Dashboard', '@Modelserving', '@ci-dashboard-set-2', '@NonConcurrent', '@Maintain'],
-=======
-      tags: ['@Smoke', '@SmokeSet3', '@Dashboard', '@ModelServing', '@NonConcurrent'],
->>>>>>> f79b6b9d
+      tags: ['@Smoke', '@SmokeSet3', '@Dashboard', '@ModelServing', '@ci-dashboard-set-2', '@NonConcurrent', '@Maintain'],
     },
     () => {
       cy.log('Model Name:', modelName);
