--- conflicted
+++ resolved
@@ -57,11 +57,7 @@
   it(
     'Verify that a model can be stopped and started',
     {
-<<<<<<< HEAD
-      tags: ['@Smoke', '@SmokeSet3', '@Dashboard', '@ModelServing', '@NonConcurrent'],
-=======
       tags: ['@Smoke', '@SmokeSet3', '@Dashboard', '@Modelserving', '@NonConcurrent', '@Maintain'],
->>>>>>> ef1a8e53
     },
     () => {
       cy.log('Model Name:', modelName);
