import { HTPASSWD_CLUSTER_ADMIN_USER } from '#~/__tests__/cypress/cypress/utils/e2eUsers';
import { explorePage } from '#~/__tests__/cypress/cypress/pages/explore';
import { enabledPage } from '#~/__tests__/cypress/cypress/pages/enabled';
import { nimCard } from '#~/__tests__/cypress/cypress/pages/components/NIMCard';
import { toastNotifications } from '#~/__tests__/cypress/cypress/pages/components/ToastNotifications';
import {
  deleteNIMAccount,
  applyNIMApplication,
  checkNIMApplicationExists,
} from '#~/__tests__/cypress/cypress/utils/oc_commands/nimCommands';

/**
 * NIM Application Enablement Test
 *
 * This test verifies the complete flow for enabling the NVIDIA NIM application:
 * 1. Checks if NIM card is available on the Explore page
 * 2. If not available, automatically applies the NIM OdhApplication manifest
 * 3. Waits for the NIM card to become visible (up to 160 seconds with periodic refreshes)
 * 4. Validates the NIM card contents and description
 * 5. Clicks the NIM card and enables it with NGC API key
 * 6. Verifies the validation process and success notification
 * 7. Confirms the NIM application appears on the Enabled page
 *
 * The test is designed to work in both ODH and RHOAI environments,
 * automatically handling cases where NIM is not included by default.
 */
describe('Verify NIM enable flow', () => {
  before(() => {
    cy.step('Clean up any existing NIM account before test');
    deleteNIMAccount();
  });

  it(
    'Enable and validate NIM flow',
    { tags: ['@NIM', '@Sanity', '@SanitySet3', '@NonConcurrent'] },
    function enableAndValidateNIMFlow() {
      cy.step('Login to the application');
      cy.visitWithLogin('/', HTPASSWD_CLUSTER_ADMIN_USER);

      cy.step('Navigate to the Explore page');
      explorePage.visit();
<<<<<<< HEAD
      cy.step('Validate NIM card contents');
      nimCard
        .getNIMCard()
        .contains(
          'NVIDIA NIM is a set of easy-to-use microservices designed for secure, reliable deployment of high-performance AI model inferencing.',
        );
      cy.step('Click NIM card');
      nimCard.getNIMCard().click();
      cy.step('Click Enable button in NIM card');
      nimCard.getEnableNIMButton().click();

      // Test Personal API key (should NOT show warning)
      cy.step('Input Personal API key to verify no warning appears');
      nimCard.getNGCAPIKey().type('nvapi-test-personal-key-123');
      cy.step('Wait for debounce period to ensure no warning appears');

      // Wait longer than debounce timeout (500ms)
      // This is necessary since otherwise cypress will see that it's not there and always pass
      // eslint-disable-next-line cypress/no-unnecessary-waiting
      cy.wait(600);
      cy.step('Verify no warning message appears for Personal API key');
      cy.get('[data-testid="warning-message-alert"]').should('not.exist');

      // Test non-Personal API key warning
      cy.step('Clear Personal API key and input legacy key to test warning');
      nimCard.getNGCAPIKey().clear();
      nimCard.getNGCAPIKey().type(Cypress.env('NGC_API_KEY'));
      cy.step('Wait for debounce period before checking warning');
      cy.step('Verify non-Personal API key warning message appears');
      cy.get('[data-testid="warning-message-alert"]', { timeout: 1000 }).should('be.visible');
      cy.get('[data-testid="warning-message-alert"]').should(
        'contain',
        "Looks like you're not using a Personal API key",
      );
      cy.step('Click submit to enable the NIM application');
      nimCard.getNIMSubmit().click();
      cy.step('Wait for "Validating..." to complete');
      nimCard.getProgressTitle().should('contain', 'Validating your entries');
      nimCard.getProgressTitle({ timeout: 120000 }).should('not.exist');
      cy.step('Visit the enabled applications page');
      enabledPage.visit();
      cy.step('Validate NIM Card contents on Enabled page');
      nimCard
        .getNIMCard()
        .contains(
          'NVIDIA NIM is a set of easy-to-use microservices designed for secure, reliable deployment of high-performance AI model inferencing.',
        );
      cy.step('Validate that the NIM card does not contain a Disabled button');
      nimCard.getNIMCard().within(() => {
        cy.contains('button', 'Disabled', { timeout: 60000 }).should('not.exist');
=======

      cy.step('Check if NIM application exists on cluster');
      checkNIMApplicationExists().then((nimExists) => {
        if (nimExists) {
          cy.step('NIM OdhApplication exists on cluster - checking UI');

          cy.step('Check if NIM card is available in UI');
          nimCard.isNIMCardAvailable().then((isAvailable) => {
            if (isAvailable) {
              cy.step('NIM card is available - proceeding with enablement test');
              cy.log('💡 No need to apply manifest, proceeding directly with enablement test');
              executeNIMTestSteps();
            } else {
              cy.step('NIM application exists on cluster but card is not visible in UI');
              cy.log('💡 This might be a UI issue - proceeding with test anyway');
              executeNIMTestSteps();
            }
          });
        } else {
          cy.step('NIM OdhApplication does not exist on cluster');
          cy.log('💡 This is common for ODH deployments where NIM is not included by default');
          cy.step('Attempting to apply NIM manifest automatically...');

          // Apply the NIM manifest to enable NIM on the cluster
          applyNIMApplication().then(() => {
            cy.step('NIM OdhApplication applied successfully');
            cy.step('Refreshing page to see the NIM card...');

            // Refresh the page to see the newly applied NIM card
            explorePage.reload();
            cy.step('Navigate to the Explore page after applying NIM');
            explorePage.visit();

            // Wait longer for the NIM card to become visible after applying the manifest
            cy.step('Waiting for NIM card to become visible...');

            // Wait with periodic refreshes to ensure the NIM card loads
            let attempts = 0;
            const maxAttempts = 8; // 8 attempts * 20 seconds = 160 seconds total

            const checkForNIMCard = () => {
              attempts++;
              cy.step(`Attempt ${attempts}/${maxAttempts} - Checking for NIM card...`);

              // Refresh the page every 20 seconds to ensure fresh content
              explorePage.reload();
              cy.step(`Navigate to Explore page (attempt ${attempts})`);
              explorePage.visit();

              // Wait for page to load
              // eslint-disable-next-line cypress/no-unnecessary-waiting
              cy.wait(5000);

              nimCard.isNIMCardAvailable().then((isNowAvailable) => {
                if (isNowAvailable) {
                  cy.step('NIM card is now available, proceeding with test');
                  executeNIMTestSteps();
                } else if (attempts < maxAttempts) {
                  cy.step('NIM card not yet available, waiting before next attempt...');
                  // eslint-disable-next-line cypress/no-unnecessary-waiting
                  cy.wait(20000); // Wait before next attempt
                  checkForNIMCard();
                } else {
                  cy.step('NIM card still not available after all attempts');
                  cy.log('💡 This might be due to timing or cluster configuration issues');
                  throw new Error(
                    'NIM card is not available after applying manifest. This indicates a real issue that needs investigation.',
                  );
                }
              });
            };

            // Start the checking process
            checkForNIMCard();
          });
        }
>>>>>>> 238c0d00
      });
    },
  );
});

/**
 * Helper function to execute the NIM test steps
 */
function executeNIMTestSteps(): void {
  cy.step('Validate NIM card contents');
  nimCard
    .getNIMCard()
    .contains(
      'NVIDIA NIM is a set of easy-to-use microservices designed for secure, reliable deployment of high-performance AI model inferencing.',
    );
  cy.step('Click NIM card');
  nimCard.getNIMCard().click();

  // Wait for the drawer to be visible and content to load
  cy.step('Wait for drawer content to load');
  nimCard.findDrawerPanel().should('be.visible');

  // Validate that the drawer action list is visible
  cy.step('Validate drawer action list is visible');
  nimCard.findActionList().should('be.visible');

  // Wait for enable button to be visible in the action list
  cy.step('Wait for enable button to be visible in action list');
  nimCard.findEnableButton().should('be.visible');

  // Enable button exists, proceed with enablement
  cy.step('Enable button is available - NIM application is ready to be enabled');
  cy.step('Click Enable button in NIM card');
  nimCard.getEnableNIMButton().click();

  // Continue with enablement steps
  cy.step('Input NGC API Key');
  nimCard.getNGCAPIKey().clear().type(Cypress.env('NGC_API_KEY'));
  cy.step('Click submit to enable the NIM application');
  nimCard.getNIMSubmit().click();
  cy.step('Wait for validation to complete and verify the validation message');
  nimCard.getProgressTitle().should('contain', 'Contacting NVIDIA to validate the license key');
  // Wait for validation to complete (up to 120 seconds for NVIDIA API call with network issues)
  nimCard.getProgressTitle({ timeout: 120000 }).should('not.exist');
  cy.step('Check for success notification');
  toastNotifications
    .findToastNotification(0)
    .should('contain.text', 'NVIDIA NIM has been added to the Enabled page');
  cy.step('Visit the enabled applications page');
  enabledPage.visit();
  cy.step('Validate NIM Card contents on Enabled page');
  nimCard
    .getNIMCard()
    .contains(
      'NVIDIA NIM is a set of easy-to-use microservices designed for secure, reliable deployment of high-performance AI model inferencing.',
    );
  cy.step('Validate that the NIM card does not contain a Disabled button');
  nimCard.getNIMCard().within(() => {
    cy.contains('button', 'Disabled').should('not.exist');
  });
}<|MERGE_RESOLUTION|>--- conflicted
+++ resolved
@@ -39,59 +39,6 @@
 
       cy.step('Navigate to the Explore page');
       explorePage.visit();
-<<<<<<< HEAD
-      cy.step('Validate NIM card contents');
-      nimCard
-        .getNIMCard()
-        .contains(
-          'NVIDIA NIM is a set of easy-to-use microservices designed for secure, reliable deployment of high-performance AI model inferencing.',
-        );
-      cy.step('Click NIM card');
-      nimCard.getNIMCard().click();
-      cy.step('Click Enable button in NIM card');
-      nimCard.getEnableNIMButton().click();
-
-      // Test Personal API key (should NOT show warning)
-      cy.step('Input Personal API key to verify no warning appears');
-      nimCard.getNGCAPIKey().type('nvapi-test-personal-key-123');
-      cy.step('Wait for debounce period to ensure no warning appears');
-
-      // Wait longer than debounce timeout (500ms)
-      // This is necessary since otherwise cypress will see that it's not there and always pass
-      // eslint-disable-next-line cypress/no-unnecessary-waiting
-      cy.wait(600);
-      cy.step('Verify no warning message appears for Personal API key');
-      cy.get('[data-testid="warning-message-alert"]').should('not.exist');
-
-      // Test non-Personal API key warning
-      cy.step('Clear Personal API key and input legacy key to test warning');
-      nimCard.getNGCAPIKey().clear();
-      nimCard.getNGCAPIKey().type(Cypress.env('NGC_API_KEY'));
-      cy.step('Wait for debounce period before checking warning');
-      cy.step('Verify non-Personal API key warning message appears');
-      cy.get('[data-testid="warning-message-alert"]', { timeout: 1000 }).should('be.visible');
-      cy.get('[data-testid="warning-message-alert"]').should(
-        'contain',
-        "Looks like you're not using a Personal API key",
-      );
-      cy.step('Click submit to enable the NIM application');
-      nimCard.getNIMSubmit().click();
-      cy.step('Wait for "Validating..." to complete');
-      nimCard.getProgressTitle().should('contain', 'Validating your entries');
-      nimCard.getProgressTitle({ timeout: 120000 }).should('not.exist');
-      cy.step('Visit the enabled applications page');
-      enabledPage.visit();
-      cy.step('Validate NIM Card contents on Enabled page');
-      nimCard
-        .getNIMCard()
-        .contains(
-          'NVIDIA NIM is a set of easy-to-use microservices designed for secure, reliable deployment of high-performance AI model inferencing.',
-        );
-      cy.step('Validate that the NIM card does not contain a Disabled button');
-      nimCard.getNIMCard().within(() => {
-        cy.contains('button', 'Disabled', { timeout: 60000 }).should('not.exist');
-=======
-
       cy.step('Check if NIM application exists on cluster');
       checkNIMApplicationExists().then((nimExists) => {
         if (nimExists) {
@@ -167,7 +114,6 @@
             checkForNIMCard();
           });
         }
->>>>>>> 238c0d00
       });
     },
   );
@@ -203,9 +149,30 @@
   cy.step('Click Enable button in NIM card');
   nimCard.getEnableNIMButton().click();
 
-  // Continue with enablement steps
-  cy.step('Input NGC API Key');
-  nimCard.getNGCAPIKey().clear().type(Cypress.env('NGC_API_KEY'));
+    // Test Personal API key (should NOT show warning)
+  cy.step('Input Personal API key to verify no warning appears');
+  nimCard.getNGCAPIKey().clear().type('nvapi-test-personal-key-123');
+  cy.step('Wait for debounce period to ensure no warning appears');
+
+  // Wait longer than debounce timeout (500ms)
+  // This is necessary since otherwise cypress will see that it's not there and always pass
+  // eslint-disable-next-line cypress/no-unnecessary-waiting
+  cy.wait(600);
+  cy.step('Verify no warning message appears for Personal API key');
+  cy.get('[data-testid="warning-message-alert"]').should('not.exist');
+
+  // Test non-Personal API key warning
+  cy.step('Clear Personal API key and input legacy key to test warning');
+  nimCard.getNGCAPIKey().clear();
+  nimCard.getNGCAPIKey().type(Cypress.env('NGC_API_KEY'));
+  cy.step('Wait for debounce period before checking warning');
+  cy.step('Verify non-Personal API key warning message appears');
+  cy.get('[data-testid="warning-message-alert"]', { timeout: 1000 }).should('be.visible');
+  cy.get('[data-testid="warning-message-alert"]').should(
+    'contain',
+    "Looks like you're not using a Personal API key",
+  );
+  
   cy.step('Click submit to enable the NIM application');
   nimCard.getNIMSubmit().click();
   cy.step('Wait for validation to complete and verify the validation message');
