import { loadResourcesFixture } from '~/__tests__/cypress/cypress/utils/dataLoader';
import type { ResourcesData } from '~/__tests__/cypress/cypress/types';
import { HTPASSWD_CLUSTER_ADMIN_USER } from '~/__tests__/cypress/cypress/utils/e2eUsers';
import { resources } from '~/__tests__/cypress/cypress/pages/resources';
import {
  setupCustomResources,
  getResourceValues,
  cleanupCustomResources,
} from '~/__tests__/cypress/cypress/utils/resourceUtils';
import { checkResources } from '~/__tests__/cypress/cypress/utils/resourceCheckUtils';
import {
  retryableBefore,
  wasSetupPerformed,
} from '~/__tests__/cypress/cypress/utils/retryableHooks';

<<<<<<< HEAD
describe('Create a custom resource Quickstart by using Dashboard CRDs', () => {
=======
describe('[Product Bug: RHOAIENG-5317] Create a custom resource Quickstart by using Dashboard CRDs', () => {
>>>>>>> bedb5213
  let resourcesData: ResourcesData;
  let resourceNames: ReturnType<typeof getResourceValues>;

  // Setup: Load test data and setup custom resources
  retryableBefore(() => {
    return loadResourcesFixture('e2e/learningResources/testCustomResourceCreation.yaml').then(
      (data) => {
        resourcesData = data;
        resourceNames = getResourceValues(resourcesData);
        cy.log(`Loaded resources data: ${JSON.stringify(resourcesData, null, 2)}`);

        const quickStartResource = resourcesData.resources.CustomQuickStart[0];
        cy.log(`YAML path for CustomQuickStart: ${quickStartResource.yamlPath}`);

        return setupCustomResources(resourcesData);
      },
    );
  });
  // Delete custom resources
  after(() => {
    //Check if the Before Method was executed to perform the setup
    if (!wasSetupPerformed()) return;

    return cleanupCustomResources(resourcesData);
  });

  it(
    'Upload custom resource and verify',
    { tags: ['@Smoke', '@SmokeSet2', '@ODS-697', '@Dashboard'] },
    () => {
      // Authentication and navigation
      cy.step('Log into the application');
      cy.visitWithLogin('/', HTPASSWD_CLUSTER_ADMIN_USER);

      cy.step('Navigate to Resources tab and search for the Custom Resources');
      resources.visit();

      // Verify the resources have been created by iterating over the resources created in the before method
      cy.step('Check for newly created resources');
      checkResources([
        {
          name: resourceNames.quickStartName,
          metaDataName: resourceNames.quickStartMetaDataName,
          description: resourceNames.quickStartDescription,
        },
        {
          name: resourceNames.applicationName,
          metaDataName: resourceNames.customAppMetaDataName,
          description: resourceNames.customAppDescription,
        },
        {
          name: resourceNames.howToName,
          metaDataName: resourceNames.howToMetaDataName,
          description: resourceNames.howToDescription,
        },
        {
          name: resourceNames.tutorialName,
          metaDataName: resourceNames.tutorialMetaDataName,
          description: resourceNames.tutorialDescription,
        },
      ]);
    },
  );
});<|MERGE_RESOLUTION|>--- conflicted
+++ resolved
@@ -13,11 +13,8 @@
   wasSetupPerformed,
 } from '~/__tests__/cypress/cypress/utils/retryableHooks';
 
-<<<<<<< HEAD
 describe('Create a custom resource Quickstart by using Dashboard CRDs', () => {
-=======
-describe('[Product Bug: RHOAIENG-5317] Create a custom resource Quickstart by using Dashboard CRDs', () => {
->>>>>>> bedb5213
+
   let resourcesData: ResourcesData;
   let resourceNames: ReturnType<typeof getResourceValues>;
 
