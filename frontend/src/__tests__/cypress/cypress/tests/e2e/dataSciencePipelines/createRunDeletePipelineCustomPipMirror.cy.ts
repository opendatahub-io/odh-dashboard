--- conflicted
+++ resolved
@@ -1,4 +1,4 @@
-// import { deleteOpenShiftProject } from '#~/__tests__/cypress/cypress/utils/oc_commands/project';
+import { deleteOpenShiftProject } from '#~/__tests__/cypress/cypress/utils/oc_commands/project';
 import { HTPASSWD_CLUSTER_ADMIN_USER } from '#~/__tests__/cypress/cypress/utils/e2eUsers';
 import { projectListPage, projectDetails } from '#~/__tests__/cypress/cypress/pages/projects';
 import { pipelineImportModal } from '#~/__tests__/cypress/cypress/pages/pipelines/pipelineImportModal';
@@ -42,17 +42,10 @@
       });
     });
 
-<<<<<<< HEAD
-  // after(() => {
-  //   // Delete provisioned Project
-  //   deleteOpenShiftProject(projectName, { wait: false, ignoreNotFound: true });
-  // });
-=======
     after(() => {
       // Delete provisioned Project
       deleteOpenShiftProject(projectName, { wait: false, ignoreNotFound: true });
     });
->>>>>>> 6a329eb3
 
     it(
       'Verify User Can Create, Run and Delete A DS Pipeline From DS Project Details Page Using Custom Pip Mirror',
