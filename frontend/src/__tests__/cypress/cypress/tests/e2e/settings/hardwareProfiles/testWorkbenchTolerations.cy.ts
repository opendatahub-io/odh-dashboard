--- conflicted
+++ resolved
@@ -1,9 +1,5 @@
 import type { WBTolerationsTestData } from '~/__tests__/cypress/cypress/types';
-<<<<<<< HEAD
 import { projectListPage, projectDetails } from '~/__tests__/cypress/cypress/pages/projects';
-=======
-import { projectDetails, projectListPage } from '~/__tests__/cypress/cypress/pages/projects';
->>>>>>> d618e4cc
 import {
   workbenchPage,
   createSpawnerPage,
@@ -74,11 +70,7 @@
   });
 
   it(
-<<<<<<< HEAD
     'Verify Workbench Creation using Hardware Profiles and applying Tolerations',
-=======
-    'Validate pod tolerations are applied to a Workbench when applying a Hardware Profile',
->>>>>>> d618e4cc
     // TODO: Add the below tags once this feature is enabled in 2.20+
     //  { tags: ['@Sanity', '@SanitySet2', '@ODS-1969', '@ODS-2057', '@Dashboard'] },
     { tags: ['@Featureflagged', '@HardwareProfilesWB', '@HardwareProfiles'] },
@@ -138,11 +130,6 @@
       projectListPage.navigate();
       projectListPage.filterProjectByName(projectName);
       projectListPage.findProjectLink(projectName).click();
-<<<<<<< HEAD
-      // TODO: Revert the cy.visit(...) method once RHOAIENG-21039 is resolved
-      // Reapply projectDetails.findSectionTab('workbenches').click();
-=======
->>>>>>> d618e4cc
       projectDetails.findSectionTab('workbenches').click();
 
       // Stop workbench and verify it stops running
@@ -183,11 +170,6 @@
       projectListPage.navigate();
       projectListPage.filterProjectByName(projectName);
       projectListPage.findProjectLink(projectName).click();
-<<<<<<< HEAD
-      // TODO: Revert the cy.visit(...) method once RHOAIENG-21039 is resolved
-      // Reapply projectDetails.findSectionTab('workbenches').click();
-=======
->>>>>>> d618e4cc
       projectDetails.findSectionTab('workbenches').click();
 
       // Stop workbench and verify it stops running
@@ -197,11 +179,8 @@
       notebookRow.expectStatusLabelToBe('Running', 120000);
       cy.reload();
 
-<<<<<<< HEAD
       // Validate that the toleration applied earlier still displays in the pod
       cy.step('Validate the Tolerations for the pod still include the tolerations applied earlier');
-=======
->>>>>>> d618e4cc
       validateWorkbenchTolerations(
         projectName,
         testData.workbenchName,
@@ -209,11 +188,7 @@
         true,
       ).then((resolvedPodName) => {
         cy.log(
-<<<<<<< HEAD
           `✅ Resolved Pod Name: ${resolvedPodName} and ${testData.tolerationValue} displays in the pod as expected`,
-=======
-          `Resolved Pod Name: ${resolvedPodName} and ${testData.tolerationValue} displays in the pod as expected`,
->>>>>>> d618e4cc
         );
       });
     },
