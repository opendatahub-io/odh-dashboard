import type { WBTolerationsTestData } from '~/__tests__/cypress/cypress/types';
<<<<<<< HEAD
import { projectListPage, projectDetails } from '~/__tests__/cypress/cypress/pages/projects';
=======
import { projectDetails, projectListPage } from '~/__tests__/cypress/cypress/pages/projects';
>>>>>>> e9a3995a
import {
  workbenchPage,
  createSpawnerPage,
  notebookConfirmModal,
} from '~/__tests__/cypress/cypress/pages/workbench';
import { HTPASSWD_CLUSTER_ADMIN_USER } from '~/__tests__/cypress/cypress/utils/e2eUsers';
import { loadWBTolerationsFixture } from '~/__tests__/cypress/cypress/utils/dataLoader';
import { createCleanProject } from '~/__tests__/cypress/cypress/utils/projectChecker';
import { deleteOpenShiftProject } from '~/__tests__/cypress/cypress/utils/oc_commands/project';
import { validateWorkbenchTolerations } from '~/__tests__/cypress/cypress/utils/oc_commands/workbench';
import {
  retryableBefore,
  wasSetupPerformed,
} from '~/__tests__/cypress/cypress/utils/retryableHooks';
import {
  cleanupHardwareProfiles,
  createCleanHardwareProfile,
} from '~/__tests__/cypress/cypress/utils/oc_commands/hardwareProfiles';
import { hardwareProfileSection } from '~/__tests__/cypress/cypress/pages/components/HardwareProfileSection';

describe('Workbenches - tolerations tests', () => {
  let testData: WBTolerationsTestData;
  let projectName: string;
  let projectDescription: string;
  let hardwareProfileResourceName: string;

  // Setup: Load test data and ensure clean state
  retryableBefore(() => {
    return loadWBTolerationsFixture('e2e/hardwareProfiles/testWorkbenchTolerations.yaml')
      .then((fixtureData: WBTolerationsTestData) => {
        projectName = fixtureData.wbTolerationsTestNamespace;
        projectDescription = fixtureData.wbTolerationsTestDescription;
        hardwareProfileResourceName = fixtureData.hardwareProfileName;
        testData = fixtureData;

        if (!projectName) {
          throw new Error('Project name is undefined or empty in the loaded fixture');
        }
        cy.log(`Loaded project name: ${projectName}`);
        return createCleanProject(projectName);
      })
      .then(() => {
        cy.log(`Project ${projectName} confirmed to be created and verified successfully`);

        // Load Hardware Profile
        cy.log(`Loaded Hardware Profile Name: ${hardwareProfileResourceName}`);
        // Cleanup Hardware Profile if it already exists
        createCleanHardwareProfile(testData.resourceYamlPath);
      });
  });

  // Cleanup: Restore original toleration settings and delete the created project
  after(() => {
    // Check if the Before Method was executed to perform the setup
    if (!wasSetupPerformed()) return;

    // Load Hardware Profile
    cy.log(`Loaded Hardware Profile Name: ${hardwareProfileResourceName}`);

    // Call cleanupHardwareProfiles here, after hardwareProfileResourceName is set
    return cleanupHardwareProfiles(hardwareProfileResourceName).then(() => {
      // Delete provisioned Project
      if (projectName) {
        cy.log(`Deleting Project ${projectName} after the test has finished.`);
        deleteOpenShiftProject(projectName);
      }
    });
  });

  it(
    'Validate pod tolerations are applied to a Workbench when applying a Hardware Profile',
    // TODO: Add the below tags once this feature is enabled in 2.20+
    //  { tags: ['@Sanity', '@SanitySet2', '@ODS-1969', '@ODS-2057', '@Dashboard'] },
    { tags: ['@Featureflagged', '@HardwareProfilesWB', '@HardwareProfiles'] },
    () => {
      // Authentication and navigation
      cy.step('Log into the application');
      cy.visitWithLogin('/', HTPASSWD_CLUSTER_ADMIN_USER);

      // Project navigation
      projectListPage.navigate();
      projectListPage.filterProjectByName(projectName);
      projectListPage.findProjectLink(projectName).click();
      projectDetails.findSectionTab('workbenches').click();

      // Create workbench and verify it starts running
      cy.step(`Create workbench ${testData.workbenchName}`);
      workbenchPage.findCreateButton().click();
      createSpawnerPage.getNameInput().type(testData.workbenchName);
      createSpawnerPage.getDescriptionInput().type(projectDescription);
      createSpawnerPage.findNotebookImage('code-server-notebook').click();
      hardwareProfileSection.selectProfile(testData.hardwareProfileDeploymentSize);
      createSpawnerPage.findSubmitButton().click();

      cy.step(`Wait for workbench ${testData.workbenchName} to display a "Running" status`);
      const notebookRow = workbenchPage.getNotebookRow(testData.workbenchName);
      notebookRow.findNotebookDescription(projectDescription);
      notebookRow.expectStatusLabelToBe('Running', 120000);
      notebookRow.shouldHaveNotebookImageName('code-server');

      // Validate that the toleration applied earlier displays in the newly created pod
      cy.step('Validate the Tolerations for the pod include the newly added toleration');
      validateWorkbenchTolerations(
        projectName,
        testData.workbenchName,
        testData.tolerationValue,
        true,
      ).then((resolvedPodName) => {
        cy.log(
          `Resolved Pod Name: ${resolvedPodName} and ${testData.tolerationValue} displays in the pod as expected`,
        );
      });
    },
  );

  it(
    'Validate pod tolerations for a stopped workbench',
    // TODO: Add the below tags once this feature is enabled in 2.20+
    //  { tags: ['@Sanity', '@SanitySet2', '@ODS-1969', '@ODS-2057', '@Dashboard'] },
    { tags: ['@Featureflagged', '@HardwareProfilesWB', '@HardwareProfiles'] },
    () => {
      // Authentication and navigation
      cy.step('Log into the application');
      cy.visitWithLogin('/', HTPASSWD_CLUSTER_ADMIN_USER);

      // Project navigation
      cy.step(`Navigate to workbenches tab of Project ${projectName}`);
      projectListPage.navigate();
      projectListPage.filterProjectByName(projectName);
      projectListPage.findProjectLink(projectName).click();
<<<<<<< HEAD
      // TODO: Revert the cy.visit(...) method once RHOAIENG-21039 is resolved
      // Reapply projectDetails.findSectionTab('workbenches').click();
=======
>>>>>>> e9a3995a
      projectDetails.findSectionTab('workbenches').click();

      // Stop workbench and verify it stops running
      cy.step(`Stop workbench ${testData.workbenchName}`);
      const notebookRow = workbenchPage.getNotebookRow(testData.workbenchName);
      notebookRow.findNotebookStop().click();
      notebookConfirmModal.findStopWorkbenchButton().click();
      notebookRow.expectStatusLabelToBe('Stopped', 120000);
      cy.reload();

      // Validate that the pod stops running
      cy.step('Validate that the pod stops running');
      validateWorkbenchTolerations(projectName, testData.workbenchName, null, false).then(
        (resolvedPodName) => {
          cy.log(`Pod should not be running - name: ${resolvedPodName}`);
        },
      );
    },
  );

  it(
    'Validate pod tolerations when a workbench is restarted with tolerations and tolerations are disabled',
    // TODO: Add the below tags once this feature is enabled in 2.20+
    //  { tags: ['@Sanity', '@SanitySet2', '@ODS-1969', '@ODS-2057', '@Dashboard'] },
    { tags: ['@Featureflagged', '@HardwareProfilesWB', '@HardwareProfiles'] },
    () => {
      // Authentication and navigation
      cy.step('Log into the application');
      cy.visitWithLogin('/', HTPASSWD_CLUSTER_ADMIN_USER);

      // Set Pod Tolerations
      cy.step('Navigate to Cluster Settings and disable Pod Tolerations');
      // Delete Hardware Profile
      cleanupHardwareProfiles(hardwareProfileResourceName);

      // Project navigation
      cy.step(`Navigate to workbenches tab of Project ${projectName}`);
      projectListPage.navigate();
      projectListPage.filterProjectByName(projectName);
      projectListPage.findProjectLink(projectName).click();
<<<<<<< HEAD
      // TODO: Revert the cy.visit(...) method once RHOAIENG-21039 is resolved
      // Reapply projectDetails.findSectionTab('workbenches').click();
=======
>>>>>>> e9a3995a
      projectDetails.findSectionTab('workbenches').click();

      // Stop workbench and verify it stops running
      cy.step(`Restart workbench ${testData.workbenchName} and validate it has been started`);
      const notebookRow = workbenchPage.getNotebookRow(testData.workbenchName);
      notebookRow.findNotebookStart().click();
      notebookRow.expectStatusLabelToBe('Running', 120000);
      cy.reload();

<<<<<<< HEAD
      // Validate that the toleration applied earlier still displays in the pod
      cy.step('Validate the Tolerations for the pod still include the tolerations applied earlier');
=======
      // Validate that the toleration is not present in the pod
      cy.step('Validate that the toleration is not present in the pod');
      validateWorkbenchTolerations(projectName, testData.workbenchName, null, true).then(
        (resolvedPodName) => {
          cy.log(`Pod should be running without tolerations - name: ${resolvedPodName}`);
        },
      );
    },
  );

  it(
    'Verifies that a new toleration is added to a new workbench but not to an already running workbench',
    { tags: ['@Sanity', '@SanitySet2', '@ODS-1969', '@ODS-2057', '@Dashboard', '@Bug'] },
    () => {
      // Set Pod Tolerations
      cy.step('Navigate to Cluster Settings, save and set pod tolerations');
      clusterSettings.visit();
      handleTolerationSettings(testData.tolerationValueUpdate);
      clusterSettings.visit();
      notebookTolerationSettings
        .findKeyInput()
        .should('have.value', testData.tolerationValueUpdate);

      // Project navigation
      cy.step(`Navigate to workbenches tab of Project ${projectName}`);
      projectListPage.navigate();
      projectListPage.filterProjectByName(projectName);
      projectListPage.findProjectLink(projectName).click();
      projectDetails.findSectionTab('workbenches').click();

      // Create a second workbench with Config Map variables by uploading a yaml file
      cy.step(`Create a second workbench ${testData.workbenchName2} using config map variables`);
      workbenchPage.findCreateButton().click();
      createSpawnerPage.getNameInput().type(testData.workbenchName2);
      createSpawnerPage.findNotebookImage('code-server-notebook').click();
      createSpawnerPage.findSubmitButton().click();

      // Wait for workbench to run
      cy.step(`Wait for workbench ${testData.workbenchName2} to display a "Running" status`);
      const notebookRow2 = workbenchPage.getNotebookRow(testData.workbenchName2);
      notebookRow2.expectStatusLabelToBe('Running', 120000);
      notebookRow2.shouldHaveNotebookImageName('code-server');
      notebookRow2.shouldHaveContainerSize('Small');

      // Validate that the pod stops running
      cy.step('Validate the Tolerations for the second pod');
>>>>>>> e9a3995a
      validateWorkbenchTolerations(
        projectName,
        testData.workbenchName,
        testData.tolerationValue,
        true,
      ).then((resolvedPodName) => {
        cy.log(
          `Resolved Pod Name: ${resolvedPodName} and ${testData.tolerationValue} displays in the pod as expected`,
        );
      });
    },
  );
});<|MERGE_RESOLUTION|>--- conflicted
+++ resolved
@@ -1,9 +1,5 @@
 import type { WBTolerationsTestData } from '~/__tests__/cypress/cypress/types';
-<<<<<<< HEAD
-import { projectListPage, projectDetails } from '~/__tests__/cypress/cypress/pages/projects';
-=======
 import { projectDetails, projectListPage } from '~/__tests__/cypress/cypress/pages/projects';
->>>>>>> e9a3995a
 import {
   workbenchPage,
   createSpawnerPage,
@@ -134,11 +130,6 @@
       projectListPage.navigate();
       projectListPage.filterProjectByName(projectName);
       projectListPage.findProjectLink(projectName).click();
-<<<<<<< HEAD
-      // TODO: Revert the cy.visit(...) method once RHOAIENG-21039 is resolved
-      // Reapply projectDetails.findSectionTab('workbenches').click();
-=======
->>>>>>> e9a3995a
       projectDetails.findSectionTab('workbenches').click();
 
       // Stop workbench and verify it stops running
@@ -179,11 +170,6 @@
       projectListPage.navigate();
       projectListPage.filterProjectByName(projectName);
       projectListPage.findProjectLink(projectName).click();
-<<<<<<< HEAD
-      // TODO: Revert the cy.visit(...) method once RHOAIENG-21039 is resolved
-      // Reapply projectDetails.findSectionTab('workbenches').click();
-=======
->>>>>>> e9a3995a
       projectDetails.findSectionTab('workbenches').click();
 
       // Stop workbench and verify it stops running
@@ -193,57 +179,6 @@
       notebookRow.expectStatusLabelToBe('Running', 120000);
       cy.reload();
 
-<<<<<<< HEAD
-      // Validate that the toleration applied earlier still displays in the pod
-      cy.step('Validate the Tolerations for the pod still include the tolerations applied earlier');
-=======
-      // Validate that the toleration is not present in the pod
-      cy.step('Validate that the toleration is not present in the pod');
-      validateWorkbenchTolerations(projectName, testData.workbenchName, null, true).then(
-        (resolvedPodName) => {
-          cy.log(`Pod should be running without tolerations - name: ${resolvedPodName}`);
-        },
-      );
-    },
-  );
-
-  it(
-    'Verifies that a new toleration is added to a new workbench but not to an already running workbench',
-    { tags: ['@Sanity', '@SanitySet2', '@ODS-1969', '@ODS-2057', '@Dashboard', '@Bug'] },
-    () => {
-      // Set Pod Tolerations
-      cy.step('Navigate to Cluster Settings, save and set pod tolerations');
-      clusterSettings.visit();
-      handleTolerationSettings(testData.tolerationValueUpdate);
-      clusterSettings.visit();
-      notebookTolerationSettings
-        .findKeyInput()
-        .should('have.value', testData.tolerationValueUpdate);
-
-      // Project navigation
-      cy.step(`Navigate to workbenches tab of Project ${projectName}`);
-      projectListPage.navigate();
-      projectListPage.filterProjectByName(projectName);
-      projectListPage.findProjectLink(projectName).click();
-      projectDetails.findSectionTab('workbenches').click();
-
-      // Create a second workbench with Config Map variables by uploading a yaml file
-      cy.step(`Create a second workbench ${testData.workbenchName2} using config map variables`);
-      workbenchPage.findCreateButton().click();
-      createSpawnerPage.getNameInput().type(testData.workbenchName2);
-      createSpawnerPage.findNotebookImage('code-server-notebook').click();
-      createSpawnerPage.findSubmitButton().click();
-
-      // Wait for workbench to run
-      cy.step(`Wait for workbench ${testData.workbenchName2} to display a "Running" status`);
-      const notebookRow2 = workbenchPage.getNotebookRow(testData.workbenchName2);
-      notebookRow2.expectStatusLabelToBe('Running', 120000);
-      notebookRow2.shouldHaveNotebookImageName('code-server');
-      notebookRow2.shouldHaveContainerSize('Small');
-
-      // Validate that the pod stops running
-      cy.step('Validate the Tolerations for the second pod');
->>>>>>> e9a3995a
       validateWorkbenchTolerations(
         projectName,
         testData.workbenchName,
