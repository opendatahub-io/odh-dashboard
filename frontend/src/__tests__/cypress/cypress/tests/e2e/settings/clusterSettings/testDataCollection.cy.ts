import { HTPASSWD_CLUSTER_ADMIN_USER } from '~/__tests__/cypress/cypress/utils/e2eUsers';
import {
  clusterSettings,
  telemetrySettings,
} from '~/__tests__/cypress/cypress/pages/clusterSettings';
import { getCustomResource } from '~/__tests__/cypress/cypress/utils/oc_commands/customResources';
import { retryableBefore } from '~/__tests__/cypress/cypress/utils/retryableHooks';

describe('Verify That Usage Data Collection Can Be Set In Cluster Settings', () => {
  let skipTest = false;

  retryableBefore(() => {
    // Check if the operator is RHOAI, if its not, skip the test
    cy.step('Check if the operator is RHOAI');
    getCustomResource('redhat-ods-operator', 'Deployment', 'name=rhods-operator').then((result) => {
      if (!result.stdout.includes('rhods-operator')) {
        cy.log('RHOAI operator not found, skipping the test.');
        skipTest = true;
      } else {
        cy.log('RHOAI operator confirmed:', result.stdout);
      }
    });
  });

  it(
    'Verify Usage Data Collection can be Enabled/Disabled',
    { tags: ['@Sanity', '@SanitySet1', '@ODS-1218', '@Dashboard'] },
    () => {
      if (skipTest) {
        cy.log('Skipping test confirmed');
        return;
      }

      // Authentication and navigation
      cy.step('Log into the application');
      cy.visitWithLogin('/', HTPASSWD_CLUSTER_ADMIN_USER);
      clusterSettings.navigate();

      // Check that usage data collection is enabled by default
      cy.step('Data collection is enabled');
      telemetrySettings.findEnabledCheckbox().should('be.checked');

      // Disable data usage collection
      cy.step('Disable usage data collection');
      telemetrySettings.findEnabledCheckbox().click();

      // Save changes in cluster settings
      cy.step('Save changes and wait for changes to be applied');
      clusterSettings.findSubmitButton().click();

      // Refresh and verify data collection is still disabled
      cy.step('Refresh settings view');
      cy.reload();
      telemetrySettings.findEnabledCheckbox().should('not.be.checked');

<<<<<<< HEAD
},
=======
      // Re-enable data usage collection
      cy.step('re-enable usage data collection');
      telemetrySettings.findEnabledCheckbox().click();

      // Save changes in cluster settings
      cy.step('Save changes and wait for changes to be applied');
      clusterSettings.findSubmitButton().click();

      // Refresh and verify data collection is re-enabled
      cy.step('Refresh settings view');
      cy.reload();
      telemetrySettings.findEnabledCheckbox().should('be.checked');
    },
>>>>>>> 529b45d1
  );
});<|MERGE_RESOLUTION|>--- conflicted
+++ resolved
@@ -53,9 +53,6 @@
       cy.reload();
       telemetrySettings.findEnabledCheckbox().should('not.be.checked');
 
-<<<<<<< HEAD
-},
-=======
       // Re-enable data usage collection
       cy.step('re-enable usage data collection');
       telemetrySettings.findEnabledCheckbox().click();
@@ -69,6 +66,7 @@
       cy.reload();
       telemetrySettings.findEnabledCheckbox().should('be.checked');
     },
->>>>>>> 529b45d1
+
+},
   );
 });