--- conflicted
+++ resolved
@@ -11,25 +11,17 @@
 import { mockRouteK8sResource } from '~/__mocks__/mockRouteK8sResource';
 import { mockSecretK8sResource } from '~/__mocks__/mockSecretK8sResource';
 import { mockStatus } from '~/__mocks__/mockStatus';
-<<<<<<< HEAD
 import { buildMockJobKF } from '~/__mocks__/mockJobKF';
-=======
 import { mockPodLogs } from '~/__mocks__/mockPodLogs';
->>>>>>> ea16972d
 import { RelationshipKF, ResourceTypeKF } from '~/concepts/pipelines/kfTypes';
 import {
   pipelineDetails,
   pipelineRunJobDetails,
-<<<<<<< HEAD
   pipelinesTopology,
+  pipelineRunDetails,
 } from '~/__tests__/cypress/cypress/pages/pipelines';
-=======
-  pipelineRunDetails,
-} from '~/__tests__/cypress/cypress/pages/pipelines/topology';
-import { buildMockJobKF } from '~/__mocks__/mockJobKF';
-import { buildMockRunKF, getMockRunResource } from '~/__mocks__/mockRunKF';
+import { buildMockRunKF } from '~/__mocks__/mockRunKF';
 import { mockPipelinePodK8sResource } from '~/__mocks__/mockPipelinePodK8sResource';
->>>>>>> ea16972d
 
 const initIntercepts = () => {
   cy.intercept('/api/status', mockStatus());
@@ -135,16 +127,12 @@
   );
   const mockRunVersionDetails = { id: 'test-version-id', name: 'test-version-name' };
   const mockRun = buildMockRunKF({
-    name: 'test-pipeline-run',
-    id: 'test-pipeline-run-id',
-    /* eslint-disable-next-line camelcase */
-    resource_references: [
-      {
-        key: { type: ResourceTypeKF.PIPELINE_VERSION, id: mockRunVersionDetails.id },
-        name: mockRunVersionDetails.name,
-        relationship: RelationshipKF.CREATOR,
-      },
-    ],
+    display_name: 'test-pipeline-run',
+    run_id: 'test-pipeline-run-id',
+    pipeline_version_reference: {
+      pipeline_id: mockRunVersionDetails.id,
+      pipeline_version_id: mockRunVersionDetails.id,
+    },
   });
 
   cy.intercept(
@@ -152,7 +140,7 @@
       method: 'POST',
       pathname: '/api/proxy/apis/v1beta1/runs/test-pipeline-run-id',
     },
-    getMockRunResource(mockRun),
+    mockRun,
   );
   cy.intercept(
     {
@@ -231,6 +219,7 @@
         .contains('conditional-execution-pipeline');
     });
   });
+
   describe('Pipelines logs', () => {
     beforeEach(() => {
       initIntercepts();
@@ -242,7 +231,9 @@
       pipelineRunDetails.findRightDrawer().findRightDrawerLogsTab().click();
       pipelineRunDetails.findLogsSuccessAlert().should('be.visible');
     });
-    it('test whether the logs load in Logs tab', () => {
+
+    // TODO, remove skip after https://issues.redhat.com/browse/RHOAIENG-2282
+    it.skip('test whether the logs load in Logs tab', () => {
       pipelineRunDetails
         .findLogs()
         .contains(
@@ -259,7 +250,9 @@
       pipelineRunDetails.findLogsKebabToggle().click();
       pipelineRunDetails.findRawLogs().should('not.exist');
     });
-    it('test logs of another step', () => {
+
+    // TODO, remove skip after https://issues.redhat.com/browse/RHOAIENG-2282
+    it.skip('test logs of another step', () => {
       pipelineRunDetails.findStepSelect().should('not.be.disabled');
       pipelineRunDetails.selectStepByName('step-copy-artifacts');
       pipelineRunDetails.findLogs().contains('No logs available');
