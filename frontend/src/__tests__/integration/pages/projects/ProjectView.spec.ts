--- conflicted
+++ resolved
@@ -2,13 +2,7 @@
 import { navigateToStory } from '~/__tests__/integration/utils';
 
 test('Project view page', async ({ page }) => {
-<<<<<<< HEAD
-  await page.goto(
-    './iframe.html?id=tests-integration-pages-projects-projectview--default&viewMode=story',
-  );
-=======
   await page.goto(navigateToStory('pages-projects-projectview', 'default'));
->>>>>>> 8e09eb7d
 
   // wait for page to load
   await page.waitForSelector('text=Data science projects');
@@ -30,14 +24,11 @@
   await expect(page.getByText('Non-DS Project 1', { exact: true })).toBeVisible();
   await expect(page.getByText('Non-DS Project 2', { exact: true })).toBeVisible();
   await expect(page.getByText('Non-DS Project 3', { exact: true })).toBeVisible();
-<<<<<<< HEAD
-=======
 
-  await page.locator('#search-field-toggle').click();
+  await page.locator('#pf-select-toggle-id-2').click();
   await expect(page.getByRole('listitem')).toHaveCount(2);
   await expect(page.getByRole('listitem').nth(0)).toHaveText('Name');
   await expect(page.getByRole('listitem').nth(1)).toHaveText('User');
->>>>>>> 8e09eb7d
 });
 
 test('Create project', async ({ page }) => {
