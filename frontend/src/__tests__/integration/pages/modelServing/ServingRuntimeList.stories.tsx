import React from 'react';

import { StoryFn, Meta, StoryObj } from '@storybook/react';
import { rest } from 'msw';
import { Route } from 'react-router-dom';
import { Spinner } from '@patternfly/react-core';
import {
  mockRouteK8sResource,
  mockRouteK8sResourceModelServing,
} from '~/__mocks__/mockRouteK8sResource';
import { mockPodK8sResource } from '~/__mocks__/mockPodK8sResource';
import { mockK8sResourceList } from '~/__mocks__/mockK8sResourceList';
import { mockNotebookK8sResource } from '~/__mocks__/mockNotebookK8sResource';
import ProjectDetailsContextProvider from '~/pages/projects/ProjectDetailsContext';
import { mockSecretK8sResource } from '~/__mocks__/mockSecretK8sResource';
import {
  mockServingRuntimeK8sResource,
  mockServingRuntimeK8sResourceLegacy,
} from '~/__mocks__/mockServingRuntimeK8sResource';
import { mockProjectK8sResource } from '~/__mocks__/mockProjectK8sResource';
import { mockPVCK8sResource } from '~/__mocks__/mockPVCK8sResource';
import ProjectsRoutes from '~/concepts/projects/ProjectsRoutes';
import {
  mockInvalidTemplateK8sResource,
  mockServingRuntimeTemplateK8sResource,
} from '~/__mocks__/mockServingRuntimeTemplateK8sResource';
import { mockDashboardConfig } from '~/__mocks__/mockDashboardConfig';
import { mockStatus } from '~/__mocks__/mockStatus';
import ModelServingPlatform from '~/pages/modelServing/screens/projects/ModelServingPlatform';
import { mockInferenceServiceK8sResource } from '~/__mocks__/mockInferenceServiceK8sResource';
import useDetectUser from '~/utilities/useDetectUser';
import { AppContext } from '~/app/AppContext';
import { useApplicationSettings } from '~/app/useApplicationSettings';
import { InferenceServiceKind, ServingRuntimeKind } from '~/k8sTypes';
import { ServingRuntimePlatform } from '~/types';
import { AreaContext } from '~/concepts/areas/AreaContext';
import { mockDscStatus } from '~/__mocks__/mockDscStatus';
import { StackComponent } from '~/concepts/areas';

type HandlersProps = {
  disableKServeConfig?: boolean;
  disableModelMeshConfig?: boolean;
  projectEnableModelMesh?: boolean;
  servingRuntimes?: ServingRuntimeKind[];
  inferenceServices?: InferenceServiceKind[];
};

const getHandlers = ({
  disableKServeConfig,
  disableModelMeshConfig,
  projectEnableModelMesh,
  servingRuntimes = [
    mockServingRuntimeK8sResourceLegacy({}),
    mockServingRuntimeK8sResource({
      name: 'test-model',
      namespace: 'test-project',
      auth: true,
      route: true,
    }),
  ],
  inferenceServices = [
    mockInferenceServiceK8sResource({ name: 'test-inference' }),
    mockInferenceServiceK8sResource({
      name: 'another-inference-service',
      displayName: 'Another Inference Service',
      deleted: true,
    }),
    mockInferenceServiceK8sResource({
      name: 'llama-caikit',
      displayName: 'Llama Caikit',
      url: 'http://llama-caikit.test-project.svc.cluster.local',
      activeModelState: 'Loaded',
    }),
  ],
}: HandlersProps) => [
  rest.get('/api/status', (req, res, ctx) => res(ctx.json(mockStatus()))),
  rest.get('/api/config', (req, res, ctx) =>
    res(
      ctx.json(
        mockDashboardConfig({
          disableKServe: disableKServeConfig,
          disableModelMesh: disableModelMeshConfig,
        }),
      ),
    ),
  ),
  rest.get('/api/k8s/api/v1/namespaces/test-project/pods', (req, res, ctx) =>
    res(ctx.json(mockK8sResourceList([mockPodK8sResource({})]))),
  ),
  rest.get(
    '/api/k8s/apis/route.openshift.io/v1/namespaces/test-project/routes/test-notebook',
    (req, res, ctx) => res(ctx.json(mockRouteK8sResource({}))),
  ),
  rest.get('/api/k8s/apis/kubeflow.org/v1/namespaces/test-project/notebooks', (req, res, ctx) =>
    res(ctx.json(mockK8sResourceList([mockNotebookK8sResource({})]))),
  ),
  rest.get('/api/k8s/apis/project.openshift.io/v1/projects', (req, res, ctx) =>
    res(
      ctx.json(
        mockK8sResourceList([mockProjectK8sResource({ enableModelMesh: projectEnableModelMesh })]),
      ),
    ),
  ),
  rest.get('/api/k8s/api/v1/namespaces/test-project/persistentvolumeclaims', (req, res, ctx) =>
    res(ctx.json(mockK8sResourceList([mockPVCK8sResource({})]))),
  ),
  rest.get('/api/k8s/apis/project.openshift.io/v1/projects/test-project', (req, res, ctx) =>
    res(ctx.json(mockProjectK8sResource({ enableModelMesh: projectEnableModelMesh }))),
  ),
  rest.get(
    'api/k8s/apis/serving.kserve.io/v1beta1/namespaces/test-project/inferenceservices',
    (req, res, ctx) => res(ctx.json(mockK8sResourceList(inferenceServices))),
  ),
  rest.get('/api/k8s/api/v1/namespaces/test-project/secrets', (req, res, ctx) =>
    res(ctx.json(mockK8sResourceList([mockSecretK8sResource({})]))),
  ),
  rest.get(
    'api/k8s/apis/serving.kserve.io/v1alpha1/namespaces/test-project/servingruntimes',
    (req, res, ctx) => res(ctx.json(mockK8sResourceList(servingRuntimes))),
  ),
  rest.get(
    '/api/k8s/apis/route.openshift.io/v1/namespaces/test-project/routes/test-inference',
    (req, res, ctx) =>
      res(
        ctx.json(
          mockRouteK8sResourceModelServing({
            inferenceServiceName: 'test-inference',
            namespace: 'test-project',
          }),
        ),
      ),
  ),
  rest.get(
    '/api/k8s/apis/route.openshift.io/v1/namespaces/test-project/routes/another-inference-service',
    (req, res, ctx) =>
      res(
        ctx.json(
          mockRouteK8sResourceModelServing({
            inferenceServiceName: 'another-inference-service',
            namespace: 'test-project',
          }),
        ),
      ),
  ),
  rest.get(
    '/api/k8s/apis/serving.kserve.io/v1alpha1/namespaces/test-project/servingruntimes/test-model',
    (req, res, ctx) => res(ctx.json(mockServingRuntimeK8sResource({}))),
  ),
  rest.get(
    '/api/k8s/apis/template.openshift.io/v1/namespaces/opendatahub/templates',
    (req, res, ctx) =>
      res(
        ctx.json(
          mockK8sResourceList([
            mockServingRuntimeTemplateK8sResource({
              name: 'template-1',
              displayName: 'Multi Platform',
              platforms: [ServingRuntimePlatform.SINGLE, ServingRuntimePlatform.MULTI],
            }),
            mockServingRuntimeTemplateK8sResource({
              name: 'template-2',
              displayName: 'Caikit',
              platforms: [ServingRuntimePlatform.SINGLE],
            }),
            mockServingRuntimeTemplateK8sResource({
              name: 'template-3',
              displayName: 'New OVMS Server',
              platforms: [ServingRuntimePlatform.MULTI],
            }),
            mockServingRuntimeTemplateK8sResource({
              name: 'template-4',
              displayName: 'Serving Runtime with No Annotations',
            }),
            mockInvalidTemplateK8sResource({}),
          ]),
        ),
      ),
  ),
];

export default {
  component: ModelServingPlatform,
  parameters: {
    reactRouter: {
      routePath: '/projects/:namespace/*',
      routeParams: { namespace: 'test-project' },
    },
  },
} as Meta<typeof ModelServingPlatform>;

const Template: StoryFn<typeof ModelServingPlatform> = (args) => {
  useDetectUser();
  const { dashboardConfig, loaded } = useApplicationSettings();
  return loaded && dashboardConfig ? (
<<<<<<< HEAD
    <AppContext.Provider value={{ buildStatuses: [], dashboardConfig, storageClasses: [] }}>
      <ProjectsRoutes>
        <Route path="/" element={<ProjectDetailsContextProvider />}>
          <Route index element={<ModelServingPlatform {...args} />} />
        </Route>
      </ProjectsRoutes>
=======
    <AppContext.Provider value={{ buildStatuses: [], dashboardConfig }}>
      <AreaContext.Provider
        value={{
          dscStatus: mockDscStatus({
            installedComponents: {
              [StackComponent.K_SERVE]: true,
              [StackComponent.MODEL_MESH]: true,
            },
          }),
        }}
      >
        <ProjectsRoutes>
          <Route path="/" element={<ProjectDetailsContextProvider />}>
            <Route index element={<ModelServingPlatform {...args} />} />
          </Route>
        </ProjectsRoutes>
      </AreaContext.Provider>
>>>>>>> 8e09eb7d
    </AppContext.Provider>
  ) : (
    <Spinner />
  );
};

export const BothPlatformEnabledAndProjectNotLabelled: StoryObj = {
  render: Template,

  parameters: {
    msw: {
      handlers: getHandlers({
        disableModelMeshConfig: false,
        disableKServeConfig: false,
        servingRuntimes: [],
      }),
    },
  },
};

export const OnlyEnabledModelMeshAndProjectNotLabelled: StoryObj = {
  render: Template,

  parameters: {
    msw: {
      handlers: getHandlers({
        disableModelMeshConfig: false,
        disableKServeConfig: true,
        servingRuntimes: [],
      }),
    },
  },
};

export const NeitherPlatformEnabledAndProjectNotLabelled: StoryObj = {
  render: Template,

  parameters: {
    msw: {
      handlers: getHandlers({
        disableModelMeshConfig: false,
        disableKServeConfig: false,
        servingRuntimes: [],
      }),
    },
  },
};

export const ModelMeshListAvailableModels: StoryObj = {
  render: Template,

  parameters: {
    msw: {
      handlers: getHandlers({
        projectEnableModelMesh: true,
        disableKServeConfig: false,
        disableModelMeshConfig: true,
        inferenceServices: [
          mockInferenceServiceK8sResource({ name: 'test-inference', isModelMesh: true }),
          mockInferenceServiceK8sResource({
            name: 'another-inference-service',
            displayName: 'Another Inference Service',
            deleted: true,
            isModelMesh: true,
          }),
          mockInferenceServiceK8sResource({
            name: 'ovms-testing',
            displayName: 'OVMS ONNX',
            isModelMesh: true,
          }),
        ],
      }),
    },
  },
};

export const KserveListAvailableModels: StoryObj = {
  render: Template,

  parameters: {
    msw: {
      handlers: getHandlers({
        projectEnableModelMesh: false,
        disableKServeConfig: false,
        disableModelMeshConfig: false,
      }),
    },
  },
};<|MERGE_RESOLUTION|>--- conflicted
+++ resolved
@@ -192,15 +192,7 @@
   useDetectUser();
   const { dashboardConfig, loaded } = useApplicationSettings();
   return loaded && dashboardConfig ? (
-<<<<<<< HEAD
     <AppContext.Provider value={{ buildStatuses: [], dashboardConfig, storageClasses: [] }}>
-      <ProjectsRoutes>
-        <Route path="/" element={<ProjectDetailsContextProvider />}>
-          <Route index element={<ModelServingPlatform {...args} />} />
-        </Route>
-      </ProjectsRoutes>
-=======
-    <AppContext.Provider value={{ buildStatuses: [], dashboardConfig }}>
       <AreaContext.Provider
         value={{
           dscStatus: mockDscStatus({
@@ -217,7 +209,6 @@
           </Route>
         </ProjectsRoutes>
       </AreaContext.Provider>
->>>>>>> 8e09eb7d
     </AppContext.Provider>
   ) : (
     <Spinner />
