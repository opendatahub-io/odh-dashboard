import { test, expect } from '@playwright/test';
import { navigateToStory } from '~/__tests__/integration/utils';

test('Table filtering, sorting, searching', async ({ page }) => {
  await page.goto(
    navigateToStory('pages-notebookimagesettings-notebookimagesettings', 'large-list'),
  );

  // test sorting
  // by name
  await page.locator('th').getByRole('button', { name: 'Name' }).click();
  expect(page.getByText('image-999'));

  // by description
  await page.getByRole('button', { name: 'Description' }).click();
  expect(page.getByText('image-0'));

  // by provider
  await page.getByRole('button', { name: 'Provider' }).click();
  expect(page.getByText('image-0'));

  // by accelerator
  await page.getByRole('button', { name: 'Recommended accelerators' }).click();
  expect(page.getByText('test-accelerator')).toHaveCount(0);
  await page.getByRole('button', { name: 'Recommended accelerators' }).click();
  expect(page.getByText('test-accelerator'));

  // by enabled
  await page.getByRole('button', { name: 'Enable', exact: true }).click();
  expect(page.getByText('image-14'));
  await page.locator('th').getByRole('button', { name: 'Name' }).click();

  // test pagination
  // test next page
  await page
    .locator('#table-pagination-top-pagination')
    .getByRole('button', { name: 'Go to next page' })
    .click();
  await page
    .locator('#table-pagination-top-pagination')
    .getByRole('button', { name: 'Go to next page' })
    .click();
  await page
    .locator('#table-pagination-top-pagination')
    .getByRole('button', { name: 'Go to next page' })
    .click();
  await page
    .locator('#table-pagination-top-pagination')
    .getByRole('button', { name: 'Go to next page' })
    .click();
  expect(page.getByText('image-136'));

  // test type page
  await page
    .locator('#table-pagination-top-pagination')
    .getByRole('spinbutton', { name: 'Current page' })
    .click();
  await page
    .locator('#table-pagination-top-pagination')
    .getByRole('spinbutton', { name: 'Current page' })
    .fill('50');
  await page
    .locator('#table-pagination-top-pagination')
    .getByRole('spinbutton', { name: 'Current page' })
    .press('Enter');
  expect(page.getByText('image-542'));

  // test last and first page
  await page
    .locator('#table-pagination-top-pagination')
    .getByRole('button', { name: 'Go to last page' })
    .click();
  expect(page.getByText('image-999'));
  await page
    .locator('#table-pagination-top-pagination')
    .getByRole('button', { name: 'Go to first page' })
    .click();
  expect(page.getByText('image-0'));

  // test filtering
  // by name
  await page.getByPlaceholder('Find by name').click();
  await page.getByPlaceholder('Find by name').fill('123');
  expect(page.getByText('image-123'));

  const selectFilterMenuOption = async (itemLabel: string): Promise<void> => {
    // await page.locator('.pf-v5-c-toolbar').getByRole('button', { name: 'Filter type' }).click();
    await page.getByTestId('filter-dropdown-select').click();
    await page.getByRole('menuitem', { name: itemLabel }).click();
  };

  // by provider
  await page.getByRole('button', { name: 'Reset' }).click();
  await selectFilterMenuOption('Provider');
  await page.getByPlaceholder('Find by provider').click();
  await page.getByPlaceholder('Find by provider').fill('provider-321');
  expect(page.getByText('image-321'));

  // by description
  // test switching filtering options
  await selectFilterMenuOption('Description');
  expect(page.getByRole('heading', { name: 'No results found' }));
  await selectFilterMenuOption('Provider');
  expect(page.getByText('image-321'));
});

test('Import form fields', async ({ page }) => {
  await page.goto(navigateToStory('pages-notebookimagesettings-notebookimagesettings', 'default'));

  // test form is disabled initially
  await page.getByRole('button', { name: 'Import new image' }).click();
  await expect(page.getByRole('button', { name: 'Import' })).toBeDisabled();

  // test form is enabled after filling out required fields
  await expect(page.getByRole('button', { name: 'Import' })).toBeDisabled();

  await page.getByLabel('Image location *').click();
  await page.getByLabel('Image location *').fill('image:latest');
  await expect(page.getByRole('button', { name: 'Import' })).toBeDisabled();

  await page.getByLabel('Name *').click();
  await page.getByLabel('Name *').fill('image');
  await expect(page.getByRole('button', { name: 'Import' })).toBeEnabled();

  // test accelerator select field
  // select accelerator from api call
  await page.getByPlaceholder('Example, nvidia.com/gpu').click();
  await page.getByRole('option', { name: 'nvidia.com/gpu' }).click();

  // create new and select
  await page.getByPlaceholder('Example, nvidia.com/gpu').click();
  await page.getByPlaceholder('Example, nvidia.com/gpu').fill('test.com/gpu');
  await page.getByRole('option', { name: 'Create "test.com/gpu"' }).click();
  await page.getByRole('button', { name: 'Options menu' }).click();
  expect(page.getByText('test.com/gpu'));

  // remove custom
  await page.getByRole('button', { name: 'Remove test.com/gpu' }).click();
  await page.getByRole('button', { name: 'Options menu' }).click();
  await expect(page.getByText('test.com/gpu')).toHaveCount(0);

  // reselect custom
  await page
    .getByRole('dialog', { name: 'Import notebook image' })
    .getByRole('button', { name: 'Options menu' })
    .click();
  await page.getByRole('option', { name: 'test.com/gpu' }).click();

  // test form is disabled after entering software add form
  await page.getByTestId('add-software-button').click();
  await expect(page.getByRole('button', { name: 'Import' })).toBeDisabled();

  // test form is enabled after submitting software
  await page.getByRole('textbox', { name: 'Software name input' }).fill('software');
  await page.getByRole('textbox', { name: 'Software version input' }).click();
  await page.getByRole('textbox', { name: 'Software version input' }).fill('version');
  await page.getByRole('button', { name: 'Save displayed content' }).click();
  await expect(page.getByRole('button', { name: 'Import' })).toBeEnabled();
  await expect(page.getByRole('gridcell', { name: 'software' })).toBeAttached();
  await expect(page.getByRole('gridcell', { name: 'version' })).toBeAttached();

  // test adding another software using Tab and Enter
  await page.getByRole('button', { name: 'Add software' }).click();
  await page.getByRole('textbox', { name: 'Software name input' }).fill('software-1');
  await page.getByRole('textbox', { name: 'Software name input' }).press('Tab');
  await page.getByRole('textbox', { name: 'Software version input' }).fill('version-1');
  await page.getByRole('textbox', { name: 'Software version input' }).press('Enter');
  await expect(page.getByRole('button', { name: 'Import' })).toBeDisabled();
  await expect(page.getByRole('gridcell', { name: 'software-1' })).toBeAttached();
  await expect(page.getByRole('gridcell', { name: 'version-1' })).toBeAttached();

  // test escaping from the form doesnt add the software
  await page.getByRole('textbox', { name: 'Software name input' }).fill('software-2');
  await page.getByRole('textbox', { name: 'Software name input' }).press('Escape');
  await expect(page.getByRole('gridcell', { name: 'software-2' })).not.toBeAttached();
  await expect(page.getByRole('button', { name: 'Import' })).toBeEnabled();

  // test deleting software
  await page
    .getByRole('row', {
      name: 'software-1 version-1 Edit displayed content Remove displayed content',
    })
    .getByRole('button', { name: 'Remove displayed content' })
    .click();
  await expect(page.getByRole('gridcell', { name: 'software-1' })).not.toBeAttached();

  // test packages tab
  await page.getByRole('tab', { name: 'Displayed content packages tab' }).click();

  // test adding packages
  // test form is disabled after entering packages add form
  await page.getByTestId('add-packages-button').click();
  await expect(page.getByRole('button', { name: 'Import' })).toBeDisabled();

  // test form is enabled after submitting packages
  await page.getByRole('textbox', { name: 'Packages name input' }).fill('packages');
  await page.getByRole('textbox', { name: 'Packages version input' }).click();
  await page.getByRole('textbox', { name: 'Packages version input' }).fill('version');
  await page.getByRole('button', { name: 'Save displayed content' }).click();
  await expect(page.getByRole('button', { name: 'Import' })).toBeEnabled();
  await expect(page.getByRole('gridcell', { name: 'packages' })).toBeAttached();
  await expect(page.getByRole('gridcell', { name: 'version' })).toBeAttached();

  // test adding another packages using Tab and Enter
  await page.getByRole('button', { name: 'Add packages' }).click();
  await page.getByRole('textbox', { name: 'Packages name input' }).fill('packages-1');
  await page.getByRole('textbox', { name: 'Packages name input' }).press('Tab');
  await page.getByRole('textbox', { name: 'Packages version input' }).fill('version-1');
  await page.getByRole('textbox', { name: 'Packages version input' }).press('Enter');
  await expect(page.getByRole('button', { name: 'Import' })).toBeDisabled();
  await expect(page.getByRole('gridcell', { name: 'packages-1' })).toBeAttached();
  await expect(page.getByRole('gridcell', { name: 'version-1' })).toBeAttached();

  // test escaping from the form doesnt add the packages
  await page.getByRole('textbox', { name: 'Packages name input' }).fill('packages-2');
  await page.getByRole('textbox', { name: 'Packages name input' }).press('Escape');
  await expect(page.getByRole('gridcell', { name: 'packages-2' })).not.toBeAttached();
  await expect(page.getByRole('button', { name: 'Import' })).toBeEnabled();

  // test open packages form blocks cancel, import, close, and tabbing
  await page.getByRole('button', { name: 'Add packages' }).click();
  await expect(page.getByRole('button', { name: 'Cancel' })).toBeDisabled();
  await expect(page.getByRole('button', { name: 'Import' })).toBeDisabled();
});

test('Edit form fields match', async ({ page }) => {
  await page.goto(
    navigateToStory('pages-notebookimagesettings-notebookimagesettings', 'edit-modal'),
  );

  // test inputs have correct values
<<<<<<< HEAD
  expect(await page.getByLabel('Image Location *').inputValue()).toBe('test-image:latest');
  expect(await page.getByLabel('Name *').inputValue()).toBe('Testing Custom Image');
  expect(await page.getByLabel('Description').inputValue()).toBe('A custom notebook image');
  expect(page.getByText('nvidia.com/gpu'));
=======
  expect(await page.getByTestId('byon-image-location-input').inputValue()).toBe(
    'test-image:latest',
  );
  expect(await page.getByTestId('byon-image-name-input').inputValue()).toBe('Testing Custom Image');
  expect(await page.getByTestId('byon-image-description-input').inputValue()).toBe(
    'A custom notebook image',
  );

>>>>>>> be66031f
  // test software and packages have correct values
  expect(page.getByRole('gridcell', { name: 'test-software' }));
  expect(page.getByRole('gridcell', { name: '2.0' }));
  await page.getByRole('tab', { name: 'Displayed content packages tab' }).click();
  expect(page.getByRole('gridcell', { name: 'test-package' }));
  expect(page.getByRole('gridcell', { name: '1.0' }));
});

test('Delete form', async ({ page }) => {
  await page.goto(
    navigateToStory('pages-notebookimagesettings-notebookimagesettings', 'delete-modal'),
  );

  // test delete form is disabled initially
  await expect(page.getByRole('button', { name: 'Delete notebook image' })).toBeDisabled();

  // test delete form is enabled after filling out required fields
  await page.getByRole('textbox', { name: 'Delete modal input' }).click();
  await page.getByRole('textbox', { name: 'Delete modal input' }).fill('Testing Custom Image');
  await expect(page.getByRole('button', { name: 'Delete notebook image' })).toBeEnabled();
});

test('Error messages', async ({ page }) => {
  await page.goto(
    navigateToStory('pages-notebookimagesettings-notebookimagesettings', 'image-error'),
  );

  // import error
  await page.getByRole('button', { name: 'Import new image' }).click();
  await page.getByLabel('Image location *').click();
  await page.getByLabel('Image location *').fill('image:location');
  await page.getByLabel('Name *').click();
  await page.getByLabel('Name *').fill('test name');
  await page.getByRole('button', { name: 'Import' }).click();
  expect(page.getByText('Testing create error message'));
  await page.getByRole('button', { name: 'Close' }).click();

  // edit error
  await page.getByLabel('Kebab toggle').click();
  await page.getByRole('menuitem', { name: 'Edit' }).click();
  await page.getByRole('button', { name: 'Update' }).click();
  expect(page.getByText('Testing edit error message'));
  await page.getByRole('button', { name: 'Close' }).click();

  // delete error
  await page.getByLabel('Kebab toggle').click();
  await page.getByRole('menuitem', { name: 'Delete' }).click();
  await page.getByRole('textbox', { name: 'Delete modal input' }).click();
  await page.getByRole('textbox', { name: 'Delete modal input' }).fill('Testing Custom Image');
  await page.getByRole('button', { name: 'Delete notebook image' }).click();
  expect(page.getByRole('heading', { name: 'Danger alert: Error deleting Testing Custom Image' }));
  await page.getByRole('button', { name: 'Close' }).click();

  // test error icon
  expect(page.getByRole('button', { name: 'error icon' }));
});

test('Import modal opens from the empty state', async ({ page }) => {
  await page.goto(navigateToStory('pages-notebookimagesettings-notebookimagesettings', 'empty'));
  await page.getByRole('button', { name: 'Import new image' }).click();
  expect(page.getByText('Import notebook image'));
});<|MERGE_RESOLUTION|>--- conflicted
+++ resolved
@@ -229,12 +229,6 @@
   );
 
   // test inputs have correct values
-<<<<<<< HEAD
-  expect(await page.getByLabel('Image Location *').inputValue()).toBe('test-image:latest');
-  expect(await page.getByLabel('Name *').inputValue()).toBe('Testing Custom Image');
-  expect(await page.getByLabel('Description').inputValue()).toBe('A custom notebook image');
-  expect(page.getByText('nvidia.com/gpu'));
-=======
   expect(await page.getByTestId('byon-image-location-input').inputValue()).toBe(
     'test-image:latest',
   );
@@ -242,8 +236,7 @@
   expect(await page.getByTestId('byon-image-description-input').inputValue()).toBe(
     'A custom notebook image',
   );
-
->>>>>>> be66031f
+  expect(page.getByText('nvidia.com/gpu'));
   // test software and packages have correct values
   expect(page.getByRole('gridcell', { name: 'test-software' }));
   expect(page.getByRole('gridcell', { name: '2.0' }));
