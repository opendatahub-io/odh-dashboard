--- conflicted
+++ resolved
@@ -14,11 +14,8 @@
   PipelineCoreResourceKF,
   PipelinesFilterPredicate,
   ResourceKeyKF,
-<<<<<<< HEAD
-=======
   PipelineVersionKF,
   ListPipelineVersionsResourceKF,
->>>>>>> 0cf51235
 } from './kfTypes';
 
 export type PipelinesFilter = {
@@ -72,13 +69,10 @@
 export type DeletePipeline = (opts: K8sAPIOptions, pipelineId: string) => Promise<void>;
 export type DeletePipelineRun = (opts: K8sAPIOptions, runId: string) => Promise<void>;
 export type DeletePipelineRunJob = (opts: K8sAPIOptions, jobId: string) => Promise<void>;
-<<<<<<< HEAD
-=======
 export type DeletePipelineVersion = (
   opts: K8sAPIOptions,
   pipelineVersionId: string,
 ) => Promise<void>;
->>>>>>> 0cf51235
 export type ListExperiments = (
   opts: K8sAPIOptions,
   params?: PipelineParams,
