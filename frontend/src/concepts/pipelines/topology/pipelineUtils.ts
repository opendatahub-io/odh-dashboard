import { RunStatus } from '@patternfly/react-topology';
import {
  PipelineRunTaskParam,
  PipelineRunTaskRunStatusProperties,
  PipelineRunTaskWhen,
} from '~/k8sTypes';
import { PipelineRunTaskDetails } from '~/concepts/pipelines/content/types';

export const getParamName = (param: string): string | null => {
  const paramValueMatch = param.match(/^\$\((params\.([a-zA-Z0-9-_]+))\)/);
  if (!paramValueMatch) {
    return null;
  }
  return paramValueMatch[1].split('.')[1];
};

export const getNameAndPathFromTaskRef = (taskRef: string): [string, string] | null => {
  const match = taskRef.match(/\$\(tasks\.([a-z0-9-]+)\.(.+)\)/);
  if (!match) {
    return null;
  }

  return [match[1], match[2]];
};

export const getNameFromTaskRef = (taskRef: string): string | null =>
  getNameAndPathFromTaskRef(taskRef)?.[0] ?? null;

type AsRunAfter<T> = (item: T) => string | null;

export const paramAsRunAfter: AsRunAfter<PipelineRunTaskParam> = (param) => {
  if (param.value) {
    return getNameFromTaskRef(param.value);
  }
  return null;
};
export const whenAsRunAfter: AsRunAfter<PipelineRunTaskWhen> = (when) => {
  if (when.input) {
    return getNameFromTaskRef(when.input);
  }
  return null;
};

<<<<<<< HEAD
export const getRunStatus = (status: PipelineRunTaskRunStatusProperties): RunStatus => {
  const successCondition = status.conditions.find((s) => s.type === 'Succeeded');
=======
export const getRunStatus = (status?: PipelineRunTaskRunStatusProperties): RunStatus => {
  const successCondition = status?.conditions?.find((s) => s.type === 'Succeeded');
>>>>>>> a20b504a
  // const cancelledCondition = status.conditions.find((s) => s.status === 'Cancelled');

  if (!successCondition || !successCondition.status) {
    return RunStatus.Idle;
  }

  let runStatus: RunStatus | undefined;
  if (successCondition.status === 'True') {
    runStatus = RunStatus.Succeeded;
  } else if (successCondition.status === 'False') {
    runStatus = RunStatus.Failed;
  } else {
    runStatus = RunStatus.Running;
  }

  return runStatus;
};

export const getValue = (task: PipelineRunTaskDetails, path: string): string | null => {
  const parts = path.split('.');
  if (!task.runDetails) {
    return null;
  }

  if (parts[0] === 'results' && parts[1]) {
    const name = parts[1];
    return (
      task.runDetails.status?.taskResults?.find((result) => result.name === name)?.value ?? null
    );
  }

  return null;
};<|MERGE_RESOLUTION|>--- conflicted
+++ resolved
@@ -41,13 +41,8 @@
   return null;
 };
 
-<<<<<<< HEAD
-export const getRunStatus = (status: PipelineRunTaskRunStatusProperties): RunStatus => {
-  const successCondition = status.conditions.find((s) => s.type === 'Succeeded');
-=======
 export const getRunStatus = (status?: PipelineRunTaskRunStatusProperties): RunStatus => {
   const successCondition = status?.conditions?.find((s) => s.type === 'Succeeded');
->>>>>>> a20b504a
   // const cancelledCondition = status.conditions.find((s) => s.status === 'Cancelled');
 
   if (!successCondition || !successCondition.status) {
