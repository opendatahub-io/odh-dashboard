import * as React from 'react';
import { DrawerPanelBody, Tab, TabContent, Tabs } from '@patternfly/react-core';
import SelectedNodeDetailsTab from '~/concepts/pipelines/content/pipelinesDetails/pipelineRun/SelectedNodeDetailsTab';
import { PipelineRunTaskDetails, TaskReferenceMap } from '~/concepts/pipelines/content/types';
import SelectedNodeInputOutputTab from '~/concepts/pipelines/content/pipelinesDetails/pipelineRun/SelectedNodeInputOutputTab';
import SelectedNodeVolumeMountsTab from '~/concepts/pipelines/content/pipelinesDetails/pipelineRun/SelectedNodeVolumeMountsTab';
import { PipelineRunTaskParam } from '~/k8sTypes';
import LogsTab from '~/concepts/pipelines/content/pipelinesDetails/pipelineRun/runLogs/LogsTab';
<<<<<<< HEAD
=======
import './PipelineRunDrawer.scss';
>>>>>>> 0cf51235

enum PipelineRunNodeTabs {
  INPUT_OUTPUT = 'Input / Output',
  // VISUALIZATIONS = 'Visualizations',
  DETAILS = 'Details',
  VOLUMES = 'Volumes',
  LOGS = 'Logs',
  // POD = 'Pod',
  // EVENTS = 'Events',
  // ML_METADATA = 'ML Metadata',
}

type PipelineRunDrawerRightTabsProps = {
  task: PipelineRunTaskDetails;
  taskReferences: TaskReferenceMap;
  parameters?: PipelineRunTaskParam[];
};

const PipelineRunDrawerRightTabs: React.FC<PipelineRunDrawerRightTabsProps> = ({
  task,
  taskReferences,
  parameters,
}) => {
  const [selection, setSelection] = React.useState(PipelineRunNodeTabs.INPUT_OUTPUT);

<<<<<<< HEAD
  const tabContentProps = (tab: PipelineRunNodeTabs): React.ComponentProps<typeof TabContent> => ({
    id: tab,
    eventKey: tab,
    activeKey: selection ?? '',
    hidden: tab !== selection,
    style: { flex: '1 1 auto' },
  });
=======
  const tabContents: Record<PipelineRunNodeTabs, React.ReactNode> = {
    [PipelineRunNodeTabs.INPUT_OUTPUT]: (
      <SelectedNodeInputOutputTab
        taskReferences={taskReferences}
        task={task}
        parameters={parameters}
      />
    ),
    // [PipelineRunNodeTabs.VISUALIZATIONS]: <>TBD 2</>,
    [PipelineRunNodeTabs.DETAILS]: <SelectedNodeDetailsTab task={task} />,
    [PipelineRunNodeTabs.VOLUMES]: <SelectedNodeVolumeMountsTab task={task} />,
    [PipelineRunNodeTabs.LOGS]: <LogsTab task={task} />,
    // [PipelineRunNodeTabs.POD]: <>TBD 6</>,
    // [PipelineRunNodeTabs.EVENTS]: <>TBD 7</>,
    // [PipelineRunNodeTabs.ML_METADATA]: <>TBD 8</>,
  };
>>>>>>> 0cf51235

  return (
    <>
      <Tabs activeKey={selection ?? undefined} mountOnEnter>
        {Object.values(PipelineRunNodeTabs).map((tab) => (
          <Tab
            key={tab}
            title={tab}
            eventKey={tab}
            tabContentId={tab}
            onClick={() => setSelection(tab)}
          />
        ))}
      </Tabs>
      {selection && (
<<<<<<< HEAD
        <DrawerPanelBody style={{ display: 'flex', flexDirection: 'column' }}>
          <TabContent {...tabContentProps(PipelineRunNodeTabs.INPUT_OUTPUT)}>
            <SelectedNodeInputOutputTab
              taskReferences={taskReferences}
              task={task}
              parameters={parameters}
            />
          </TabContent>
          {/*<TabContent {...tabContentProps(PipelineRunNodeTabs.VISUALIZATIONS)}>TBD 2</TabContent>*/}
          <TabContent {...tabContentProps(PipelineRunNodeTabs.DETAILS)}>
            <SelectedNodeDetailsTab task={task} />
          </TabContent>
          <TabContent {...tabContentProps(PipelineRunNodeTabs.VOLUMES)}>
            <SelectedNodeVolumeMountsTab task={task} />
          </TabContent>
          <TabContent {...tabContentProps(PipelineRunNodeTabs.LOGS)}>
            <LogsTab task={task} />
          </TabContent>
          {/*<TabContent {...tabContentProps(PipelineRunNodeTabs.POD)}>TBD 6</TabContent>*/}
          {/*<TabContent {...tabContentProps(PipelineRunNodeTabs.EVENTS)}>TBD 7</TabContent>*/}
          {/*<TabContent {...tabContentProps(PipelineRunNodeTabs.ML_METADATA)}>TBD 8</TabContent>*/}
=======
        <DrawerPanelBody className="pipeline-run__drawer-panel-body pf-v5-u-px-sm">
          <TabContent
            id={selection}
            eventKey={selection}
            activeKey={selection ?? ''}
            style={{ flex: '1 1 auto' }}
          >
            {tabContents[selection]}
          </TabContent>
>>>>>>> 0cf51235
        </DrawerPanelBody>
      )}
    </>
  );
};

export default PipelineRunDrawerRightTabs;<|MERGE_RESOLUTION|>--- conflicted
+++ resolved
@@ -6,10 +6,7 @@
 import SelectedNodeVolumeMountsTab from '~/concepts/pipelines/content/pipelinesDetails/pipelineRun/SelectedNodeVolumeMountsTab';
 import { PipelineRunTaskParam } from '~/k8sTypes';
 import LogsTab from '~/concepts/pipelines/content/pipelinesDetails/pipelineRun/runLogs/LogsTab';
-<<<<<<< HEAD
-=======
 import './PipelineRunDrawer.scss';
->>>>>>> 0cf51235
 
 enum PipelineRunNodeTabs {
   INPUT_OUTPUT = 'Input / Output',
@@ -35,15 +32,6 @@
 }) => {
   const [selection, setSelection] = React.useState(PipelineRunNodeTabs.INPUT_OUTPUT);
 
-<<<<<<< HEAD
-  const tabContentProps = (tab: PipelineRunNodeTabs): React.ComponentProps<typeof TabContent> => ({
-    id: tab,
-    eventKey: tab,
-    activeKey: selection ?? '',
-    hidden: tab !== selection,
-    style: { flex: '1 1 auto' },
-  });
-=======
   const tabContents: Record<PipelineRunNodeTabs, React.ReactNode> = {
     [PipelineRunNodeTabs.INPUT_OUTPUT]: (
       <SelectedNodeInputOutputTab
@@ -60,7 +48,6 @@
     // [PipelineRunNodeTabs.EVENTS]: <>TBD 7</>,
     // [PipelineRunNodeTabs.ML_METADATA]: <>TBD 8</>,
   };
->>>>>>> 0cf51235
 
   return (
     <>
@@ -76,29 +63,6 @@
         ))}
       </Tabs>
       {selection && (
-<<<<<<< HEAD
-        <DrawerPanelBody style={{ display: 'flex', flexDirection: 'column' }}>
-          <TabContent {...tabContentProps(PipelineRunNodeTabs.INPUT_OUTPUT)}>
-            <SelectedNodeInputOutputTab
-              taskReferences={taskReferences}
-              task={task}
-              parameters={parameters}
-            />
-          </TabContent>
-          {/*<TabContent {...tabContentProps(PipelineRunNodeTabs.VISUALIZATIONS)}>TBD 2</TabContent>*/}
-          <TabContent {...tabContentProps(PipelineRunNodeTabs.DETAILS)}>
-            <SelectedNodeDetailsTab task={task} />
-          </TabContent>
-          <TabContent {...tabContentProps(PipelineRunNodeTabs.VOLUMES)}>
-            <SelectedNodeVolumeMountsTab task={task} />
-          </TabContent>
-          <TabContent {...tabContentProps(PipelineRunNodeTabs.LOGS)}>
-            <LogsTab task={task} />
-          </TabContent>
-          {/*<TabContent {...tabContentProps(PipelineRunNodeTabs.POD)}>TBD 6</TabContent>*/}
-          {/*<TabContent {...tabContentProps(PipelineRunNodeTabs.EVENTS)}>TBD 7</TabContent>*/}
-          {/*<TabContent {...tabContentProps(PipelineRunNodeTabs.ML_METADATA)}>TBD 8</TabContent>*/}
-=======
         <DrawerPanelBody className="pipeline-run__drawer-panel-body pf-v5-u-px-sm">
           <TabContent
             id={selection}
@@ -108,7 +72,6 @@
           >
             {tabContents[selection]}
           </TabContent>
->>>>>>> 0cf51235
         </DrawerPanelBody>
       )}
     </>
