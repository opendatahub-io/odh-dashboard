import * as React from 'react';
import { Tabs, Tab, TabContent, DrawerPanelBody } from '@patternfly/react-core';
import PipelineDetailsYAML from '~/concepts/pipelines/content/pipelinesDetails/PipelineDetailsYAML';
import { PipelineRunKind } from '~/k8sTypes';
import { PipelineRunJobKF, PipelineRunKF } from '~/concepts/pipelines/kfTypes';
import { isPipelineRunJob } from '~/concepts/pipelines/content/utils';
import PipelineRunTabDetails from './PipelineRunTabDetails';
import PipelineRunTabParameters from './PipelineRunTabParameters';

export enum RunDetailsTabs {
  DETAILS = 'details',
  PARAMETERS = 'input-parameters',
  YAML = 'run-output',
}

const RunDetailsTabTitles = {
  [RunDetailsTabs.DETAILS]: 'Details',
  [RunDetailsTabs.PARAMETERS]: 'Input parameters',
  [RunDetailsTabs.YAML]: 'Run output',
};

export type RunDetailsTabSelection = RunDetailsTabs | null;

type PipelineRunBottomDrawerProps = {
  selection: RunDetailsTabSelection;
  onSelection: (id: RunDetailsTabs) => void;
  pipelineRunDetails?: {
    kind: PipelineRunKind;
    kf: PipelineRunKF | PipelineRunJobKF;
  };
};

export const PipelineRunDrawerBottomTabs: React.FC<PipelineRunBottomDrawerProps> = ({
  selection,
  onSelection,
  pipelineRunDetails,
<<<<<<< HEAD
}) => {
  const isJob = isPipelineRunJob(pipelineRunDetails?.kf);

  return (
    <>
      <Tabs
        activeKey={selection ?? undefined}
        style={{ flexShrink: 0 }}
        data-testid="pipeline-run-drawer-bottom"
      >
        {Object.values(RunDetailsTabs)
          .filter((key) => (isJob ? key !== RunDetailsTabs.YAML : true)) // do not include yaml tab for jobs
          .map((tab) => (
            <Tab
              data-testid={'bottom-drawer-tab-' + RunDetailsTabTitles[tab]}
              key={tab}
              title={RunDetailsTabTitles[tab]}
              eventKey={tab}
              tabContentId={tab}
              onClick={() => onSelection(tab)}
            />
          ))}
      </Tabs>
      {selection && (
        <DrawerPanelBody style={{ flexGrow: 1, overflow: 'hidden auto' }}>
          <TabContent
            id={RunDetailsTabs.DETAILS}
            eventKey={RunDetailsTabs.DETAILS}
            activeKey={selection ?? ''}
            hidden={RunDetailsTabs.DETAILS !== selection}
          >
            <PipelineRunTabDetails
              workflowName={pipelineRunDetails?.kind.metadata.name}
              pipelineRunKF={pipelineRunDetails?.kf}
            />
          </TabContent>
          <TabContent
            id={RunDetailsTabs.PARAMETERS}
            eventKey={RunDetailsTabs.PARAMETERS}
            activeKey={selection ?? ''}
            hidden={RunDetailsTabs.PARAMETERS !== selection}
          >
            <PipelineRunTabParameters pipelineSpec={pipelineRunDetails?.kf.pipeline_spec} />
          </TabContent>
          {!isJob && ( // do not include yaml tab for jobs
            <TabContent
              id={RunDetailsTabs.YAML}
              eventKey={RunDetailsTabs.YAML}
              activeKey={selection ?? ''}
              hidden={RunDetailsTabs.YAML !== selection}
              style={{ height: '100%' }}
            >
              <PipelineDetailsYAML
                filename={pipelineRunDetails?.kf.name}
                content={
                  pipelineRunDetails
                    ? {
                        // eslint-disable-next-line camelcase
                        pipeline_runtime: { workflow_manifest: pipelineRunDetails.kind },
                        run: pipelineRunDetails.kf,
                      }
                    : null
                }
              />
            </TabContent>
          )}
        </DrawerPanelBody>
      )}
    </>
  );
};
=======
}) => (
  <>
    <Tabs activeKey={selection ?? undefined} style={{ flexShrink: 0 }}>
      {Object.values(RunDetailsTabs).map((tab) => (
        <Tab
          key={tab}
          title={tab}
          eventKey={tab}
          tabContentId={tab}
          onClick={() => onSelection(tab)}
        />
      ))}
    </Tabs>
    {selection && (
      <DrawerPanelBody style={{ flexGrow: 1, overflow: 'hidden auto' }}>
        <TabContent
          id={RunDetailsTabs.DETAILS}
          eventKey={RunDetailsTabs.DETAILS}
          activeKey={selection}
          hidden={RunDetailsTabs.DETAILS !== selection}
        >
          <PipelineRunTabDetails
            workflowName={pipelineRunDetails?.kind.metadata.name}
            pipelineRunKF={pipelineRunDetails?.kf}
          />
        </TabContent>
        <TabContent
          id={RunDetailsTabs.PARAMETERS}
          eventKey={RunDetailsTabs.PARAMETERS}
          activeKey={selection}
          hidden={RunDetailsTabs.PARAMETERS !== selection}
        >
          <PipelineRunTabParameters pipelineRunKF={pipelineRunDetails?.kf} />
        </TabContent>
        <TabContent
          id={RunDetailsTabs.YAML}
          eventKey={RunDetailsTabs.YAML}
          activeKey={selection}
          hidden={RunDetailsTabs.YAML !== selection}
          style={{ height: '100%' }}
        >
          <PipelineDetailsYAML
            filename={pipelineRunDetails?.kf.name}
            content={
              pipelineRunDetails
                ? {
                    // eslint-disable-next-line camelcase
                    pipeline_runtime: { workflow_manifest: pipelineRunDetails.kind },
                    run: pipelineRunDetails.kf,
                  }
                : null
            }
          />
        </TabContent>
      </DrawerPanelBody>
    )}
  </>
);
>>>>>>> 301bd138

export default PipelineRunDrawerBottomTabs;<|MERGE_RESOLUTION|>--- conflicted
+++ resolved
@@ -34,7 +34,6 @@
   selection,
   onSelection,
   pipelineRunDetails,
-<<<<<<< HEAD
 }) => {
   const isJob = isPipelineRunJob(pipelineRunDetails?.kf);
 
@@ -63,7 +62,7 @@
           <TabContent
             id={RunDetailsTabs.DETAILS}
             eventKey={RunDetailsTabs.DETAILS}
-            activeKey={selection ?? ''}
+            activeKey={selection}
             hidden={RunDetailsTabs.DETAILS !== selection}
           >
             <PipelineRunTabDetails
@@ -74,7 +73,7 @@
           <TabContent
             id={RunDetailsTabs.PARAMETERS}
             eventKey={RunDetailsTabs.PARAMETERS}
-            activeKey={selection ?? ''}
+            activeKey={selection}
             hidden={RunDetailsTabs.PARAMETERS !== selection}
           >
             <PipelineRunTabParameters pipelineSpec={pipelineRunDetails?.kf.pipeline_spec} />
@@ -83,7 +82,7 @@
             <TabContent
               id={RunDetailsTabs.YAML}
               eventKey={RunDetailsTabs.YAML}
-              activeKey={selection ?? ''}
+              activeKey={selection}
               hidden={RunDetailsTabs.YAML !== selection}
               style={{ height: '100%' }}
             >
@@ -106,65 +105,5 @@
     </>
   );
 };
-=======
-}) => (
-  <>
-    <Tabs activeKey={selection ?? undefined} style={{ flexShrink: 0 }}>
-      {Object.values(RunDetailsTabs).map((tab) => (
-        <Tab
-          key={tab}
-          title={tab}
-          eventKey={tab}
-          tabContentId={tab}
-          onClick={() => onSelection(tab)}
-        />
-      ))}
-    </Tabs>
-    {selection && (
-      <DrawerPanelBody style={{ flexGrow: 1, overflow: 'hidden auto' }}>
-        <TabContent
-          id={RunDetailsTabs.DETAILS}
-          eventKey={RunDetailsTabs.DETAILS}
-          activeKey={selection}
-          hidden={RunDetailsTabs.DETAILS !== selection}
-        >
-          <PipelineRunTabDetails
-            workflowName={pipelineRunDetails?.kind.metadata.name}
-            pipelineRunKF={pipelineRunDetails?.kf}
-          />
-        </TabContent>
-        <TabContent
-          id={RunDetailsTabs.PARAMETERS}
-          eventKey={RunDetailsTabs.PARAMETERS}
-          activeKey={selection}
-          hidden={RunDetailsTabs.PARAMETERS !== selection}
-        >
-          <PipelineRunTabParameters pipelineRunKF={pipelineRunDetails?.kf} />
-        </TabContent>
-        <TabContent
-          id={RunDetailsTabs.YAML}
-          eventKey={RunDetailsTabs.YAML}
-          activeKey={selection}
-          hidden={RunDetailsTabs.YAML !== selection}
-          style={{ height: '100%' }}
-        >
-          <PipelineDetailsYAML
-            filename={pipelineRunDetails?.kf.name}
-            content={
-              pipelineRunDetails
-                ? {
-                    // eslint-disable-next-line camelcase
-                    pipeline_runtime: { workflow_manifest: pipelineRunDetails.kind },
-                    run: pipelineRunDetails.kf,
-                  }
-                : null
-            }
-          />
-        </TabContent>
-      </DrawerPanelBody>
-    )}
-  </>
-);
->>>>>>> 301bd138
 
 export default PipelineRunDrawerBottomTabs;