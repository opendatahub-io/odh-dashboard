--- conflicted
+++ resolved
@@ -11,10 +11,7 @@
 import PipelineRunDrawerRightTabs from '~/concepts/pipelines/content/pipelinesDetails/pipelineRun/PipelineRunDrawerRightTabs';
 import { TaskReferenceMap, PipelineRunTaskDetails } from '~/concepts/pipelines/content/types';
 import { PipelineRunTaskParam } from '~/k8sTypes';
-<<<<<<< HEAD
-=======
 import './PipelineRunDrawer.scss';
->>>>>>> 0cf51235
 
 type PipelineRunDrawerRightContentProps = {
   task?: PipelineRunTaskDetails;
@@ -41,11 +38,7 @@
       }}
       isResizable
       widths={{ default: 'width_33', lg: 'width_50' }}
-<<<<<<< HEAD
-      minSize="400px"
-=======
       minSize="500px"
->>>>>>> 0cf51235
       data-testid="pipeline-run-drawer-right-content"
     >
       <DrawerHead>
@@ -58,11 +51,7 @@
           <DrawerCloseButton onClick={onClose} />
         </DrawerActions>
       </DrawerHead>
-<<<<<<< HEAD
-      <DrawerPanelBody style={{ display: 'flex', flexDirection: 'column' }}>
-=======
       <DrawerPanelBody className="pipeline-run__drawer-panel-body pf-v5-u-pr-sm">
->>>>>>> 0cf51235
         <PipelineRunDrawerRightTabs
           taskReferences={taskReferences}
           task={task}
