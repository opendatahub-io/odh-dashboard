import * as React from 'react';
import {
  BanIcon,
  CheckCircleIcon,
  ExclamationCircleIcon,
  NotStartedIcon,
  QuestionCircleIcon,
  SyncAltIcon,
} from '@patternfly/react-icons';
import { Icon } from '@patternfly/react-core';
import {
<<<<<<< HEAD
  PipelineRunJobKF,
  PipelineRunKF,
  PipelineRunStatusesKF,
=======
  PipelineCoreResourceKF,
  PipelineRunJobKF,
  PipelineRunKF,
  PipelineRunStatusesKF,
  PipelineVersionKF,
  RelationshipKF,
  ResourceTypeKF,
>>>>>>> 0cf51235
} from '~/concepts/pipelines/kfTypes';

export type RunStatusDetails = {
  icon: React.ReactNode;
  label: PipelineRunKF['status'];
  status?: React.ComponentProps<typeof Icon>['status'];
  details?: string;
};

const UNKNOWN_ICON = <QuestionCircleIcon />;
const UNKNOWN_STATUS = 'warning';

export const computeRunStatus = (run?: PipelineRunKF): RunStatusDetails => {
  if (!run) {
    return { icon: UNKNOWN_ICON, status: UNKNOWN_STATUS, label: '-' };
  }
  let icon: React.ReactNode;
  let status: React.ComponentProps<typeof Icon>['status'];
  let details: string | undefined = undefined;
  let label: PipelineRunKF['status'];

  switch (run.status) {
    case PipelineRunStatusesKF.STARTED:
    case undefined:
      icon = <NotStartedIcon />;
      label = PipelineRunStatusesKF.STARTED;
      break;
    case PipelineRunStatusesKF.RUNNING:
      icon = <SyncAltIcon />;
      label = PipelineRunStatusesKF.RUNNING;
      break;
    case PipelineRunStatusesKF.COMPLETED:
    case 'Succeeded':
      icon = <CheckCircleIcon />;
      status = 'success';
      label = PipelineRunStatusesKF.COMPLETED;
      break;
    case PipelineRunStatusesKF.FAILED:
    case 'PipelineRunTimeout':
    case 'CreateRunFailed':
      icon = <ExclamationCircleIcon />;
      status = 'danger';
      label = PipelineRunStatusesKF.FAILED;
      details = run.error;
      break;
    case PipelineRunStatusesKF.CANCELLED:
      icon = <BanIcon />;
      label = PipelineRunStatusesKF.CANCELLED;
      break;
    default:
      icon = UNKNOWN_ICON;
      status = UNKNOWN_STATUS;
      label = run.status ?? 'Starting';
      details = run.status ?? 'No status yet';
  }

  return { icon, label, status, details };
};

export const isPipelineRunJob = (
  runOrJob?: PipelineRunJobKF | PipelineRunKF,
<<<<<<< HEAD
): runOrJob is PipelineRunJobKF => !!(runOrJob as PipelineRunJobKF)?.trigger;
=======
): runOrJob is PipelineRunJobKF => !!(runOrJob as PipelineRunJobKF)?.trigger;

export const getPipelineIdByPipelineVersion = (
  version: PipelineVersionKF | null,
): string | undefined =>
  version?.resource_references.find(
    (ref) => ref.relationship === RelationshipKF.OWNER && ref.key.type === ResourceTypeKF.PIPELINE,
  )?.key.id;

export const getPipelineAndVersionDeleteString = (
  resources: PipelineCoreResourceKF[],
  type: 'pipeline' | 'version',
): string => `${resources.length} ${type}${resources.length !== 1 ? 's' : ''}`;
>>>>>>> 0cf51235
<|MERGE_RESOLUTION|>--- conflicted
+++ resolved
@@ -9,11 +9,6 @@
 } from '@patternfly/react-icons';
 import { Icon } from '@patternfly/react-core';
 import {
-<<<<<<< HEAD
-  PipelineRunJobKF,
-  PipelineRunKF,
-  PipelineRunStatusesKF,
-=======
   PipelineCoreResourceKF,
   PipelineRunJobKF,
   PipelineRunKF,
@@ -21,7 +16,6 @@
   PipelineVersionKF,
   RelationshipKF,
   ResourceTypeKF,
->>>>>>> 0cf51235
 } from '~/concepts/pipelines/kfTypes';
 
 export type RunStatusDetails = {
@@ -83,9 +77,6 @@
 
 export const isPipelineRunJob = (
   runOrJob?: PipelineRunJobKF | PipelineRunKF,
-<<<<<<< HEAD
-): runOrJob is PipelineRunJobKF => !!(runOrJob as PipelineRunJobKF)?.trigger;
-=======
 ): runOrJob is PipelineRunJobKF => !!(runOrJob as PipelineRunJobKF)?.trigger;
 
 export const getPipelineIdByPipelineVersion = (
@@ -98,5 +89,4 @@
 export const getPipelineAndVersionDeleteString = (
   resources: PipelineCoreResourceKF[],
   type: 'pipeline' | 'version',
-): string => `${resources.length} ${type}${resources.length !== 1 ? 's' : ''}`;
->>>>>>> 0cf51235
+): string => `${resources.length} ${type}${resources.length !== 1 ? 's' : ''}`;