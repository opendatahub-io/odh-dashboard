import * as React from 'react';
import { Form, FormGroup, FormSection, Text } from '@patternfly/react-core';
import NameDescriptionField from '~/concepts/k8s/NameDescriptionField';
import { RunFormData } from '~/concepts/pipelines/content/createRun/types';
import { ValueOf } from '~/typeHelpers';
import RunTypeSection from '~/concepts/pipelines/content/createRun/contentSections/RunTypeSection';
import ParamsSection from '~/concepts/pipelines/content/createRun/contentSections/ParamsSection';
import { getProjectDisplayName } from '~/pages/projects/utils';
import PipelineVersionSection from '~/concepts/pipelines/content/createRun/contentSections/PipelineVersionSection';
import PipelineSection from './contentSections/PipelineSection';
import { CreateRunPageSections, runPageSectionTitles } from './const';

type RunFormProps = {
  data: RunFormData;
  onValueChange: (key: keyof RunFormData, value: ValueOf<RunFormData>) => void;
};

const RunForm: React.FC<RunFormProps> = ({ data, onValueChange }) => (
  <Form
    maxWidth="500px"
    onSubmit={(e) => {
      e.preventDefault();
    }}
  >
    <FormSection id="run-section-project-name" title="Project">
      <FormGroup label="Project">
        <Text>{getProjectDisplayName(data.project)}</Text>
      </FormGroup>
    </FormSection>
    <FormSection
      id={CreateRunPageSections.NAME_DESC}
      aria-label={runPageSectionTitles[CreateRunPageSections.NAME_DESC]}
    >
      <NameDescriptionField
        nameFieldId="run-name"
        descriptionFieldId="run-description"
        data={data.nameDesc}
        setData={(nameDesc) => onValueChange('nameDesc', nameDesc)}
      />
    </FormSection>
    <PipelineSection
      value={data.pipeline}
      onChange={(pipeline) => {
        onValueChange('pipeline', pipeline);
        onValueChange('version', pipeline.default_version);
        onValueChange(
          'params',
          (pipeline.default_version?.parameters || pipeline.parameters || []).map((p) => ({
            label: p.name,
            value: p.value ?? '',
          })),
        );
      }}
    />
    <PipelineVersionSection
      selectedPipeline={data.pipeline}
      value={data.version}
      onChange={(version, pipeline) => {
        if (pipeline) {
          onValueChange('pipeline', pipeline);
        }
        onValueChange('version', version);
        onValueChange(
          'params',
<<<<<<< HEAD
          (version.parameters || []).map((p) => ({
            label: p.name,
            value: p.value ?? '',
          })),
=======
          (pipeline.parameters || []).map((p) => ({ label: p.name, value: p.value })),
>>>>>>> 301bd138
        );
      }}
    />
    {/*
    <ExperimentSection
      value={data.experiment}
      onChange={(experiment) => onValueChange('experiment', experiment)}
    />
    */}
    <RunTypeSection
      value={data.runType}
      onChange={(runType) => onValueChange('runType', runType)}
    />
    <ParamsSection value={data.params} onChange={(params) => onValueChange('params', params)} />
  </Form>
);

export default RunForm;<|MERGE_RESOLUTION|>--- conflicted
+++ resolved
@@ -47,7 +47,7 @@
           'params',
           (pipeline.default_version?.parameters || pipeline.parameters || []).map((p) => ({
             label: p.name,
-            value: p.value ?? '',
+            value: p.value,
           })),
         );
       }}
@@ -62,14 +62,10 @@
         onValueChange('version', version);
         onValueChange(
           'params',
-<<<<<<< HEAD
           (version.parameters || []).map((p) => ({
             label: p.name,
-            value: p.value ?? '',
+            value: p.value,
           })),
-=======
-          (pipeline.parameters || []).map((p) => ({ label: p.name, value: p.value })),
->>>>>>> 301bd138
         );
       }}
     />
