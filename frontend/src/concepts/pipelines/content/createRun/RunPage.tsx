import React from 'react';
import { useLocation, useParams } from 'react-router-dom';

import { PageSection } from '@patternfly/react-core';

import { PipelineRunJobKFv2, PipelineRunKFv2 } from '~/concepts/pipelines/kfTypes';
import GenericSidebar from '~/components/GenericSidebar';
import {
  CreateRunPageSections,
  DEFAULT_PERIODIC_DATA,
  runPageSectionTitles,
} from '~/concepts/pipelines/content/createRun/const';
import RunForm from '~/concepts/pipelines/content/createRun/RunForm';
import useRunFormData from '~/concepts/pipelines/content/createRun/useRunFormData';
import RunPageFooter from '~/concepts/pipelines/content/createRun/RunPageFooter';
import usePipelineVersionById from '~/concepts/pipelines/apiHooks/usePipelineVersionById';
import usePipelineById from '~/concepts/pipelines/apiHooks/usePipelineById';
import {
  RunFormData,
  RunTypeOption,
  ScheduledType,
} from '~/concepts/pipelines/content/createRun/types';
import { ValueOf } from '~/typeHelpers';
import { useGetSearchParamValues } from '~/utilities/useGetSearchParamValues';
import { PipelineRunSearchParam } from '~/concepts/pipelines/content/types';
import { PipelineRunType } from '~/pages/pipelines/global/runs';
import useExperimentById from '~/concepts/pipelines/apiHooks/useExperimentById';

type RunPageProps = {
  cloneRun?: PipelineRunKFv2 | PipelineRunJobKFv2 | null;
  contextPath?: string;
  testId?: string;
};

const RunPage: React.FC<RunPageProps> = ({ cloneRun, contextPath, testId }) => {
  const { namespace } = useParams();
  const location = useLocation();
  const { runType, triggerType } = useGetSearchParamValues([
    PipelineRunSearchParam.RunType,
    PipelineRunSearchParam.TriggerType,
  ]);

<<<<<<< HEAD
  const cloneRunPipelineId = cloneRun?.pipeline_version_reference?.pipeline_id || '';
  const cloneRunVersionId = cloneRun?.pipeline_version_reference?.pipeline_version_id || '';
  const cloneRunExperimentId = cloneRun?.experiment_id || '';
=======
  const cloneRunVersionId = getPipelineVersionResourceRef(cloneRun)?.key.id;
  const [cloneRunPipelineVersion] = usePipelineVersionById(cloneRunVersionId);
>>>>>>> 2be692fb

  const [cloneRunPipelineVersion] = usePipelineVersionById(cloneRunPipelineId, cloneRunVersionId);
  const [cloneRunPipeline] = usePipelineById(cloneRunPipelineId);
  const [cloneRunExperiment] = useExperimentById(cloneRunExperimentId);

  const [formData, setFormDataValue] = useRunFormData(cloneRun, {
    runType: {
      ...(runType === PipelineRunType.Scheduled
        ? {
            type: RunTypeOption.SCHEDULED,
            data: {
              ...DEFAULT_PERIODIC_DATA,
              triggerType: (triggerType as ScheduledType) || ScheduledType.PERIODIC,
            },
          }
        : { type: RunTypeOption.ONE_TRIGGER }),
    },
    pipeline: location.state?.lastPipeline || cloneRunPipeline,
    version: location.state?.lastVersion || cloneRunPipelineVersion,
    experiment: cloneRunExperiment,
  });

  const onValueChange = React.useCallback(
    (key: keyof RunFormData, value: ValueOf<RunFormData>) => setFormDataValue(key, value),
    [setFormDataValue],
  );

  return (
    <div data-testid={testId}>
      <PageSection isFilled variant="light">
        <GenericSidebar
          sections={Object.values(CreateRunPageSections)}
          titles={runPageSectionTitles}
          maxWidth={175}
        >
          <RunForm
            data={formData}
            runType={runType as PipelineRunType}
            onValueChange={onValueChange}
          />
        </GenericSidebar>
      </PageSection>
      <PageSection stickyOnBreakpoint={{ default: 'bottom' }} variant="light">
        <RunPageFooter data={formData} contextPath={contextPath ?? `/pipelineRuns/${namespace}`} />
      </PageSection>
    </div>
  );
};

export default RunPage;<|MERGE_RESOLUTION|>--- conflicted
+++ resolved
@@ -25,6 +25,8 @@
 import { PipelineRunSearchParam } from '~/concepts/pipelines/content/types';
 import { PipelineRunType } from '~/pages/pipelines/global/runs';
 import useExperimentById from '~/concepts/pipelines/apiHooks/useExperimentById';
+import { asEnumMember } from '~/utilities/utils';
+import { useIsAreaAvailable, SupportedArea } from '~/concepts/areas';
 
 type RunPageProps = {
   cloneRun?: PipelineRunKFv2 | PipelineRunJobKFv2 | null;
@@ -35,23 +37,27 @@
 const RunPage: React.FC<RunPageProps> = ({ cloneRun, contextPath, testId }) => {
   const { namespace } = useParams();
   const location = useLocation();
-  const { runType, triggerType } = useGetSearchParamValues([
+  const { runType, triggerType: triggerTypeString } = useGetSearchParamValues([
     PipelineRunSearchParam.RunType,
     PipelineRunSearchParam.TriggerType,
   ]);
+  const triggerType = asEnumMember(triggerTypeString, ScheduledType);
 
-<<<<<<< HEAD
-  const cloneRunPipelineId = cloneRun?.pipeline_version_reference?.pipeline_id || '';
-  const cloneRunVersionId = cloneRun?.pipeline_version_reference?.pipeline_version_id || '';
+  const cloneRunPipelineId = cloneRun?.pipeline_version_reference.pipeline_id || '';
+  const cloneRunVersionId = cloneRun?.pipeline_version_reference.pipeline_version_id || '';
   const cloneRunExperimentId = cloneRun?.experiment_id || '';
-=======
-  const cloneRunVersionId = getPipelineVersionResourceRef(cloneRun)?.key.id;
-  const [cloneRunPipelineVersion] = usePipelineVersionById(cloneRunVersionId);
->>>>>>> 2be692fb
 
   const [cloneRunPipelineVersion] = usePipelineVersionById(cloneRunPipelineId, cloneRunVersionId);
   const [cloneRunPipeline] = usePipelineById(cloneRunPipelineId);
   const [cloneRunExperiment] = useExperimentById(cloneRunExperimentId);
+
+  const isExperimentsAvailable = useIsAreaAvailable(SupportedArea.PIPELINE_EXPERIMENTS).status;
+
+  const sections = isExperimentsAvailable
+    ? Object.values(CreateRunPageSections)
+    : Object.values(CreateRunPageSections).filter(
+        (section) => section !== CreateRunPageSections.EXPERIMENT,
+      );
 
   const [formData, setFormDataValue] = useRunFormData(cloneRun, {
     runType: {
@@ -60,7 +66,7 @@
             type: RunTypeOption.SCHEDULED,
             data: {
               ...DEFAULT_PERIODIC_DATA,
-              triggerType: (triggerType as ScheduledType) || ScheduledType.PERIODIC,
+              triggerType: triggerType || ScheduledType.PERIODIC,
             },
           }
         : { type: RunTypeOption.ONE_TRIGGER }),
@@ -78,11 +84,7 @@
   return (
     <div data-testid={testId}>
       <PageSection isFilled variant="light">
-        <GenericSidebar
-          sections={Object.values(CreateRunPageSections)}
-          titles={runPageSectionTitles}
-          maxWidth={175}
-        >
+        <GenericSidebar sections={sections} titles={runPageSectionTitles} maxWidth={175}>
           <RunForm
             data={formData}
             runType={runType as PipelineRunType}
