import * as React from 'react';
import { FormGroup, FormSection, Stack, StackItem } from '@patternfly/react-core';
import { PlusCircleIcon } from '@patternfly/react-icons';
import {
  CreateRunPageSections,
  runPageSectionTitles,
} from '~/concepts/pipelines/content/createRun/const';
import { PipelineKF } from '~/concepts/pipelines/kfTypes';
import PipelineSelector from '~/concepts/pipelines/content/pipelineSelector/PipelineSelector';
import ImportPipelineButton from '~/concepts/pipelines/content/import/ImportPipelineButton';

type PipelineSectionProps = {
  value: PipelineKF | null;
  onChange: (pipeline: PipelineKF) => void;
};

<<<<<<< HEAD
const PipelineSection: React.FC<PipelineSectionProps> = ({ onLoaded, value, onChange }) => {
  const [{ items: pipelines }, loaded] = usePipelines();
  React.useEffect(() => {
    onLoaded(loaded);
    // only run when `loaded` changes
    // eslint-disable-next-line react-hooks/exhaustive-deps
  }, [loaded]);
  if (!loaded) {
    return <Skeleton />;
  }
  return (
    <FormSection
      id={CreateRunPageSections.PIPELINE}
      title={runPageSectionTitles[CreateRunPageSections.PIPELINE]}
    >
=======
const PipelineSection: React.FC<PipelineSectionProps> = ({ value, onChange }) => (
  <FormSection
    id={CreateRunPageSections.PIPELINE}
    title={runPageSectionTitles[CreateRunPageSections.PIPELINE]}
  >
    {/* `minWidth` a temp fix for PF issue https://github.com/patternfly/patternfly/issues/6062
      We can remove this after bumping to PF v5.2.0
    */}
    <FormGroup style={{ minWidth: 0 }}>
>>>>>>> 0cf51235
      <Stack hasGutter>
        <StackItem>
          <PipelineSelector selection={value?.name} onSelect={(pipeline) => onChange(pipeline)} />
        </StackItem>
        <StackItem>
          <ImportPipelineButton
            variant="link"
            icon={<PlusCircleIcon />}
            onCreate={(pipeline) => onChange(pipeline)}
          >
            Create new pipeline
          </ImportPipelineButton>
        </StackItem>
      </Stack>
    </FormGroup>
  </FormSection>
);

export default PipelineSection;<|MERGE_RESOLUTION|>--- conflicted
+++ resolved
@@ -14,23 +14,6 @@
   onChange: (pipeline: PipelineKF) => void;
 };
 
-<<<<<<< HEAD
-const PipelineSection: React.FC<PipelineSectionProps> = ({ onLoaded, value, onChange }) => {
-  const [{ items: pipelines }, loaded] = usePipelines();
-  React.useEffect(() => {
-    onLoaded(loaded);
-    // only run when `loaded` changes
-    // eslint-disable-next-line react-hooks/exhaustive-deps
-  }, [loaded]);
-  if (!loaded) {
-    return <Skeleton />;
-  }
-  return (
-    <FormSection
-      id={CreateRunPageSections.PIPELINE}
-      title={runPageSectionTitles[CreateRunPageSections.PIPELINE]}
-    >
-=======
 const PipelineSection: React.FC<PipelineSectionProps> = ({ value, onChange }) => (
   <FormSection
     id={CreateRunPageSections.PIPELINE}
@@ -40,7 +23,6 @@
       We can remove this after bumping to PF v5.2.0
     */}
     <FormGroup style={{ minWidth: 0 }}>
->>>>>>> 0cf51235
       <Stack hasGutter>
         <StackItem>
           <PipelineSelector selection={value?.name} onSelect={(pipeline) => onChange(pipeline)} />
