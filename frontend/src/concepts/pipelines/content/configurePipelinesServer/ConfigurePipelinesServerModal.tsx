import * as React from 'react';
import { useNavigate } from 'react-router';
import {
  Alert,
  Form,
  Stack,
  StackItem,
  Modal,
  ModalBody,
  ModalHeader,
  ModalFooter,
} from '@patternfly/react-core';
import useNotification from '#~/utilities/useNotification.ts';
import { usePipelinesAPI } from '#~/concepts/pipelines/context';
import { createPipelinesCR, deleteSecret, listPipelinesCR } from '#~/api';
import { EMPTY_AWS_PIPELINE_DATA } from '#~/pages/projects/dataConnections/const';
import DashboardModalFooter from '#~/concepts/dashboard/DashboardModalFooter';
import { fireFormTrackingEvent } from '#~/concepts/analyticsTracking/segmentIOUtils';
import { TrackingOutcome } from '#~/concepts/analyticsTracking/trackingProperties';
import SamplePipelineSettingsSection from '#~/concepts/pipelines/content/configurePipelinesServer/SamplePipelineSettingsSection';
import { SupportedArea, useIsAreaAvailable } from '#~/concepts/areas';
import {
  NotificationResponseStatus,
  NotificationWatcherContext,
} from '#~/concepts/notificationWatcher/NotificationWatcherContext.tsx';
import usePipelinesConnections from '#~/pages/projects/screens/detail/connections/usePipelinesConnections';
<<<<<<< HEAD
import { FAST_POLL_INTERVAL, SERVER_TIMEOUT } from '#~/utilities/const.ts';
import { pipelinesBaseRoute } from '#~/routes/pipelines/global.ts';
import { DSPipelineKind } from '#~/k8sTypes.ts';
=======
import { FAST_POLL_INTERVAL } from '#~/utilities/const.ts';
import { pipelinesBaseRoute } from '#~/routes/pipelines/global.ts';
import { DSPipelineKind } from '#~/k8sTypes.ts';
import {
  dspaLoaded,
  hasServerTimedOut,
} from '#~/concepts/pipelines/context/usePipelineNamespaceCR';
>>>>>>> dfae2dab
import { PipelinesDatabaseSection } from './PipelinesDatabaseSection';
import { ObjectStorageSection } from './ObjectStorageSection';
import {
  DATABASE_CONNECTION_FIELDS,
  EMPTY_DATABASE_CONNECTION,
  ExternalDatabaseSecret,
} from './const';
import { configureDSPipelineResourceSpec, objectStorageIsValid } from './utils';
import { PipelineServerConfigType } from './types';

type ConfigurePipelinesServerModalProps = {
  onClose: () => void;
};

const FORM_DEFAULTS: PipelineServerConfigType = {
  database: { useDefault: true, value: EMPTY_DATABASE_CONNECTION },
  objectStorage: { newValue: EMPTY_AWS_PIPELINE_DATA },
  enableInstructLab: false,
};

const serverConfiguredEvent = 'Pipeline Server Configured';
export const ConfigurePipelinesServerModal: React.FC<ConfigurePipelinesServerModalProps> = ({
  onClose,
}) => {
  const { project, namespace } = usePipelinesAPI();
  const [connections, loaded] = usePipelinesConnections(namespace);
  const [fetching, setFetching] = React.useState(false);
  const [error, setError] = React.useState<Error>();
  const [config, setConfig] = React.useState<PipelineServerConfigType>(FORM_DEFAULTS);
  const { registerNotification } = React.useContext(NotificationWatcherContext);
  const isFineTuningAvailable = useIsAreaAvailable(SupportedArea.FINE_TUNING).status;
  const notification = useNotification();
  const navigate = useNavigate();

  const databaseIsValid = config.database.useDefault
    ? true
    : config.database.value.every(({ key, value }) =>
        DATABASE_CONNECTION_FIELDS.filter((field) => field.isRequired)
          .map((field) => field.key)
          .includes(key)
          ? !!value
          : true,
      );

  const objectIsValid = objectStorageIsValid(config.objectStorage.newValue);
  const canSubmit = databaseIsValid && objectIsValid;

  const onBeforeClose = () => {
    onClose();
    setFetching(false);
    setError(undefined);
    setConfig(FORM_DEFAULTS);
  };

  const onCancel = () => {
    onBeforeClose();
    fireFormTrackingEvent(serverConfiguredEvent, { outcome: TrackingOutcome.cancel });
  };

  const submit = () => {
    const objectStorage: PipelineServerConfigType['objectStorage'] = {
      newValue: config.objectStorage.newValue.map((entry) => ({
        ...entry,
        value: entry.value.trim(),
      })),
    };
    setFetching(true);
    setError(undefined);

    const configureConfig: PipelineServerConfigType = {
      ...config,
      objectStorage,
    };

    configureDSPipelineResourceSpec(configureConfig, project.metadata.name)
      .then((spec) => {
        createPipelinesCR(namespace, spec)
          .then((obj: DSPipelineKind) => {
            onBeforeClose();

            const pollingNamespace = obj.metadata.namespace;
            notification.info(`Waiting on pipeline server resources for ${pollingNamespace}...`);
            registerNotification({
              callbackDelay: FAST_POLL_INTERVAL || 3000,
              callback: async (signal: AbortSignal) => {
                try {
<<<<<<< HEAD
                  // check if polling for too long
                  if (
                    Date.now() - new Date(obj.metadata.creationTimestamp || Date.now()).getTime() >
                    SERVER_TIMEOUT
                  ) {
                    throw Error(`${pollingNamespace} pipeline server creation timed out`);
                  }

                  const response = await listPipelinesCR(pollingNamespace, { signal });

                  // if we find an APIServerReady true condition, we know the pipeline server is ready
                  if (
                    response[0]?.status?.conditions?.find(
                      (c) => c.type === 'APIServerReady' && c.status === 'True',
                    )
                  ) {
=======
                  const response = await listPipelinesCR(pollingNamespace, { signal });
                  const isCRReady = dspaLoaded([response[0], true]);

                  if (hasServerTimedOut([response[0], true], isCRReady)) {
                    throw Error(`${pollingNamespace} pipeline server creation timed out`);
                  }

                  if (isCRReady) {
>>>>>>> dfae2dab
                    return {
                      status: NotificationResponseStatus.SUCCESS,
                      title: `Pipeline server for ${pollingNamespace} is ready.`,
                      actions: [
                        {
                          title: `${pollingNamespace} pipeline server`,
                          onClick: () => navigate(pipelinesBaseRoute(pollingNamespace)),
                        },
                      ],
                    };
                  }

                  // repoll
                  return {
                    status: NotificationResponseStatus.REPOLL,
                  };
                } catch (e) {
                  return {
                    status: NotificationResponseStatus.ERROR,
                    title: `Error configuring pipeline server for ${pollingNamespace}`,
                    message: e instanceof Error ? e.message : 'Unknown error',
                    actions: [
                      {
                        title: `${pollingNamespace} pipeline server`,
                        onClick: () => navigate(pipelinesBaseRoute(pollingNamespace)),
                      },
                    ],
                  };
                }
              },
            });
            fireFormTrackingEvent(serverConfiguredEvent, {
              outcome: TrackingOutcome.submit,
              success: true,
              isILabEnabled: config.enableInstructLab,
            });
          })
          .catch((e) => {
            setFetching(false);
            setError(e);
            fireFormTrackingEvent(serverConfiguredEvent, {
              outcome: TrackingOutcome.submit,
              success: false,
              error: e,
            });
            // Cleanup created password secret
            deleteSecret(project.metadata.name, ExternalDatabaseSecret.NAME);
          });
      })
      .catch((e) => {
        setFetching(false);
        setError(e);
        fireFormTrackingEvent(serverConfiguredEvent, {
          outcome: TrackingOutcome.submit,
          success: false,
          error: e,
        });
      });
  };

  return (
    <Modal variant="medium" isOpen onClose={onCancel}>
      <ModalHeader
        title="Configure pipeline server"
        description="Configuring a pipeline server enables you to create and manage pipelines."
      />
      <ModalBody>
        <Stack hasGutter>
          <StackItem>
            <Alert
              variant="info"
              isInline
              title="Pipeline server configuration cannot be edited after creation. To use a different configuration after creation, delete the pipeline server and create a new one."
            />
          </StackItem>
          <StackItem>
            <Form
              onSubmit={(e) => {
                e.preventDefault();
                submit();
              }}
            >
              <ObjectStorageSection
                setConfig={setConfig}
                config={config}
                loaded={loaded}
                connections={connections}
              />
              <PipelinesDatabaseSection setConfig={setConfig} config={config} />
              {isFineTuningAvailable && (
                <SamplePipelineSettingsSection setConfig={setConfig} config={config} />
              )}
            </Form>
          </StackItem>
        </Stack>
      </ModalBody>
      <ModalFooter>
        <DashboardModalFooter
          submitLabel="Configure pipeline server"
          onSubmit={submit}
          isSubmitLoading={fetching}
          isSubmitDisabled={!canSubmit || fetching}
          onCancel={onCancel}
          alertTitle="Error configuring pipeline server"
          error={error}
        />
      </ModalFooter>
    </Modal>
  );
};<|MERGE_RESOLUTION|>--- conflicted
+++ resolved
@@ -24,19 +24,14 @@
   NotificationWatcherContext,
 } from '#~/concepts/notificationWatcher/NotificationWatcherContext.tsx';
 import usePipelinesConnections from '#~/pages/projects/screens/detail/connections/usePipelinesConnections';
-<<<<<<< HEAD
-import { FAST_POLL_INTERVAL, SERVER_TIMEOUT } from '#~/utilities/const.ts';
-import { pipelinesBaseRoute } from '#~/routes/pipelines/global.ts';
-import { DSPipelineKind } from '#~/k8sTypes.ts';
-=======
 import { FAST_POLL_INTERVAL } from '#~/utilities/const.ts';
 import { pipelinesBaseRoute } from '#~/routes/pipelines/global.ts';
 import { DSPipelineKind } from '#~/k8sTypes.ts';
 import {
   dspaLoaded,
   hasServerTimedOut,
+  isDspaAllReady,
 } from '#~/concepts/pipelines/context/usePipelineNamespaceCR';
->>>>>>> dfae2dab
 import { PipelinesDatabaseSection } from './PipelinesDatabaseSection';
 import { ObjectStorageSection } from './ObjectStorageSection';
 import {
@@ -123,33 +118,27 @@
               callbackDelay: FAST_POLL_INTERVAL || 3000,
               callback: async (signal: AbortSignal) => {
                 try {
-<<<<<<< HEAD
-                  // check if polling for too long
-                  if (
-                    Date.now() - new Date(obj.metadata.creationTimestamp || Date.now()).getTime() >
-                    SERVER_TIMEOUT
-                  ) {
-                    throw Error(`${pollingNamespace} pipeline server creation timed out`);
+                  // This should emulate the logic in usePipelineNamespaceCR as much as possible
+                  const response = await listPipelinesCR(pollingNamespace, { signal });
+                  const serverLoaded = dspaLoaded([response[0], true]);
+                  const serverAllReady = isDspaAllReady([response[0], true]);
+
+                  if (hasServerTimedOut([response[0], true], serverLoaded)) {
+                    const errorMessage =
+                      response[0]?.status?.conditions?.find(
+                        (condition) => condition.type === 'Ready',
+                      )?.message || `${pollingNamespace} pipeline server creation timed out`;
+                    throw Error(errorMessage);
                   }
 
-                  const response = await listPipelinesCR(pollingNamespace, { signal });
-
-                  // if we find an APIServerReady true condition, we know the pipeline server is ready
-                  if (
-                    response[0]?.status?.conditions?.find(
-                      (c) => c.type === 'APIServerReady' && c.status === 'True',
-                    )
-                  ) {
-=======
-                  const response = await listPipelinesCR(pollingNamespace, { signal });
-                  const isCRReady = dspaLoaded([response[0], true]);
-
-                  if (hasServerTimedOut([response[0], true], isCRReady)) {
-                    throw Error(`${pollingNamespace} pipeline server creation timed out`);
+                  // User deleted pipeline server while waiting
+                  if (response.length === 0) {
+                    return {
+                      status: NotificationResponseStatus.STOP,
+                    };
                   }
 
-                  if (isCRReady) {
->>>>>>> dfae2dab
+                  if (serverLoaded && serverAllReady) {
                     return {
                       status: NotificationResponseStatus.SUCCESS,
                       title: `Pipeline server for ${pollingNamespace} is ready.`,
