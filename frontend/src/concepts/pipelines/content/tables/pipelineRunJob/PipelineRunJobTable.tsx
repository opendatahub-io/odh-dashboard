--- conflicted
+++ resolved
@@ -5,12 +5,7 @@
 import { useCheckboxTable } from '~/components/table';
 import PipelineRunJobTableRow from '~/concepts/pipelines/content/tables/pipelineRunJob/PipelineRunJobTableRow';
 import PipelineRunJobTableToolbar from '~/concepts/pipelines/content/tables/pipelineRunJob/PipelineRunJobTableToolbar';
-<<<<<<< HEAD
-import EmptyTableView from '~/concepts/pipelines/content/tables/EmptyTableView';
-=======
-import usePipelineRunJobFilter from '~/concepts/pipelines/content/tables/pipelineRunJob/usePipelineRunJobFilter';
 import DashboardEmptyTableView from '~/concepts/dashboard/DashboardEmptyTableView';
->>>>>>> 20e84f46
 import DeletePipelineCoreResourceModal from '~/concepts/pipelines/content/DeletePipelineCoreResourceModal';
 import { usePipelinesAPI } from '~/concepts/pipelines/context';
 import { PipelineType } from '~/concepts/pipelines/content/tables/utils';
@@ -72,11 +67,9 @@
         data={jobs}
         columns={pipelineRunJobColumns}
         enablePagination
-<<<<<<< HEAD
-        emptyTableView={<EmptyTableView onClearFilters={filterToolbarProps.onClearFilters} />}
-=======
-        emptyTableView={<DashboardEmptyTableView onClearFilters={toolbarProps.onClearFilters} />}
->>>>>>> 20e84f46
+        emptyTableView={
+          <DashboardEmptyTableView onClearFilters={filterToolbarProps.onClearFilters} />
+        }
         toolbarContent={
           <PipelineRunJobTableToolbar
             {...filterToolbarProps}
