import * as React from 'react';
import { TableVariant } from '@patternfly/react-table';
import { PipelineCoreResourceKF, PipelineRunJobKF } from '~/concepts/pipelines/kfTypes';
import { pipelineRunJobColumns } from '~/concepts/pipelines/content/tables/columns';
<<<<<<< HEAD
import { useCheckboxTable } from '~/components/table';
import PipelineRunJobTableRow from '~/concepts/pipelines/content/tables/pipelineRunJob/PipelineRunJobTableRow';
import PipelineRunJobTableToolbar from '~/concepts/pipelines/content/tables/pipelineRunJob/PipelineRunJobTableToolbar';
import DashboardEmptyTableView from '~/concepts/dashboard/DashboardEmptyTableView';
import DeletePipelineCoreResourceModal from '~/concepts/pipelines/content/DeletePipelineCoreResourceModal';
=======
import { getTableColumnSort, useCheckboxTable } from '~/components/table';
import PipelineRunJobTableRow from '~/concepts/pipelines/content/tables/pipelineRunJob/PipelineRunJobTableRow';
import PipelineRunJobTableToolbar from '~/concepts/pipelines/content/tables/pipelineRunJob/PipelineRunJobTableToolbar';
import EmptyTableView from '~/concepts/pipelines/content/tables/EmptyTableView';
import DeletePipelineRunsModal from '~/concepts/pipelines/content/DeletePipelineRunsModal';
>>>>>>> 0cf51235
import { usePipelinesAPI } from '~/concepts/pipelines/context';
import { PipelineType } from '~/concepts/pipelines/content/tables/utils';
import { PipelinesFilter } from '~/concepts/pipelines/types';
import { TableBase } from '~/components/table';
import usePipelineFilter from '~/concepts/pipelines/content/tables/usePipelineFilter';

type PipelineRunTableProps = {
  jobs: PipelineRunJobKF[];
<<<<<<< HEAD

=======
>>>>>>> 0cf51235
  loading?: boolean;
  totalSize: number;
  page: number;
  pageSize: number;
  setPage: (page: number) => void;
  setPageSize: (pageSize: number) => void;
  sortField?: string;
  sortDirection?: 'asc' | 'desc';
  setSortField: (field: string) => void;
  setSortDirection: (dir: 'asc' | 'desc') => void;
  setFilter: (filter?: PipelinesFilter) => void;
};

const PipelineRunJobTable: React.FC<PipelineRunTableProps> = ({
  jobs,
  loading,
  totalSize,
  page,
  pageSize,
  setPage,
  setPageSize,
<<<<<<< HEAD
  sortField,
  sortDirection,
  setSortField,
  setSortDirection,
  setFilter,
}) => {
  const { refreshAllAPI } = usePipelinesAPI();
  const filterToolbarProps = usePipelineFilter(setFilter);
  const { selections, tableProps, toggleSelection, isSelected } = useCheckboxTable(
    jobs.map(({ id }) => id),
  );
=======
  setFilter,
  ...tableProps
}) => {
  const { refreshAllAPI } = usePipelinesAPI();
  const filterToolbarProps = usePipelineFilter(setFilter);
  const {
    selections,
    tableProps: checkboxTableProps,
    toggleSelection,
    isSelected,
  } = useCheckboxTable(jobs.map(({ id }) => id));
>>>>>>> 0cf51235
  const [deleteResources, setDeleteResources] = React.useState<PipelineCoreResourceKF[]>([]);

  return (
    <>
      <TableBase
<<<<<<< HEAD
        {...tableProps}
=======
        {...checkboxTableProps}
>>>>>>> 0cf51235
        loading={loading}
        page={page}
        perPage={pageSize}
        onSetPage={(_, newPage) => {
          if (newPage < page || !loading) {
            setPage(newPage);
          }
        }}
        onPerPageSelect={(_, newSize) => setPageSize(newSize)}
        itemCount={totalSize}
        data={jobs}
        columns={pipelineRunJobColumns}
        enablePagination
<<<<<<< HEAD
        emptyTableView={
          <DashboardEmptyTableView onClearFilters={filterToolbarProps.onClearFilters} />
        }
=======
        emptyTableView={<EmptyTableView onClearFilters={filterToolbarProps.onClearFilters} />}
>>>>>>> 0cf51235
        toolbarContent={
          <PipelineRunJobTableToolbar
            {...filterToolbarProps}
            deleteAllEnabled={selections.length > 0}
            onDeleteAll={() =>
              setDeleteResources(
                selections
                  .map<PipelineCoreResourceKF | undefined>((selection) =>
                    jobs.find(({ id }) => id === selection),
                  )
                  .filter((v): v is PipelineCoreResourceKF => !!v),
              )
            }
          />
        }
        rowRenderer={(job) => (
          <PipelineRunJobTableRow
            key={job.id}
            isChecked={isSelected(job.id)}
            onToggleCheck={() => toggleSelection(job.id)}
            onDelete={() => setDeleteResources([job])}
            job={job}
          />
        )}
        variant={TableVariant.compact}
<<<<<<< HEAD
        getColumnSort={(columnIndex) =>
          pipelineRunJobColumns[columnIndex].sortable
            ? {
                sortBy: {
                  index: pipelineRunJobColumns.findIndex((c) => c.field === sortField),
                  direction: sortDirection,
                  defaultDirection: 'asc',
                },
                onSort: (_event, index, direction) => {
                  setSortField(String(pipelineRunJobColumns[index].field));
                  setSortDirection(direction);
                },
                columnIndex,
              }
            : undefined
        }
=======
        getColumnSort={getTableColumnSort({ columns: pipelineRunJobColumns, ...tableProps })}
>>>>>>> 0cf51235
      />
      <DeletePipelineRunsModal
        toDeleteResources={deleteResources}
        type={PipelineType.SCHEDULED_RUN}
        onClose={(deleted) => {
          if (deleted) {
            refreshAllAPI();
          }
          setDeleteResources([]);
        }}
      />
    </>
  );
};

export default PipelineRunJobTable;<|MERGE_RESOLUTION|>--- conflicted
+++ resolved
@@ -2,19 +2,11 @@
 import { TableVariant } from '@patternfly/react-table';
 import { PipelineCoreResourceKF, PipelineRunJobKF } from '~/concepts/pipelines/kfTypes';
 import { pipelineRunJobColumns } from '~/concepts/pipelines/content/tables/columns';
-<<<<<<< HEAD
-import { useCheckboxTable } from '~/components/table';
+import { getTableColumnSort, useCheckboxTable } from '~/components/table';
 import PipelineRunJobTableRow from '~/concepts/pipelines/content/tables/pipelineRunJob/PipelineRunJobTableRow';
 import PipelineRunJobTableToolbar from '~/concepts/pipelines/content/tables/pipelineRunJob/PipelineRunJobTableToolbar';
 import DashboardEmptyTableView from '~/concepts/dashboard/DashboardEmptyTableView';
-import DeletePipelineCoreResourceModal from '~/concepts/pipelines/content/DeletePipelineCoreResourceModal';
-=======
-import { getTableColumnSort, useCheckboxTable } from '~/components/table';
-import PipelineRunJobTableRow from '~/concepts/pipelines/content/tables/pipelineRunJob/PipelineRunJobTableRow';
-import PipelineRunJobTableToolbar from '~/concepts/pipelines/content/tables/pipelineRunJob/PipelineRunJobTableToolbar';
-import EmptyTableView from '~/concepts/pipelines/content/tables/EmptyTableView';
 import DeletePipelineRunsModal from '~/concepts/pipelines/content/DeletePipelineRunsModal';
->>>>>>> 0cf51235
 import { usePipelinesAPI } from '~/concepts/pipelines/context';
 import { PipelineType } from '~/concepts/pipelines/content/tables/utils';
 import { PipelinesFilter } from '~/concepts/pipelines/types';
@@ -23,10 +15,6 @@
 
 type PipelineRunTableProps = {
   jobs: PipelineRunJobKF[];
-<<<<<<< HEAD
-
-=======
->>>>>>> 0cf51235
   loading?: boolean;
   totalSize: number;
   page: number;
@@ -48,19 +36,6 @@
   pageSize,
   setPage,
   setPageSize,
-<<<<<<< HEAD
-  sortField,
-  sortDirection,
-  setSortField,
-  setSortDirection,
-  setFilter,
-}) => {
-  const { refreshAllAPI } = usePipelinesAPI();
-  const filterToolbarProps = usePipelineFilter(setFilter);
-  const { selections, tableProps, toggleSelection, isSelected } = useCheckboxTable(
-    jobs.map(({ id }) => id),
-  );
-=======
   setFilter,
   ...tableProps
 }) => {
@@ -72,17 +47,12 @@
     toggleSelection,
     isSelected,
   } = useCheckboxTable(jobs.map(({ id }) => id));
->>>>>>> 0cf51235
   const [deleteResources, setDeleteResources] = React.useState<PipelineCoreResourceKF[]>([]);
 
   return (
     <>
       <TableBase
-<<<<<<< HEAD
-        {...tableProps}
-=======
         {...checkboxTableProps}
->>>>>>> 0cf51235
         loading={loading}
         page={page}
         perPage={pageSize}
@@ -96,13 +66,9 @@
         data={jobs}
         columns={pipelineRunJobColumns}
         enablePagination
-<<<<<<< HEAD
         emptyTableView={
           <DashboardEmptyTableView onClearFilters={filterToolbarProps.onClearFilters} />
         }
-=======
-        emptyTableView={<EmptyTableView onClearFilters={filterToolbarProps.onClearFilters} />}
->>>>>>> 0cf51235
         toolbarContent={
           <PipelineRunJobTableToolbar
             {...filterToolbarProps}
@@ -128,26 +94,7 @@
           />
         )}
         variant={TableVariant.compact}
-<<<<<<< HEAD
-        getColumnSort={(columnIndex) =>
-          pipelineRunJobColumns[columnIndex].sortable
-            ? {
-                sortBy: {
-                  index: pipelineRunJobColumns.findIndex((c) => c.field === sortField),
-                  direction: sortDirection,
-                  defaultDirection: 'asc',
-                },
-                onSort: (_event, index, direction) => {
-                  setSortField(String(pipelineRunJobColumns[index].field));
-                  setSortDirection(direction);
-                },
-                columnIndex,
-              }
-            : undefined
-        }
-=======
         getColumnSort={getTableColumnSort({ columns: pipelineRunJobColumns, ...tableProps })}
->>>>>>> 0cf51235
       />
       <DeletePipelineRunsModal
         toDeleteResources={deleteResources}
