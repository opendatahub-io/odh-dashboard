import * as React from 'react';
import { Button, TextInput, ToolbarItem } from '@patternfly/react-core';
import { useNavigate } from 'react-router-dom';
import PipelineFilterBar from '~/concepts/pipelines/content/tables/PipelineFilterBar';
import RunTableToolbarActions from '~/concepts/pipelines/content/tables/RunTableToolbarActions';
import { usePipelinesAPI } from '~/concepts/pipelines/context';
import { FilterOptions } from '~/concepts/pipelines/content/tables/usePipelineFilter';
import ExperimentSearchInput from '~/concepts/pipelines/content/tables/ExperimentSearchInput';
<<<<<<< HEAD
=======
import PipelineVersionSelect from '~/concepts/pipelines/content/pipelineSelector/CustomPipelineVersionSelect';
import { PipelineRunVersionsContext } from '~/pages/pipelines/global/runs/PipelineRunVersionsContext';
>>>>>>> 0cf51235

const options = {
  [FilterOptions.NAME]: 'Name',
  [FilterOptions.EXPERIMENT]: 'Experiment',
<<<<<<< HEAD
=======
  [FilterOptions.PIPELINE_VERSION]: 'Pipeline version',
>>>>>>> 0cf51235
};

export type FilterProps = Pick<
  React.ComponentProps<typeof PipelineFilterBar>,
  'filterData' | 'onFilterUpdate' | 'onClearFilters'
>;

type PipelineRunJobTableToolbarProps = React.ComponentProps<typeof RunTableToolbarActions> &
  FilterProps;

const PipelineRunJobTableToolbar: React.FC<PipelineRunJobTableToolbarProps> = ({
  deleteAllEnabled,
  onDeleteAll,
  ...toolbarProps
}) => {
  const navigate = useNavigate();
  const { namespace } = usePipelinesAPI();
  const { versions } = React.useContext(PipelineRunVersionsContext);

  return (
    <PipelineFilterBar<keyof typeof options>
      {...toolbarProps}
      filterOptions={options}
      filterOptionRenders={{
        [FilterOptions.NAME]: ({ onChange, ...props }) => (
          <TextInput
            {...props}
            aria-label="Search for a scheduled run name"
            placeholder="Scheduled run name"
            onChange={(event, value) => onChange(value)}
          />
        ),
        [FilterOptions.EXPERIMENT]: ({ onChange, value, label }) => (
          <ExperimentSearchInput
            onChange={(data) => onChange(data?.value, data?.label)}
            selected={value && label ? { value, label } : undefined}
<<<<<<< HEAD
=======
          />
        ),
        [FilterOptions.PIPELINE_VERSION]: ({ onChange, label }) => (
          <PipelineVersionSelect
            versions={versions}
            selection={label}
            onSelect={(version) => onChange(version.id, version.name)}
>>>>>>> 0cf51235
          />
        ),
      }}
    >
      <ToolbarItem>
        <Button
          variant="secondary"
          onClick={() => navigate(`/pipelineRuns/${namespace}/pipelineRun/create`)}
        >
          Create run
        </Button>
      </ToolbarItem>
      <ToolbarItem>
        <RunTableToolbarActions deleteAllEnabled={deleteAllEnabled} onDeleteAll={onDeleteAll} />
      </ToolbarItem>
    </PipelineFilterBar>
  );
};

export default PipelineRunJobTableToolbar;<|MERGE_RESOLUTION|>--- conflicted
+++ resolved
@@ -6,19 +6,13 @@
 import { usePipelinesAPI } from '~/concepts/pipelines/context';
 import { FilterOptions } from '~/concepts/pipelines/content/tables/usePipelineFilter';
 import ExperimentSearchInput from '~/concepts/pipelines/content/tables/ExperimentSearchInput';
-<<<<<<< HEAD
-=======
 import PipelineVersionSelect from '~/concepts/pipelines/content/pipelineSelector/CustomPipelineVersionSelect';
 import { PipelineRunVersionsContext } from '~/pages/pipelines/global/runs/PipelineRunVersionsContext';
->>>>>>> 0cf51235
 
 const options = {
   [FilterOptions.NAME]: 'Name',
   [FilterOptions.EXPERIMENT]: 'Experiment',
-<<<<<<< HEAD
-=======
   [FilterOptions.PIPELINE_VERSION]: 'Pipeline version',
->>>>>>> 0cf51235
 };
 
 export type FilterProps = Pick<
@@ -55,8 +49,6 @@
           <ExperimentSearchInput
             onChange={(data) => onChange(data?.value, data?.label)}
             selected={value && label ? { value, label } : undefined}
-<<<<<<< HEAD
-=======
           />
         ),
         [FilterOptions.PIPELINE_VERSION]: ({ onChange, label }) => (
@@ -64,7 +56,6 @@
             versions={versions}
             selection={label}
             onSelect={(version) => onChange(version.id, version.name)}
->>>>>>> 0cf51235
           />
         ),
       }}
