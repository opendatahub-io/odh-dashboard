--- conflicted
+++ resolved
@@ -1,9 +1,5 @@
 import * as React from 'react';
-<<<<<<< HEAD
-import { ActionsColumn, Td, Tr } from '@patternfly/react-table';
-=======
 import { ActionsColumn, TableText, Td, Tr } from '@patternfly/react-table';
->>>>>>> 0cf51235
 import { Link, useNavigate } from 'react-router-dom';
 import { PipelineRunJobKF } from '~/concepts/pipelines/kfTypes';
 import { TableRowTitleDescription, CheckboxTd } from '~/components/table';
@@ -40,13 +36,9 @@
       <Td>
         <TableRowTitleDescription
           title={
-<<<<<<< HEAD
-            <Link to={`/pipelineRuns/${namespace}/pipelineRunJob/view/${job.id}`}>{job.name}</Link>
-=======
             <Link to={`/pipelineRuns/${namespace}/pipelineRunJob/view/${job.id}`}>
               <TableText wrapModifier="truncate">{job.name}</TableText>
             </Link>
->>>>>>> 0cf51235
           }
           description={job.description}
           descriptionAsMarkdown
