import * as React from 'react';
import { TableVariant, Tr } from '@patternfly/react-table';
import Table from '~/components/table/Table';
import { ExperimentKF, PipelineCoreResourceKF, PipelineRunKF } from '~/concepts/pipelines/kfTypes';
import {
  pipelineRunColumns,
  pipelineRunExperimentColumns,
} from '~/concepts/pipelines/content/tables/columns';
import PipelineRunTableRow from '~/concepts/pipelines/content/tables/pipelineRun/PipelineRunTableRow';
import useCheckboxTable from '~/components/table/useCheckboxTable';
import DashboardEmptyTableView from '~/concepts/dashboard/DashboardEmptyTableView';
import usePipelineRunFilter from '~/concepts/pipelines/content/tables/pipelineRun/usePipelineRunFilter';
import PipelineRunTableToolbar from '~/concepts/pipelines/content/tables/pipelineRun/PipelineRunTableToolbar';
import DeletePipelineCoreResourceModal from '~/concepts/pipelines/content/DeletePipelineCoreResourceModal';
import { usePipelinesAPI } from '~/concepts/pipelines/context';
import useJobRelatedInformation from '~/concepts/pipelines/content/tables/pipelineRun/useJobRelatedInformation';
import { ToggleGroupOption } from '~/concepts/pipelines/content/tables/ExperimentToggleGroup';
import ExperimentsTable from '~/concepts/pipelines/content/tables/experiments/ExperimentsTable';

type PipelineRunTableProps = {
  runs: PipelineRunKF[];
  experiments: ExperimentKF[];
};

const PipelineRunTable: React.FC<PipelineRunTableProps> = ({ runs, experiments }) => {
  const { refreshAllAPI } = usePipelinesAPI();
  const [toggleGroup, setToggleGroup] = React.useState<ToggleGroupOption>(
    ToggleGroupOption.RUN_VIEW,
  );
  const [filteredRuns, toolbarProps] = usePipelineRunFilter(runs);
  const { selections, tableProps, toggleSelection, isSelected } = useCheckboxTable(
    filteredRuns.map(({ id }) => id),
  );
  const [deleteResources, setDeleteResources] = React.useState<PipelineCoreResourceKF[]>([]);
  const { getJobInformation } = useJobRelatedInformation();

  const toolbarContent = (
    <PipelineRunTableToolbar
      {...toolbarProps}
      toggleGroup={toggleGroup}
      onToggleGroupChange={(value) => setToggleGroup(value)}
      deleteAllEnabled={selections.length > 0}
      onDeleteAll={() =>
        setDeleteResources(
          selections
            .map<PipelineCoreResourceKF | undefined>((selection) =>
              runs.find(({ id }) => id === selection),
            )
            .filter((v): v is PipelineCoreResourceKF => !!v),
        )
      }
    />
  );

  return (
    <>
<<<<<<< HEAD
      {toggleGroup === ToggleGroupOption.RUN_VIEW ? (
        <Table
          {...tableProps}
          data={filteredRuns}
          columns={pipelineRunColumns}
          enablePagination
          emptyTableView={<EmptyTableView onClearFilters={toolbarProps.onClearFilters} />}
          toolbarContent={toolbarContent}
          rowRenderer={(run) => (
            <Tr key={run.id}>
              <PipelineRunTableRow
                isChecked={isSelected(run.id)}
                onToggleCheck={() => toggleSelection(run.id)}
                onDelete={() => setDeleteResources([run])}
                run={run}
                getJobInformation={getJobInformation}
              />
            </Tr>
          )}
          variant={TableVariant.compact}
        />
      ) : (
        <ExperimentsTable
          data={filteredRuns}
          columns={pipelineRunExperimentColumns}
          experiments={experiments}
          enablePagination
          emptyTableView={<EmptyTableView onClearFilters={toolbarProps.onClearFilters} />}
          toolbarContent={toolbarContent}
          rowRenderer={(resource) => (
            <PipelineRunTableRow
              isExpandable
              key={resource.id}
              onDelete={() => setDeleteResources([resource])}
              run={resource as PipelineRunKF}
              getJobInformation={getJobInformation}
            />
          )}
        />
      )}
=======
      <Table
        {...tableProps}
        data={filteredRuns}
        columns={pipelineRunColumns}
        enablePagination
        emptyTableView={<DashboardEmptyTableView onClearFilters={toolbarProps.onClearFilters} />}
        toolbarContent={
          <PipelineRunTableToolbar
            {...toolbarProps}
            deleteAllEnabled={selections.length > 0}
            onDeleteAll={() =>
              setDeleteResources(
                selections
                  .map<PipelineCoreResourceKF | undefined>((selection) =>
                    runs.find(({ id }) => id === selection),
                  )
                  .filter((v): v is PipelineCoreResourceKF => !!v),
              )
            }
          />
        }
        rowRenderer={(run) => (
          <PipelineRunTableRow
            key={run.id}
            isChecked={isSelected(run.id)}
            onToggleCheck={() => toggleSelection(run.id)}
            onDelete={() => setDeleteResources([run])}
            run={run}
            getJobInformation={getJobInformation}
          />
        )}
        variant={TableVariant.compact}
      />
>>>>>>> df06394e
      <DeletePipelineCoreResourceModal
        toDeleteResources={deleteResources}
        type="triggered run"
        onClose={(deleted) => {
          if (deleted) {
            refreshAllAPI();
          }
          setDeleteResources([]);
        }}
      />
    </>
  );
};

export default PipelineRunTable;<|MERGE_RESOLUTION|>--- conflicted
+++ resolved
@@ -54,14 +54,13 @@
 
   return (
     <>
-<<<<<<< HEAD
       {toggleGroup === ToggleGroupOption.RUN_VIEW ? (
         <Table
           {...tableProps}
           data={filteredRuns}
           columns={pipelineRunColumns}
           enablePagination
-          emptyTableView={<EmptyTableView onClearFilters={toolbarProps.onClearFilters} />}
+          emptyTableView={<DashboardEmptyTableView onClearFilters={toolbarProps.onClearFilters} />}
           toolbarContent={toolbarContent}
           rowRenderer={(run) => (
             <Tr key={run.id}>
@@ -82,7 +81,7 @@
           columns={pipelineRunExperimentColumns}
           experiments={experiments}
           enablePagination
-          emptyTableView={<EmptyTableView onClearFilters={toolbarProps.onClearFilters} />}
+          emptyTableView={<DashboardEmptyTableView onClearFilters={toolbarProps.onClearFilters} />}
           toolbarContent={toolbarContent}
           rowRenderer={(resource) => (
             <PipelineRunTableRow
@@ -95,41 +94,6 @@
           )}
         />
       )}
-=======
-      <Table
-        {...tableProps}
-        data={filteredRuns}
-        columns={pipelineRunColumns}
-        enablePagination
-        emptyTableView={<DashboardEmptyTableView onClearFilters={toolbarProps.onClearFilters} />}
-        toolbarContent={
-          <PipelineRunTableToolbar
-            {...toolbarProps}
-            deleteAllEnabled={selections.length > 0}
-            onDeleteAll={() =>
-              setDeleteResources(
-                selections
-                  .map<PipelineCoreResourceKF | undefined>((selection) =>
-                    runs.find(({ id }) => id === selection),
-                  )
-                  .filter((v): v is PipelineCoreResourceKF => !!v),
-              )
-            }
-          />
-        }
-        rowRenderer={(run) => (
-          <PipelineRunTableRow
-            key={run.id}
-            isChecked={isSelected(run.id)}
-            onToggleCheck={() => toggleSelection(run.id)}
-            onDelete={() => setDeleteResources([run])}
-            run={run}
-            getJobInformation={getJobInformation}
-          />
-        )}
-        variant={TableVariant.compact}
-      />
->>>>>>> df06394e
       <DeletePipelineCoreResourceModal
         toDeleteResources={deleteResources}
         type="triggered run"
