--- conflicted
+++ resolved
@@ -9,19 +9,13 @@
 import ExperimentSearchInput from '~/concepts/pipelines/content/tables/ExperimentSearchInput';
 import { PipelineRunStatusesKF } from '~/concepts/pipelines/kfTypes';
 import DashboardDatePicker from '~/components/DashboardDatePicker';
-<<<<<<< HEAD
-=======
 import PipelineVersionSelect from '~/concepts/pipelines/content/pipelineSelector/CustomPipelineVersionSelect';
 import { PipelineRunVersionsContext } from '~/pages/pipelines/global/runs/PipelineRunVersionsContext';
->>>>>>> 0cf51235
 
 const options = {
   [FilterOptions.NAME]: 'Name',
   [FilterOptions.EXPERIMENT]: 'Experiment',
-<<<<<<< HEAD
-=======
   [FilterOptions.PIPELINE_VERSION]: 'Pipeline version',
->>>>>>> 0cf51235
   [FilterOptions.CREATED_AT]: 'Started',
   [FilterOptions.STATUS]: 'Status',
 };
@@ -60,8 +54,6 @@
           <ExperimentSearchInput
             onChange={(data) => onChange(data?.value, data?.label)}
             selected={value && label ? { value, label } : undefined}
-<<<<<<< HEAD
-=======
           />
         ),
         [FilterOptions.PIPELINE_VERSION]: ({ onChange, label }) => (
@@ -69,7 +61,6 @@
             versions={versions}
             selection={label}
             onSelect={(version) => onChange(version.id, version.name)}
->>>>>>> 0cf51235
           />
         ),
         [FilterOptions.CREATED_AT]: ({ onChange, ...props }) => (
