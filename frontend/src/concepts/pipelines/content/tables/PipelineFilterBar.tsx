import * as React from 'react';
import {
  ToolbarFilter,
  ToolbarGroup,
  ToolbarItem,
  ToolbarChip,
  Tooltip,
} from '@patternfly/react-core';
import { Dropdown, DropdownItem, DropdownToggle } from '@patternfly/react-core/deprecated';
import { FilterIcon } from '@patternfly/react-icons';
import { FilterOptions } from '~/concepts/pipelines/content/tables/usePipelineFilter';

type FilterOptionRenders = {
  onChange: (value?: string, label?: string) => void;
  value?: string;
  label?: string;
};

type Child = React.ReactElement<typeof ToolbarItem>;
type PipelineFilterBarProps<Options extends FilterOptions> = {
  children: Child | Child[];
  filterOptions: Record<Options, string>;
  filterOptionRenders: Record<Options, (props: FilterOptionRenders) => React.ReactNode>;
  filterData: Record<Options, string | { label: string; value: string } | undefined>;
  onFilterUpdate: (filterType: Options, value?: string | { label: string; value: string }) => void;
  onClearFilters: () => void;
};

export type FilterProps = Pick<
  React.ComponentProps<typeof PipelineFilterBar>,
  'filterData' | 'onFilterUpdate' | 'onClearFilters'
>;

const PipelineFilterBar = <Options extends FilterOptions>({
  filterOptions,
  filterOptionRenders,
  filterData,
  onFilterUpdate,
  onClearFilters,
  children,
<<<<<<< HEAD
}: PipelineFilterBarProps<Options>) => {
=======
}: PipelineFilterBarProps<Options>): React.JSX.Element => {
>>>>>>> 0cf51235
  const keys = Object.keys(filterOptions) as Array<Options>;
  const [open, setOpen] = React.useState(false);
  const [currentFilterType, setCurrentFilterType] = React.useState<Options>(keys[0]);
  const isToolbarChip = (v: unknown): v is ToolbarChip & { key: Options } =>
    !!v && Object.keys(v as ToolbarChip).every((k) => ['key', 'node'].includes(k));

  return (
    <>
      <ToolbarGroup variant="filter-group">
        <ToolbarItem>
          <Dropdown
            toggle={
              <DropdownToggle id="toggle-basic" onToggle={() => setOpen(!open)}>
                <>
                  <FilterIcon /> {filterOptions[currentFilterType]}
                </>
              </DropdownToggle>
            }
            isOpen={open}
            dropdownItems={keys.map((filterKey) => (
              <DropdownItem
                key={filterKey.toString()}
                onClick={() => {
                  setOpen(false);
                  setCurrentFilterType(filterKey);
                }}
              >
<<<<<<< HEAD
                {<>{filterOptions[filterKey]}</>}
=======
                <>{filterOptions[filterKey]}</>
>>>>>>> 0cf51235
              </DropdownItem>
            ))}
          />
        </ToolbarItem>
        <ToolbarFilter
          categoryName="Filters"
          variant="search-filter"
          chips={keys
            .map<ToolbarChip | null>((filterKey) => {
              const optionValue = filterOptions[filterKey];
              const data = filterData[filterKey];
              if (data) {
                const dataValue: { label: string; value: string } | undefined =
                  typeof data === 'string' ? { label: data, value: data } : data;
                return {
                  key: filterKey,
                  node: (
                    <>
                      <b>{optionValue}:</b>{' '}
                      <Tooltip content={dataValue.value} position="top-start">
                        <span>{dataValue.label}</span>
                      </Tooltip>
                    </>
                  ),
                };
              }
              return null;
            })
            .filter(isToolbarChip)}
          deleteChip={(_, chip) => {
            if (isToolbarChip(chip)) {
              onFilterUpdate(chip.key);
            }
          }}
          deleteChipGroup={() => onClearFilters()}
        >
          {filterOptionRenders[currentFilterType]({
            onChange: (value, label) =>
              onFilterUpdate(currentFilterType, label && value ? { label, value } : value),
            ...(typeof filterData[currentFilterType] === 'string'
              ? { value: filterData[currentFilterType] as string }
              : (filterData[currentFilterType] as { label: string; value: string })),
          })}
        </ToolbarFilter>
      </ToolbarGroup>
      {children}
    </>
  );
};

export default PipelineFilterBar;<|MERGE_RESOLUTION|>--- conflicted
+++ resolved
@@ -38,11 +38,7 @@
   onFilterUpdate,
   onClearFilters,
   children,
-<<<<<<< HEAD
-}: PipelineFilterBarProps<Options>) => {
-=======
 }: PipelineFilterBarProps<Options>): React.JSX.Element => {
->>>>>>> 0cf51235
   const keys = Object.keys(filterOptions) as Array<Options>;
   const [open, setOpen] = React.useState(false);
   const [currentFilterType, setCurrentFilterType] = React.useState<Options>(keys[0]);
@@ -70,11 +66,7 @@
                   setCurrentFilterType(filterKey);
                 }}
               >
-<<<<<<< HEAD
-                {<>{filterOptions[filterKey]}</>}
-=======
                 <>{filterOptions[filterKey]}</>
->>>>>>> 0cf51235
               </DropdownItem>
             ))}
           />
