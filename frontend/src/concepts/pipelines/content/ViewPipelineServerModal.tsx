import * as React from 'react';
import {
  Button,
  DescriptionList,
  DescriptionListDescription,
  DescriptionListGroup,
  DescriptionListTerm,
  Modal,
  Title,
} from '@patternfly/react-core';
import { usePipelinesAPI } from '~/concepts/pipelines/context';
import PasswordHiddenText from '~/components/PasswordHiddenText';
import { dataEntryToRecord } from '~/utilities/dataEntryToRecord';
import useNamespaceSecret from '~/concepts/projects/apiHooks/useNamespaceSecret';
import { EXTERNAL_DATABASE_SECRET } from '~/concepts/pipelines/content/configurePipelinesServer/const';
import { DSPipelineKind } from '~/k8sTypes';
type ViewPipelineServerModalProps = {
  isOpen: boolean;
  onClose: () => void;
  pipelineNamespaceCR: DSPipelineKind | null;
};

const ViewPipelineServerModal: React.FC<ViewPipelineServerModalProps> = ({
  isOpen,
  onClose,
  pipelineNamespaceCR,
}) => {
  const { namespace } = usePipelinesAPI();
  const [pipelineResult] = useNamespaceSecret(
    namespace,
    pipelineNamespaceCR?.spec.objectStorage.externalStorage?.s3CredentialsSecret.secretName ?? '',
  );
  const pipelineSecret = dataEntryToRecord(pipelineResult?.values?.data ?? []);
  const [result] = useNamespaceSecret(namespace, EXTERNAL_DATABASE_SECRET.NAME);
  const databaseSecret = dataEntryToRecord(result?.values?.data ?? []);

  return (
    <Modal
      title="View pipeline server"
      isOpen={isOpen}
      onClose={onClose}
      actions={[
        <Button key="done-button" variant="link" onClick={onClose}>
          Done
        </Button>,
      ]}
      variant="small"
    >
      {pipelineNamespaceCR && (
        <DescriptionList termWidth="20ch" isHorizontal>
<<<<<<< HEAD
          {!!pipelineNamespaceCR.spec.objectStorage &&
            !!pipelineNamespaceCR.spec.objectStorage.externalStorage &&
            !!pipelineNamespaceCR.spec.objectStorage.externalStorage.s3CredentialsSecret
              .secretName && (
              <>
                <Title headingLevel="h2">Object storage connection</Title>
                <DescriptionListGroup>
                  <DescriptionListTerm>Access key</DescriptionListTerm>
                  <DescriptionListDescription>
                    {pipelineSecret?.AWS_ACCESS_KEY_ID || ''}
                  </DescriptionListDescription>
                </DescriptionListGroup>
                <DescriptionListGroup>
                  <DescriptionListTerm>Secret key</DescriptionListTerm>
                  <DescriptionListDescription>
                    <PasswordHiddenText password={pipelineSecret?.AWS_SECRET_ACCESS_KEY ?? ''} />
                  </DescriptionListDescription>
                </DescriptionListGroup>
                <DescriptionListGroup>
                  <DescriptionListTerm>Endpoint</DescriptionListTerm>
                  <DescriptionListDescription>
                    {pipelineNamespaceCR.spec.objectStorage.externalStorage?.scheme &&
                    pipelineNamespaceCR.spec.objectStorage.externalStorage?.host
                      ? `${pipelineNamespaceCR.spec.objectStorage.externalStorage?.scheme}://${pipelineNamespaceCR.spec.objectStorage.externalStorage?.host}`
                      : ''}
                  </DescriptionListDescription>
                </DescriptionListGroup>
                <DescriptionListGroup>
                  <DescriptionListTerm>Bucket</DescriptionListTerm>
                  <DescriptionListDescription>
                    {pipelineNamespaceCR.spec.objectStorage.externalStorage?.bucket}
                  </DescriptionListDescription>
                </DescriptionListGroup>
              </>
            )}
          {!!pipelineNamespaceCR?.spec?.database &&
=======
          {!!pipelineNamespaceCR.spec.objectStorage.externalStorage?.s3CredentialsSecret
            .secretName && (
            <>
              <Title headingLevel="h2">Object storage connection</Title>
              <DescriptionListGroup>
                <DescriptionListTerm>Access key</DescriptionListTerm>
                <DescriptionListDescription>
                  {pipelineSecret.AWS_ACCESS_KEY_ID || ''}
                </DescriptionListDescription>
              </DescriptionListGroup>
              <DescriptionListGroup>
                <DescriptionListTerm>Secret key</DescriptionListTerm>
                <DescriptionListDescription>
                  <PasswordHiddenText password={pipelineSecret.AWS_SECRET_ACCESS_KEY ?? ''} />
                </DescriptionListDescription>
              </DescriptionListGroup>
              <DescriptionListGroup>
                <DescriptionListTerm>Endpoint</DescriptionListTerm>
                <DescriptionListDescription>
                  {pipelineNamespaceCR.spec.objectStorage.externalStorage.scheme &&
                  pipelineNamespaceCR.spec.objectStorage.externalStorage.host
                    ? `${pipelineNamespaceCR.spec.objectStorage.externalStorage.scheme}://${pipelineNamespaceCR.spec.objectStorage.externalStorage.host}`
                    : ''}
                </DescriptionListDescription>
              </DescriptionListGroup>
              <DescriptionListGroup>
                <DescriptionListTerm>Bucket</DescriptionListTerm>
                <DescriptionListDescription>
                  {pipelineNamespaceCR.spec.objectStorage.externalStorage.bucket}
                </DescriptionListDescription>
              </DescriptionListGroup>
            </>
          )}
          {!!pipelineNamespaceCR.spec.database &&
>>>>>>> 301bd138
            !!pipelineNamespaceCR.spec.database.externalDB &&
            !!databaseSecret[EXTERNAL_DATABASE_SECRET.KEY] && (
              <>
                <Title headingLevel="h2">Database</Title>
                <DescriptionListGroup>
                  <DescriptionListTerm>Host</DescriptionListTerm>
                  <DescriptionListDescription>
                    {pipelineNamespaceCR.spec.database.externalDB.host}
                  </DescriptionListDescription>
                </DescriptionListGroup>
                <DescriptionListGroup>
                  <DescriptionListTerm>Port</DescriptionListTerm>
                  <DescriptionListDescription>
                    {pipelineNamespaceCR.spec.database.externalDB.port}
                  </DescriptionListDescription>
                </DescriptionListGroup>
                <DescriptionListGroup>
                  <DescriptionListTerm>Username</DescriptionListTerm>
                  <DescriptionListDescription>
                    {pipelineNamespaceCR.spec.database.externalDB.username}
                  </DescriptionListDescription>
                </DescriptionListGroup>
                <DescriptionListGroup>
                  <DescriptionListTerm>Password</DescriptionListTerm>
                  <DescriptionListDescription>
                    <PasswordHiddenText password={databaseSecret[EXTERNAL_DATABASE_SECRET.KEY]} />
                  </DescriptionListDescription>
                </DescriptionListGroup>
                <DescriptionListGroup>
                  <DescriptionListTerm>Database</DescriptionListTerm>
                  <DescriptionListDescription>
                    {pipelineNamespaceCR.spec.database.externalDB.pipelineDBName}
                  </DescriptionListDescription>
                </DescriptionListGroup>
              </>
            )}
        </DescriptionList>
      )}
    </Modal>
  );
};

export default ViewPipelineServerModal;<|MERGE_RESOLUTION|>--- conflicted
+++ resolved
@@ -48,44 +48,6 @@
     >
       {pipelineNamespaceCR && (
         <DescriptionList termWidth="20ch" isHorizontal>
-<<<<<<< HEAD
-          {!!pipelineNamespaceCR.spec.objectStorage &&
-            !!pipelineNamespaceCR.spec.objectStorage.externalStorage &&
-            !!pipelineNamespaceCR.spec.objectStorage.externalStorage.s3CredentialsSecret
-              .secretName && (
-              <>
-                <Title headingLevel="h2">Object storage connection</Title>
-                <DescriptionListGroup>
-                  <DescriptionListTerm>Access key</DescriptionListTerm>
-                  <DescriptionListDescription>
-                    {pipelineSecret?.AWS_ACCESS_KEY_ID || ''}
-                  </DescriptionListDescription>
-                </DescriptionListGroup>
-                <DescriptionListGroup>
-                  <DescriptionListTerm>Secret key</DescriptionListTerm>
-                  <DescriptionListDescription>
-                    <PasswordHiddenText password={pipelineSecret?.AWS_SECRET_ACCESS_KEY ?? ''} />
-                  </DescriptionListDescription>
-                </DescriptionListGroup>
-                <DescriptionListGroup>
-                  <DescriptionListTerm>Endpoint</DescriptionListTerm>
-                  <DescriptionListDescription>
-                    {pipelineNamespaceCR.spec.objectStorage.externalStorage?.scheme &&
-                    pipelineNamespaceCR.spec.objectStorage.externalStorage?.host
-                      ? `${pipelineNamespaceCR.spec.objectStorage.externalStorage?.scheme}://${pipelineNamespaceCR.spec.objectStorage.externalStorage?.host}`
-                      : ''}
-                  </DescriptionListDescription>
-                </DescriptionListGroup>
-                <DescriptionListGroup>
-                  <DescriptionListTerm>Bucket</DescriptionListTerm>
-                  <DescriptionListDescription>
-                    {pipelineNamespaceCR.spec.objectStorage.externalStorage?.bucket}
-                  </DescriptionListDescription>
-                </DescriptionListGroup>
-              </>
-            )}
-          {!!pipelineNamespaceCR?.spec?.database &&
-=======
           {!!pipelineNamespaceCR.spec.objectStorage.externalStorage?.s3CredentialsSecret
             .secretName && (
             <>
@@ -120,7 +82,6 @@
             </>
           )}
           {!!pipelineNamespaceCR.spec.database &&
->>>>>>> 301bd138
             !!pipelineNamespaceCR.spec.database.externalDB &&
             !!databaseSecret[EXTERNAL_DATABASE_SECRET.KEY] && (
               <>
