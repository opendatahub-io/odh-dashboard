import * as React from 'react';
import {
  Alert,
  AlertActionCloseButton,
  AlertActionLink,
  Bullseye,
  Button,
  Stack,
  StackItem,
} from '@patternfly/react-core';
import { ProjectKind } from '~/k8sTypes';
import { byName, ProjectsContext } from '~/concepts/projects/ProjectsContext';
import DeletePipelineServerModal from '~/concepts/pipelines/content/DeletePipelineServerModal';
import { ConfigurePipelinesServerModal } from '~/concepts/pipelines/content/configurePipelinesServer/ConfigurePipelinesServerModal';
import ViewPipelineServerModal from '~/concepts/pipelines/content/ViewPipelineServerModal';
import useSyncPreferredProject from '~/concepts/projects/useSyncPreferredProject';
import useManageElyraSecret from '~/concepts/pipelines/context/useManageElyraSecret';
import { deleteServer } from '~/concepts/pipelines/utils';
import useJobRelatedInformation from '~/concepts/pipelines/context/useJobRelatedInformation';
import { conditionalArea, SupportedArea } from '~/concepts/areas';
import usePipelineAPIState, { PipelineAPIState } from './usePipelineAPIState';

import usePipelineNamespaceCR, { dspaLoaded, hasServerTimedOut } from './usePipelineNamespaceCR';
import usePipelinesAPIRoute from './usePipelinesAPIRoute';

type GetJobInformationType = ReturnType<typeof useJobRelatedInformation>['getJobInformation'];

type PipelineContext = {
  hasCR: boolean;
  crInitializing: boolean;
  serverTimedOut: boolean;
  ignoreTimedOut: () => void;
  namespace: string;
  project: ProjectKind;
  refreshState: () => Promise<undefined>;
  refreshAPIState: () => void;
<<<<<<< HEAD
  getJobInformation: GetJobInformationType;
  apiState: PipelineAPIState;
=======
  apiState: APIState;
  getJobInformation: GetJobInformationType;
>>>>>>> 0cf51235
};

const PipelinesContext = React.createContext<PipelineContext>({
  hasCR: false,
  crInitializing: false,
  serverTimedOut: false,
  ignoreTimedOut: () => undefined,
  namespace: '',
  project: null as unknown as ProjectKind,
  refreshState: async () => undefined,
  refreshAPIState: () => undefined,
  getJobInformation: () => ({
    loading: false,
    data: null,
  }),
<<<<<<< HEAD
  apiState: { apiAvailable: false, api: null as unknown as PipelineAPIState['api'] },
=======
  apiState: { apiAvailable: false, api: null as unknown as APIState['api'] },
>>>>>>> 0cf51235
});

type PipelineContextProviderProps = {
  children: React.ReactNode;
  namespace: string;
};

export const PipelineContextProvider = conditionalArea<PipelineContextProviderProps>(
  SupportedArea.DS_PIPELINES,
  true,
)(({ children, namespace }) => {
  const { projects } = React.useContext(ProjectsContext);
  const project = projects.find(byName(namespace)) ?? null;
  useSyncPreferredProject(project);

  const state = usePipelineNamespaceCR(namespace);
  const [pipelineNamespaceCR, crLoaded, crLoadError, refreshCR] = state;
  const isCRReady = dspaLoaded(state);
  const [disableTimeout, setDisableTimeout] = React.useState(false);
  const serverTimedOut = !disableTimeout && hasServerTimedOut(state, isCRReady);
  const ignoreTimedOut = React.useCallback(() => {
    setDisableTimeout(true);
  }, []);

  const [pipelineAPIRouteHost, routeLoaded, routeLoadError, refreshRoute] = usePipelinesAPIRoute(
    isCRReady,
    namespace,
  );

  const hostPath = routeLoaded && pipelineAPIRouteHost ? pipelineAPIRouteHost : null;
  useManageElyraSecret(namespace, pipelineNamespaceCR, hostPath);

  const refreshState = React.useCallback(
    () => Promise.all([refreshCR(), refreshRoute()]).then(() => undefined),
    [refreshRoute, refreshCR],
  );

<<<<<<< HEAD
  const [apiState, refreshAPIState] = usePipelineAPIState(hostPath);
  const { getJobInformation } = useJobRelatedInformation(apiState);

=======
  const [apiState, refreshAPIState] = useAPIState(hostPath);
  const { getJobInformation } = useJobRelatedInformation(apiState);
>>>>>>> 0cf51235
  let error = crLoadError || routeLoadError;
  if (error || !project) {
    error = error || new Error('Project not found');
    return (
      <Bullseye>
        <Alert title="Pipelines load error" variant="danger" isInline>
          {error.message}
        </Alert>
      </Bullseye>
    );
  }

  return (
    <PipelinesContext.Provider
      value={{
        hasCR: !!pipelineNamespaceCR,
        crInitializing: !crLoaded,
        serverTimedOut,
        ignoreTimedOut,
        project,
        apiState,
        namespace,
        refreshState,
        refreshAPIState,
        getJobInformation,
      }}
    >
      {children}
    </PipelinesContext.Provider>
  );
});

type UsePipelinesAPI = PipelineAPIState & {
  /** The contextual namespace */
  namespace: string;
  /** The Project resource behind the namespace */
  project: ProjectKind;
  /** State of the CR */
  pipelinesServer: { initializing: boolean; installed: boolean; timedOut: boolean };
  /**
   * Allows agnostic functionality to request all watched API to be reacquired.
   * Triggering this will invalidate the memo for API - pay attention to only calling it once per need.
   */
  getJobInformation: GetJobInformationType;
  refreshAllAPI: () => void;
};

export const usePipelinesAPI = (): UsePipelinesAPI => {
  const {
    hasCR,
    crInitializing,
    serverTimedOut,
    apiState,
    namespace,
    project,
    refreshAPIState: refreshAllAPI,
    getJobInformation,
  } = React.useContext(PipelinesContext);

  const pipelinesServer: UsePipelinesAPI['pipelinesServer'] = {
    initializing: crInitializing,
    installed: hasCR,
    timedOut: serverTimedOut,
  };

  return {
    pipelinesServer,
    namespace,
    project,
    refreshAllAPI,
    getJobInformation,
    ...apiState,
  };
};

type CreatePipelineServerButtonProps = {
  variant: 'primary' | 'secondary';
};

export const CreatePipelineServerButton: React.FC<CreatePipelineServerButtonProps> = ({
  variant,
}) => {
  const [configureModalVisible, setConfigureModalVisible] = React.useState(false);
  const { refreshState } = React.useContext(PipelinesContext);

  return (
    <>
      <Stack hasGutter>
        <StackItem>
          <Button variant={variant} onClick={() => setConfigureModalVisible(true)}>
            Configure pipeline server
          </Button>
        </StackItem>
      </Stack>
      <ConfigurePipelinesServerModal
        open={configureModalVisible}
        onClose={() => {
          setConfigureModalVisible(false);
          refreshState();
        }}
      />
    </>
  );
};

export const DeleteServerModal = ({
  isOpen,
  onClose,
}: {
  isOpen: boolean;
  onClose: () => void;
}): React.JSX.Element => {
  const { refreshState } = React.useContext(PipelinesContext);
  return (
    <DeletePipelineServerModal
      isOpen={isOpen}
      onClose={(deleted) => {
        if (deleted) {
          refreshState().then(onClose);
        } else {
          onClose();
        }
      }}
    />
  );
};

export const ViewServerModal = ({
  isOpen,
  onClose,
}: {
  isOpen: boolean;
  onClose: () => void;
}): React.JSX.Element => {
  const { namespace } = React.useContext(PipelinesContext);
  const [pipelineNamespaceCR] = usePipelineNamespaceCR(namespace);

  return (
    <ViewPipelineServerModal
      isOpen={isOpen}
      onClose={onClose}
      pipelineNamespaceCR={pipelineNamespaceCR}
    />
  );
};

export const PipelineServerTimedOut: React.FC = () => {
  const { namespace, refreshState, ignoreTimedOut } = React.useContext(PipelinesContext);

  return (
    <Alert
      variant="danger"
      isInline
      title="Pipeline server failed"
      actionClose={<AlertActionCloseButton onClose={() => ignoreTimedOut()} />}
      actionLinks={
        <>
          <AlertActionLink onClick={() => deleteServer(namespace).then(() => refreshState())}>
            Delete pipeline server
          </AlertActionLink>
          <AlertActionLink onClick={() => ignoreTimedOut()}>Close</AlertActionLink>
        </>
      }
    >
      <Stack hasGutter>
        <StackItem>
          We encountered an error creating or loading your pipeline server. To continue, delete this
          pipeline server and create a new one. Deleting this pipeline server will delete all of its
          resources, including pipelines, runs, and jobs.
        </StackItem>
        <StackItem>To get help contact your administrator.</StackItem>
      </Stack>
    </Alert>
  );
};<|MERGE_RESOLUTION|>--- conflicted
+++ resolved
@@ -34,13 +34,8 @@
   project: ProjectKind;
   refreshState: () => Promise<undefined>;
   refreshAPIState: () => void;
-<<<<<<< HEAD
   getJobInformation: GetJobInformationType;
   apiState: PipelineAPIState;
-=======
-  apiState: APIState;
-  getJobInformation: GetJobInformationType;
->>>>>>> 0cf51235
 };
 
 const PipelinesContext = React.createContext<PipelineContext>({
@@ -56,11 +51,7 @@
     loading: false,
     data: null,
   }),
-<<<<<<< HEAD
   apiState: { apiAvailable: false, api: null as unknown as PipelineAPIState['api'] },
-=======
-  apiState: { apiAvailable: false, api: null as unknown as APIState['api'] },
->>>>>>> 0cf51235
 });
 
 type PipelineContextProviderProps = {
@@ -98,14 +89,9 @@
     [refreshRoute, refreshCR],
   );
 
-<<<<<<< HEAD
   const [apiState, refreshAPIState] = usePipelineAPIState(hostPath);
   const { getJobInformation } = useJobRelatedInformation(apiState);
 
-=======
-  const [apiState, refreshAPIState] = useAPIState(hostPath);
-  const { getJobInformation } = useJobRelatedInformation(apiState);
->>>>>>> 0cf51235
   let error = crLoadError || routeLoadError;
   if (error || !project) {
     error = error || new Error('Project not found');
