import { EitherOrBoth } from '~/typeHelpers';
import { DashboardCommonConfig } from '~/k8sTypes';

// TODO: clean up this definition / update the DashboardConfig to a better state
export type FeatureFlag = keyof Omit<DashboardCommonConfig, 'modelMetricsNamespace'>;

export type IsAreaAvailableStatus = {
  /** A single boolean status */
  status: boolean;
  /* Each status portion broken down -- null if no check made */
  featureFlags: { [key in FeatureFlag]?: 'on' | 'off' } | null; // simplified. `disableX` flags are weird to read
  reliantAreas: { [key in SupportedArea]?: boolean } | null; // only needs 1 to be true
  requiredComponents: { [key in StackComponent]?: boolean } | null;
};

/** All areas that we need to support in some fashion or another */
export enum SupportedArea {
  /* Standalone areas */
  DS_PIPELINES = 'ds-pipelines',
  // TODO: Jupyter Tile Support? (outside of feature flags today)
  WORKBENCHES = 'workbenches',
  // TODO: Support Applications/Tile area
  // TODO: Support resources area

  /* Admin areas */
  BYON = 'bring-your-own-notebook',
  CLUSTER_SETTINGS = 'cluster-settings',
  USER_MANAGEMENT = 'user-management',
  ACCELERATOR_PROFILES = 'accelerator-profiles',

  /* DS Projects specific areas */
  DS_PROJECTS_PERMISSIONS = 'ds-projects-permission',
  DS_PROJECTS_VIEW = 'ds-projects',

  /* Model Serving areas */
  MODEL_SERVING = 'model-serving-shell',
  CUSTOM_RUNTIMES = 'custom-serving-runtimes',
  K_SERVE = 'kserve',
  MODEL_MESH = 'model-mesh',
  BIAS_METRICS = 'bias-metrics',
  PERFORMANCE_METRICS = 'performance-metrics',
  TRUSTY_AI = 'trusty-ai',
<<<<<<< HEAD
  PIPELINE_EXPERIMENTS = 'pipeline-experiments',
=======

  /* Distributed Workloads areas */
  DISTRIBUTED_WORKLOADS = 'distributed-workloads',
>>>>>>> 2be692fb
}

/** Components deployed by the Operator. Part of the DSC Status. */
export enum StackComponent {
  CODE_FLARE = 'codeflare',
  DS_PIPELINES = 'data-science-pipelines-operator',
  K_SERVE = 'kserve',
  MODEL_MESH = 'model-mesh',
  // Bug: https://github.com/opendatahub-io/opendatahub-operator/issues/641
  DASHBOARD = 'odh-dashboard',
  RAY = 'ray',
  WORKBENCHES = 'workbenches',
  TRUSTY_AI = 'trustyai',
  KUEUE = 'kueue',
}

// TODO: Support extra operators, like the pipelines operator -- maybe as a "external dependency need?"
type SupportedComponentFlagValue = {
  /**
   * An area can be reliant on another area being enabled. The list is "OR"-ed together.
   *
   * Example, Model Serving is a shell for either KServe or ModelMesh. It has no value on its own.
   * It can also be a chain of reliance... example, Custom Runtimes is a Model Serving feature.
   *
   * TODO: support AND -- maybe double array?
   */
  reliantAreas?: SupportedArea[];
} & EitherOrBoth<
  {
    /**
     * Refers to OdhDashboardConfig's feature flags, any number of them to be "enabled", the result
     * is AND-ed. Omit to not be related to any feature flag.
     *
     * Note: "disable<FlagName>" methodology is confusing and needs to be removed
     * Note: "Enabled" will mean "disable<FlagName>" is false
     * @see https://github.com/opendatahub-io/odh-dashboard/issues/1108
     */
    featureFlags: FeatureFlag[];
  },
  {
    /**
     * Refers to the related stack component names. If a backend component is not installed, this
     * can prevent the feature flag from enabling the item. Omit to not be reliant on a backend
     * component.
     */
    requiredComponents: StackComponent[];
  }
>;

/**
 * Relationships between areas and the state of the cluster.
 */
export type SupportedAreasState = {
  [key in SupportedArea]: SupportedComponentFlagValue;
};<|MERGE_RESOLUTION|>--- conflicted
+++ resolved
@@ -40,13 +40,10 @@
   BIAS_METRICS = 'bias-metrics',
   PERFORMANCE_METRICS = 'performance-metrics',
   TRUSTY_AI = 'trusty-ai',
-<<<<<<< HEAD
   PIPELINE_EXPERIMENTS = 'pipeline-experiments',
-=======
 
   /* Distributed Workloads areas */
   DISTRIBUTED_WORKLOADS = 'distributed-workloads',
->>>>>>> 2be692fb
 }
 
 /** Components deployed by the Operator. Part of the DSC Status. */
